=== WooCommerce – excelling eCommerce ===
Contributors: woothemes, mikejolley, jameskoster
Tags: ecommerce, e-commerce, commerce, woothemes, wordpress ecommerce, store, shop, shopping, cart, checkout, widgets, reports
Donate link: https://www.paypal.com/cgi-bin/webscr?cmd=_xclick&business=paypal@woothemes.com&item_name=Donation+for+WooCommerce
Requires at least: 3.3
Tested up to: 3.3
Stable tag: 1.4.4

WooCommerce is a powerful, extendable eCommerce plugin that helps you sell anything. Beautifully.

== Description ==

Transform your WordPress website into a thorough-bred online eCommerce store. Delivering enterprise-level quality and features whilst backed by a name you can trust. Say hello to the WooCommerce eCommerce plugin.

WooCommerce is built by the experienced folk at WooThemes who also offer premium [eCommerce themes](http://www.woothemes.com/themes/woocommerce-themes/ "eCommerce themes from WooThemes") and [extensions](http://www.woothemes.com/extensions/woocommerce-extensions/ "eCommerce extensions for WooCommerce from WooThemes") to further enhance your shopfront.

[vimeo http://vimeo.com/29198966]

= STRENGTH & FLEXIBILITY =
Built upon core WordPress functionality for stability, with enough hooks and filters to satisfy the most avid theme developer, eCommerce is now truly accessible to anyone.

= CUSTOMIZABLE =
Your business is unique, as should your online store. Choose one of our [eCommerce themes](http://www.woothemes.com/themes/woocommerce-themes/ "eCommerce themes from WooThemes") or build your own and give it a personal touch using the built in shortcodes and widgets.

= SMART DASHBOARD WIDGETS =
Keep a birds-eye view of incoming sales and reviews, stock levels and general store performance and statistics all from the WordPress dashboard.

= FEATURES =
Seriously, WooCommerce has got more features than you can shake a stick at. But don’t just take our word for it, try it for yourself.

= BUNDLED GATEWAYS AND SHIPPING =
WooCommerce has enough power to be used straight out of the box and comes with the following payment gateways and shipping methods:

* PayPal Standard
* BACS
* Cheque
* Cash on Delivery
* Flat rate shipping
* Free shipping
* International delivery
* Local delivery
* Local Pickup

= EXTENSIONS =
Need a specific payment gateway? Perhaps additional shipping methods? WooCommerce has a plethora of eCommerce extensions available to provide just that: [View our extensions](http://www.woothemes.com/extensions/woocommerce-extensions/ "eCommerce extensions for WooCommerce from WooThemes").

Here's a list of some of our popular functionality extensions:

* [Dynamic Pricing](http://www.woothemes.com/extension/dynamic-pricing/) - Bulk discounts, role based pricing and more.
* [Catalog Visibility Options](http://www.woothemes.com/extension/catalog-visibility-options/) - Transform WooCommerce into an online catalog by removing eCommerce functionality
* [Product Addons](http://www.woothemes.com/extension/product-addons/) - Create personalised products.
* [Currency Converter Widget](http://www.woothemes.com/extension/currency-converter-widget/) - Dynamically switch the currency of displayed prices.
* [Product Enquiry Form](http://www.woothemes.com/extension/product-enquiry-form/) - Allow visitors to email you enquiries about a product.
* [Sale Flash Pro](http://www.woothemes.com/extension/sale-flash-pro/) - Display a % discount or total amount off per product.
* [Facebook Tab](http://www.woothemes.com/extension/facebook-tab/) - Sell your products via your Facebook page.
* [Commission King](http://www.woothemes.com/extension/commission-king/) - Assign, track and pay commissions on your WooCommerce products.
* [Google Product Feed](http://www.woothemes.com/extension/google-product-feed/) - Add your products to Google Product Search.
* [Newsletter Subscription](http://www.woothemes.com/extension/newsletter-subscription/) - Allow customers to subscribe to your MailChimp or CampaignMonitor mailing list.

And here are some of our more popular payment gateway and shipping method extensions:

* [Table rate shipping](http://www.woothemes.com/extension/table-rate-shipping/) - Create rules (per-order) based on country/postcode, weight, cart items, and price.
* [FedEx](http://www.woothemes.com/extension/fedex/) - Calculate rates from FedEx's API
* [PayPal Pro](http://www.woothemes.com/extension/paypal-pro/) - Direct gateway
* [Authorize.net](http://www.woothemes.com/extension/authorize-net/) - Direct gateway
* [Inspire Checkout (free)](http://www.woothemes.com/extension/inspire-gateway/) - Direct gateway
* [CardSave (free)](http://www.woothemes.com/extension/cardsave/) - Form based gateway

Finally, here are some cool free extensions listed here on WordPress.org:

* [WooCommerce Admin Bar Addition](http://wordpress.org/extend/plugins/woocommerce-admin-bar-addition/) - Adds useful admin links and resources for the WooCommerce eCommerce Plugin to the WordPress Toolbar / Admin Bar.
* [WooCommerce Delivery Notes](http://wordpress.org/extend/plugins/woocommerce-delivery-notes/) - Print delivery Notes for orders.
* [Affiliates WooCommerce Integration Light](http://wordpress.org/extend/plugins/affiliates-woocommerce-light/) - Integrates Affiliates with WooCommerce.
* [WooCommerce Multilingual](http://wordpress.org/extend/plugins/woocommerce-multilingual/) - Allows running multilingual e-commerce sites using WooCommerce and WPML.

= THEMES =
Looking for a tailored WordPress eCommmerce theme designed specifically to be used with WooCommerce? Be sure to browse the official [WooCommerce Themes](http://www.woothemes.com/themes/woocommerce-themes/)

Read more about the features and benefits of the WooCommerce eCommerce platform on the [WooCommerce website](http://www.woothemes.com/woocommerce/ "WooCommerce: An open-source eCommerce plugin for WordPress"),

Checkout and contribute to the source code on the [WooCommerce GitHub Repository](http://github.com/woothemes/woocommerce/)

== Installation ==

= Minimum Requirements =

* WordPress 3.3 or greater
* PHP version 5.2.4 or greater
* MySQL version 5.0 or greater
* Some payment gateways require fsockopen support (for IPN access)

= Automatic installation =

Automatic installation is the easiest option as WordPress handles the file transfers itself and you don’t even need to leave your web browser. To do an automatic install of WooCommerce, log in to your WordPress admin panel, navigate to the Plugins menu and click Add New. 

In the search field type “WooCommerce” and click Search Plugins. Once you’ve found our eCommerce plugin you can view details about it such as the the point release, rating and description. Most importantly of course, you can install it by simply clicking Install Now. After clicking that link you will be asked if you’re sure you want to install the plugin. Click yes and WordPress will automatically complete the installation. 

= Manual installation =

The manual installation method involves downloading our eCommerce plugin and uploading it to your webserver via your favourite FTP application.

1. Download the plugin file to your computer and unzip it
2. Using an FTP program, or your hosting control panel, upload the unzipped plugin folder to your WordPress installation’s wp-content/plugins/ directory.
3. Activate the plugin from the Plugins menu within the WordPress admin.

= Upgrading =

Automatic updates should work a charm; as always though, ensure you backup your site just in case. 

If on the off chance you do encounter issues with the shop/category pages after an update you simply need to flush the permalinks by going to WordPress > Settings > Permalinks and hitting 'save'. That should return things to normal.

== Frequently Asked Questions == 

= Where can I find WooCommerce documentation and user guides =

For further documentation on using WooCommerce, please sign up for free at [WooThemes](http://www.woothemes.com/). This will provide access to extensive WooCommerce Codex, documentation and tips. 

The documentation for WooCommerce can be found on the [WooCommerce Docs](http://www.woothemes.com/woocommerce-docs/) website.

Clients and beginners will appreciate the usage instructions here: [User Guide](http://www.woothemes.com/woocommerce-docs/category/user-guide/)

= Will WooCommerce work with my theme? =

Yes; WooCommerce will work with any theme, but may require some styling to make it match nicely. See our docs.

= Where can I request new features, eCommerce themes and extensions? =

You can vote on and request new features and extensions in our [WooIdeas board](http://woo.uservoice.com/forums/133476-woocommerce)

= Where can I report bugs or contribute to the project? =

Bugs can be reported either in our support forum or preferably on the [WooCommerce GitHub repository](https://github.com/woothemes/woocommerce/issues).

= WooCommerce is awesome! Can I contribute? =

Yes you can! Join in on our [GitHub repository](http://github.com/woothemes/woocommerce/) :)

== Screenshots ==

1. The slick WooCommerce settings panel
2. WooCommerce products admin
3. WooCommerce sales reports

== Changelog ==

= 1.5 =
* Quick edit products
* Bulk edit products
* Purchase notes - add text to a product to include in order tables after payment
* Downloadable Product Permissions management via orders page - grant and revoke access to files
* See how many times a download has been downloaded
* Option for downloadable files to expire after X days
* PayPal standard goes straight to PayPal via a GET request - no more pay page/forms
* Better mixed cart handling - option to give access to downloads after payment (processing order status)
* Added basic API for payment gateways to hook into (for IPN etc)
* Added Bulgarian translation
* Fixed SKU sort in admin
* woocommerce_file_download_path hook
* Order screen has icons showing customer notes + order notes
* Fixed category hierarchy (typo)
* Delete term cleanup
* Filters to override default country and state on checkout form
* Added item_number to paypal standard (sku)
* Errors can be loaded into any page though wc_error query string var
* Fix for default value when data-min is used
* Hooks for quantity selectors
* Load order of the translation files tweaked so ones in wp-content/languages get priority
* Improved woocommerce_get_template_part
* Improved edit my address page when accessed directly
* Extra hooks in carts/totals
* Tweaked attributes page/labels
* Added required * to checkout fields, dynamically for locales
* is main query tweak
* Filters for BACS fields
* Polish translation by Maciej Swoboda
* More reliable cache deletion
* Fixed record_product_sales
* Fix order tracking page
* Fix dates for orders
* Made links in customer notes clickable links
* Product option for customise the button text for external products
* Function for getting placeholder.png - woocommerce_placeholder_img_src() with filter woocommerce_placeholder_img_src
* Slight settings cleanup
* Order items (frontend) link through to product pages
* Separate right now widget (thanks Mamaduka!)
* Fixed missing errors on my account
* Enhanced variation price display (thanks pixeltrix) and tweaked get_price_html - new filters for variation prices
* email_order_items_table image thumbnail support
* Hiding the cart widget option now shows the widget if adding to cart via ajax
* More reliable un-force https code
* Reset link for variations
* Better grouped price code
* My account remembers post data upon error
* Hidden shipping address from account page and mails when disabled
* Option to limit products which are downloadable and virtual to 1 per cart
<<<<<<< HEAD
=======
* woocommerce_items_in_cart cookie when cart has contents (can be used for caching plugins)
>>>>>>> 02fe1b58

= 1.4.4 - 18/02/2012 = 
* Fix for remove coupon links after ajax update of shipping
* Fix for reducing/increasing stock + notifications
* Don't reset shipping method on cart during every update
* Checkout country/state/postcode defaults to session if not logged in
* Method availability (country) for local pickup/delivery
* Fixed get_permalink in shortcodes
* Install process tweaks (for flushing post type rules)
* data-min argument/option for quantity inputs
* Notice is now shown in admin when the configuration may cause permalink errors
* Trigger 'change' event on the hidden variation_id input
* Load non-minified woocommerce.js file if SCRIPT_DEBUG is on
* Category widget hierarchy on single product page

= 1.4.3 - 16/02/2012 = 
* Fix for variation shipping class detection
* Classes added to my-account
* Fix for price filtering when the shop is the homepage
* Renamed orderby GET variable to 'sort' to prevent conflicts with permalinks
* Fixed a bug allowing checkout when items are out of stock
* Added a cart item error page for checkout, if the items are invalid
* Hidden shipping text when calculator is hidden
* If theres 1 shipping method, don't show a select box (thanks GeertDD)
* Don't repeat weight units after each measurement (GeertDD is on a role)
* CZ fix
* SKU system changes - old system was confusing and could conflict with post IDs thus the following changes have been made; 1) SKU no longer defaults to post ID automatically, 2) Unique SKU check looks for SKUs only - not post IDs 3) get_sku() will return _sku not post ID
* Product admin interface tweaks
* Variation interface tweaks
* Attribute interface tweaks
* Ability to select all/none attributes
* Quantity based on stock limit on cart page, like the product page
* Fixed category widget hierarchy
* Password error on checkout
* Improved install process
* Hookable woocommerce_form_field
* Updated dummy content
* Removed the sorting 'GET' from the sort form in favour of POST - caused too many issues. GET requests will still work however.
* Moved localisation to init
* Price slider triggers

= 1.4.2 - 09/02/2012 = 
* Uninstall fix
* Improved template loader - passes args instead of using globals
* Get dimensions fix
* Add order item error fix
* Made slug non-required on add attribute form
* Fixed sharethis code
* Added sharedaddy support
* Option to require login to download files
* Option to display layered nav as a dropdown
* Shipping classes added to individual product variations
* woocommerce_nocache function for cart/checkout/myaccount pages which need to be dynamic
* Coupon code case fix
* Removed automatic -free on shipping methods
* Option to redirect to the product page after searching if one result found (kudos to pixeltrix)
* Other minor fixes

= 1.4.1 - 01/02/2012 = 
* Depreciated tax class fix
* Logout error fix
* get_shipping_tax_rate deprecated to stop errors
* get_attribute returns non-linked terms
* First time install fix
* Added back version constant to stop 3rd party themes breaking

= 1.4 - 01/02/2012 = 
* Improved default theme
* Support for multiple and stacked (compound) taxes
* Locale options for country address formatting and checkout fields
* Multiple taxes shown in order total tables
* Rewritten parts + re-organised files for increased performance and decreased memory usage
* Moved many shortcodes (contents) to template files for easier customisation
* Moved template function contents to template files
* Added a simple, basic method of adding woocommerce support to themes using a woocommerce.php file based on page.php containing woocommerce_content()
* Moved woocommerce class into the main file
* Improved roles and capabilities for WooCommerce pages - more caps added for easier configuration
* Category ordering fix
* Made 'product' global, and auto filled when calling the_post - also remove this from the hooks. Certain themes may need to be updated.
* Changed woocommerce_breadcrumb args
* Filters for customer email attachments
* Chosen selects for country/state select inputs (optional)
* Piwik (http://piwik.org/) tracking - requires http://wordpress.org/extend/plugins/wp-piwik/
* Option to hide cart widget if the cart is empty
* Category widget - order by option
* Option to re-order shipping methods
* Coupon entry form on checkout (optional)
* paying_customer user meta when order is complete
* Improved download links in emails
* Replaced quantity selector of grouped downloadable products with a button
* Reworked checkout fields to make them easier to extend
* Added address meta to users panel
* Added address data to edit users screen
* Using 3.3 function is_main_query()
* Fixed price display if taxes disabled
* Backorder notifications show order #
* Product data write panel tweaks
* Enabled product custom fields panel
* Renamed custom fields for product data - upgrade script will run when upgrading. Some themes may be affected if using 'featured' - it is now '_featured'
* woocommerce_product_visibility_options filter for backend
* Shipping method classes/api changed to make rate definition simpler - shipping methods will need updating to stay compatible
* Change textdomain from woothemes to woocommerce
* Free shipping coupons ignore min-amount
* Delete all variations option
* Removed the need of ob_start on most frontend pages to improve page loading speed
* Product category widget option to show current children only
* Updated default styles
* Tweaked visibility settings and made them more clear
* If there is limited stock, quantity input plus button won't go higher
* Displaying correct currency symbol (Real of Brazil)
* Added local pickup and local delivery shipping methods (thanks Patrick Garman)
* Improved woocommerce_coupon_is_valid filter
* Random products widget, thanks to Geert De Deckere
* Error are now lists instead of divs so we can show multiple errors at once
* Problem: Stock management off, hide out of stock on meant some product were hidden randomly. Solution: Enable instock/outofstock selector on edit product page regardless of settings
* If sending shipping to paypal, send shipping address
* Send shipping name to paypal
* Code to allow add-on validation
* International shipping (based on flat rate)

= 1.3.2.1 - 15/12/2011 = 
* Category/Ordering fix
* HTTPS download URL fix

= 1.3.2 - 09/12/2011 = 
* Fixed error when adding an order manually
* Dumped the orders class (hardly used)
* Shipping classes can be set up without assigning products first
* Product reports: Combines children so grouped products have stats

= 1.3.1 - 08/12/2011 =
* Many Minor bug fixes
* Ability to re-order payment gateways and choose a default
* Added a 'Shipping class' taxonomy for grouping products
* Enhanced Flat Rate shipping to give a flat rate to each shipping class
* Made jQuery UI optional and improved Javascript
* Javascript can be loaded in the footer
* Reworked term ordering system to make it more flexible and easier to manage
* add_to_cart_url shortcode
* French translation
* Customer note field quote fix
* Moved product-category and tag slugs to settings (page)
* % coupon fix
* Tax rates based on shipping address
* Helpers for outputting JS in the footer
* Fixed sale widget
* File download method option so force download can be switched off
* Improved product cat dropdowns
* Czech translation by Martin Nečas
* Turkish translation by Ercan

= 1.3 - 01/12/2011 =
* Minor bug fixes + localisations
* Schema.org markup for products and reviews
* Option to apply coupons before tax (per coupon)
* Rewritten cart tax calculations to support coupons before tax and after tax
* 2 lines of discounts on total tables - 1 for product discounts, 1 for after tax discounts (e.g. store credit)
* Tweaked paypal to work with tax inclusive prices without screwing up rounding
* Stored ex. prices with higher precision to prevent rounding errors 
* Rewritten options for tax display - cart items can be shown without tax now
* Fixed ordering of custom attributes in variation select boxes
* Support for ordering attributes with the same ID (but different taxonomies)
* Made catalog ordering filterable
* Enhanced admin with http://harvesthq.github.com/chosen/
* Added ZAR currency
* Fixed product (single) visibility
* Improved orders interface
* On orders screen you can load customer details is on file
* Fixed address_1 address_2 names
* Updated German Lang (formal) thanks @owcv
* Sale date uses current_time('timestamp') instead of strtotime
* Fixed variations loading dimensions
* Product get_attribute function
* Option to clear cart on logout
* Made cheque/bacs gateways reduce stock levels upon ordering
* Continue shopping button when directing user to cart after adding a product to the cart
* Refund/Reverse notification in paypal gateway
* Made stock notifications use email template
* Added dimensions to individual variations
* Added settings API to be used by Shipping Methods and Payment Gateways
* Free shipping/Flat rate uses setting API
* Free shipping coupons
* Ship to billing default option
* Trim zeros off prices (optional)

= 1.2.4 - 18/11/2011 =
* More sale price logic fixes for variations. Now correctly compares variation's prices.
* Clear cache on upgrade/install
* Related product fix when no categories are set
* Fix for price filter + variations with multiple prices
* Grouped product link/quantity fix
* Made record_product_sales trigger once only
* Payment complete only when on-hold/pending
* More logging in paypal gateway
* Feature to prevent admin access to customers (optional)
* Fixed quick edit
* text/html email headers
* Fixed variation issue with quote symbols using esc_html

= 1.2.3 - 17/11/2011 =
* Fix for sale price logic
* Related products array_diff fix
* Fixed Produkt-Kategorie in formal german translation
* Variations limit fix
* Transients cleared on install
* Taxonomies defined before products to prevent 404's

= 1.2.2 - 17/11/2011 =
* Minor fixes and optimisations
* Tweaked 'pay' emails
* Check at top of email templates to make sure they are not accessed directly
* Fixes for hiding order notes from feeds etc
* Added transients to main query to improve performance
* Improved products class and get_related function
* Removed subcats when paged
* Category widget now supports hierarchy/counts
* woocommerce-page body class for all woocommerce pages
* Fix active class in wp_list_pages for shop page
* Ability to register from my account page
* Option to show size/weight on attributes tab
* Added logger class for debugging
* Logs folder added upon install with htaccess added to prevent access
* Ability to make layered nav an "OR" query so you can expand your search rather than filter it
* Tweaked coupon logic. Excluded coupons (for product discounts) don't get a product discount, but valid products do
* Prevent checkout being submitted twice
* Made order notes optional
* PayPal standard stores payer email address
* Added handling for paypal reversal and refunded statuses
* Downloads check order status is completed before allowing access - to do this we've added a new column to the permissions table (order id). Existing rows will be updated upon activation.
* Formatted address shows full state name
* State field shows 'select a state by default'
* Country defaults to base country on checkout
* Fixed upload directory
* Added customer note email notifications

= 1.2.1 - 10/11/2011 =
* Reworked downloadable and virtual products - now variations can be downloadable/virtual too making it more flexible
* My account/login widget
* Added shortcode insertion button to the post editor
* Shortcode for products by category (slug)
* Option to enable/disable ajax add to cart buttons
* Widget for showing onsale products
* Signup/login can be turned off for checkout
* Paypal remote post now has 'sslverify' => false to prevent errors with CURL
* Minor admin settings tidyup
* Dutch translation has been updated
* Cart is now more robust and supports custom data being stored, such as addons
* Fix for 0 quantity
* add_to_cart shortcode
* Improved order search
* Option to unforce SSL checkout
* Support for X-Accel-Redirect / X-Sendfile for downloads
* Customer new account email when signing up from the checkout
* Attributes can be added to nav bar via filter
* External/Affiliate product type
* Added Spanish translation by lluis masachs
* Support for informal/formal localisations
* Directory changed for uploading file downloads - uploads/woocommerce_files
* Download directory created on install as well as htaccess for denying access
* Formal and informal German translations - thanks to stefahn, jessor, Ramoonus , owcv and deckerweb 
* Hook for checking cart contents during cart/checkout - used for plugins too

= 1.2 - 03/11/2011 =
* Added quick status change buttons (processing/complete) to orders panel
* Ability to preview email templates
* Option to add logout link to my account menu
* Added ability to show meta (custom fields) on order emails - useful for plugins
* Added order details to thankyou page
* Added basic rss feeds for products and product categories
* Added functions which show tax/vat conditionally
* Made use of transients to store average ratings and improve performance
* Added page installer on installation to make it optional (you may want to import your pages)
* BACS and Cheque gateways now contain payment instructions
* Custom field for product total_sales when sold
* Best sellers widget based on new total_sales field
* Ability to exclude product ids
* Option for the recipient of order/stock emails
* Options to define default attribute selections in variations
* Edit category - image fix
* Order Complete email heading fix
* 100% discount when price excludes tax logic fix
* Download urls use site_url instead of home_url so installs in subdirectories are handled correctly
* Fixed variations - Incorrectly used instead $product_custom_fields of $parent_custom_fields
* Adding cart item resets shipping - so free shipping etc is selected when going over a threshold
* Changes to shipping calc - if no rates are found, but the user did not enter a state/postcode, it asks them to do so. 
* Fix for adding sites in multisite
* Dashboard chart now ignores 'pending' orders
* Fixed dashboard report range
* Added hooks to gateway icons
* Added Dutch translation by [Ramoonus](http://www.ramoonus.nl/)

= 1.1.3 - 27/10/2011 =
* Improved Force SSL Setting - now forces https urls for enqueued scripts and styles 
* Updated some localisation strings in email subject lines
* Fixed variation coupons
* Fixed edit address via my account
* Support for localisations in wp-content/languages/woocommerce
* Added ability to change email template colors and from name/address from the settings panel
* Added italian translation by Roberto Lioniello
* Added swedish translation by Stefan Johansson
* Made cart page hide the 'no shipping methods found' message unless the user has calculated shipping.
* Given shop_manager role capabilities of an editor
* Fixed menu order when logged in as a shop manager
* Added SKU column to order data
* Removed output buffering from loop
* Add product % coupons
* Filtering hides subcategories
* Lots of other minor fixes

= 1.1.2 - 23/10/2011 =
* Coupons can be applied to variations (by ID)
* Fixed up/cross-sell removal
* Fixed image (zoom) URL after variation selection
* Fixed category filter in admin
* Fixed billing/shipping address on my account page
* Tax fix for prices excluding tax - issue was in the 1.1.1 update
* Option to hide products when sub-cats are shown, and empty cats are shown
* Renamed $columns global for compatibility with certain themes
* Made variation slugs display as term name
* Added a helper function to get the return url (for gateways) - fixes https return url

= 1.1.1 - 16/10/2011 =
* Products need a base, regardless of category settings - added base to prevent pages breaking
* Fixed hard cropping
* Translation fixes
* Moved discount above shipping calc
* Fixed enter key on product edit page
* Typos
* Made custom attributes display 'nicely' in cart widgets, instead of santized

= 1.1 - 12/10/2011 =
* Tested and working with WordPress 3.3 beta-1
* Added a hook for payment complete order status
* Added woocommerce term meta api
* Added ability to upload category thumbnails
* Added option to show sub-categories when browing categories/the shop page
* Zero tax rate fix
* Filters for tax rates
* Fixes to find rate function
* Product dimension fields
* Fixed archives being displayed by woocommerce_show_product_images
* Added 'configure terms' button to attributes page to make it clearer
* Fix for variations when an attribute has been removed
* Fixed some localisation strings
* Hard crop option for images (use regenerate thumbnails after toggling to redo all images)
* Password field type for gateways API
* Front page shop improvements/correct title tags
* Added option for controlling product permalinks
* Shop page title option
* Load admin css only where needed
* Admin JS cleanup
* Removed error message when clicking buttons to view variations/grouped
* Drag and drop term ordering (so variation options can be sorted)
* Pay page after invoicing fix

= 1.0.3 - 06/10/2011 =
* Several minor fixes/tweaks
* Conditionals check for existing function names
* Made image size settings clearer
* Cleaned up coupon code settings/write panel and added a few more hooks
* Fixed 'product ids' setting in coupons
* Fixed notices on shop pages due to WP_QUERY
* Cleaned up discount types and made some helper functions for getting them
* woocommerce_coupon_is_valid hook
* Fixed order tracking completed time
* Sale price affects variable product 'from:' price
* Variation options (frontend) no longer lose your selections when changing an option
* Gallery image field fix
* Image 'insert into' fix
* variable products store min and max variation price, so if they match the 'from' text is not displayed
* Email items list fix
* Reports chart fix
* Fixed category ordering in widgets
* Labels to taxonomies updated
* Query tweak to fix tags/cats
* Order tracking localisation

= 1.0.2 - 02/10/2011 =
* Fix in woocommerce_templates for when a shop is the front-page
* Added esc_html/esc_attribute in review-order.php
* Tweaked localised strings in shortcode-thankyou.php
* Filter added to get_downloadable_products so more advanced rules can be applied. 
* Fixed required fields in edit shipping address
* Fixed login link 'jump' on checkout
* Added Turkish lira currency
* Active menu state fix
* Few minor typos/case changes
* Tweaked install script so it only redirects after activation
* Removing attributes fix
* only style mails of WooCommerce - not all mails. This is to prevent conflicts with other plugins.
* unique sku check only checks products
* More security audit tweaks thanks to Mark Jaquith
* cart totals update when adding cross-sells to cart
* Removed the 'resave permalinks message' due to it being done automatically
* Added support to exclude images from product page

= 1.0.1 - 29/09/2011 = 
* Fixed notices on product page
* Variation formatting uses item_meta when showing order items
* Javascript fixes in admin + correct enqueuing of scripts
* Added en_GB po file
* Used dbDelta for installation of tables for better table upgrades/installs
* Fix for reviews form when fancybox is turned off

= 1.0 - 27/09/2011 = 
* Initial Release. Woo!

== Upgrade Notice ==

= 1.4.4 =
Minor update fixing a few bugs. If you encounter any problems with the store/category pages after upgrade simply go to Settings > Permalinks and hit 'save'.

= 1.4 = 
Major update with plenty of optimisations and new features. Changes to note:

* Requires WP 3.3
* Product data meta has been renamed in this version so that custom-fields can be enabled. Product data is now prepended with an underscore so they are hidden from the custom-field panel. Existing data will be upgraded automatically. 
* The shipping method classes have been updated to make rate definition easier. Third party plugins will need updating.
* Textdomain has changed - re-scan your po/mo's
* Tax additions (tax rows, compounds etc) required a change to the way order items are stored. Old orders won't show items when viewed. Order totals should be unaffected.
* Significant modifications to woocommerce.less/.css to deliver a more polished look when using the default styles. If your theme builds on top of this you will likely need to update some classes. Consider using https://gist.github.com/1601558 to disable WooCommerce default css.

Please backup your database before upgrading and also ensure you are running the latest versions of any WooCommerce plugins after upgrading - this includes shipping and payment gateways.

= 1.3 =
This is a major update and includes improvements to the tax and coupon system in particular - please backup your database before upgrading and also ensure you are running the latest versions of any WooCommerce plugins after upgrading.

= 1.2.3 =
Fixes minor issues in 1.2.2 - please backup your database before upgrading and also ensure you are running the latest versions of any WooCommerce plugins.

= 1.2.2 =
Due to some changes in the plugin, if you are using any of our extensions please ensure you check the changelogs and download any updates from your account - especially if using 2CO, iDeal or authorize.net. This version also updates the download permissions table so please ensure you backup your database before upgrading.

= 1.2.1 =
This version has improved product types - ensure you de/re-activate the theme to ensure existing products get converted correctly.

= 1.2 =
New features, bug fixes and improvements to keep WooCommerce running smoothly.<|MERGE_RESOLUTION|>--- conflicted
+++ resolved
@@ -193,10 +193,7 @@
 * My account remembers post data upon error
 * Hidden shipping address from account page and mails when disabled
 * Option to limit products which are downloadable and virtual to 1 per cart
-<<<<<<< HEAD
-=======
 * woocommerce_items_in_cart cookie when cart has contents (can be used for caching plugins)
->>>>>>> 02fe1b58
 
 = 1.4.4 - 18/02/2012 = 
 * Fix for remove coupon links after ajax update of shipping
