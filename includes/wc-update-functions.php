<?php
/**
 * WooCommerce Updates
 *
 * Functions for updating data, used by the background updater.
 *
 * @package WooCommerce/Functions
 * @version 3.3.0
 */

defined( 'ABSPATH' ) || exit;

/**
 * Update file paths for 2.0
 *
 * @return void
 */
function wc_update_200_file_paths() {
	global $wpdb;

	// Upgrade old style files paths to support multiple file paths.
	$existing_file_paths = $wpdb->get_results( "SELECT meta_value, meta_id, post_id FROM {$wpdb->postmeta} WHERE meta_key = '_file_path' AND meta_value != '';" );

	if ( $existing_file_paths ) {

		foreach ( $existing_file_paths as $existing_file_path ) {

			$old_file_path = trim( $existing_file_path->meta_value );

			if ( ! empty( $old_file_path ) ) {
				$file_paths = serialize( array( md5( $old_file_path ) => $old_file_path ) );

				$wpdb->query( $wpdb->prepare( "UPDATE {$wpdb->postmeta} SET meta_key = '_file_paths', meta_value = %s WHERE meta_id = %d", $file_paths, $existing_file_path->meta_id ) );

				$wpdb->query( $wpdb->prepare( "UPDATE {$wpdb->prefix}woocommerce_downloadable_product_permissions SET download_id = %s WHERE product_id = %d", md5( $old_file_path ), $existing_file_path->post_id ) );

			}
		}
	}
}

/**
 * Update permalinks for 2.0
 *
 * @return void
 */
function wc_update_200_permalinks() {
	// Setup default permalinks if shop page is defined.
	$permalinks   = get_option( 'woocommerce_permalinks' );
	$shop_page_id = wc_get_page_id( 'shop' );

	if ( empty( $permalinks ) && $shop_page_id > 0 ) {

		$base_slug = $shop_page_id > 0 && get_post( $shop_page_id ) ? get_page_uri( $shop_page_id ) : 'shop';

		$category_base = get_option( 'woocommerce_prepend_shop_page_to_urls' ) == 'yes' ? trailingslashit( $base_slug ) : '';
		$category_slug = get_option( 'woocommerce_product_category_slug' ) ? get_option( 'woocommerce_product_category_slug' ) : _x( 'product-category', 'slug', 'woocommerce' );
		$tag_slug      = get_option( 'woocommerce_product_tag_slug' ) ? get_option( 'woocommerce_product_tag_slug' ) : _x( 'product-tag', 'slug', 'woocommerce' );

		if ( 'yes' == get_option( 'woocommerce_prepend_shop_page_to_products' ) ) {
			$product_base = trailingslashit( $base_slug );
		} else {
			$product_slug = get_option( 'woocommerce_product_slug' );
			if ( false !== $product_slug && ! empty( $product_slug ) ) {
				$product_base = trailingslashit( $product_slug );
			} else {
				$product_base = trailingslashit( _x( 'product', 'slug', 'woocommerce' ) );
			}
		}

		if ( get_option( 'woocommerce_prepend_category_to_products' ) == 'yes' ) {
			$product_base .= trailingslashit( '%product_cat%' );
		}

		$permalinks = array(
			'product_base'   => untrailingslashit( $product_base ),
			'category_base'  => untrailingslashit( $category_base . $category_slug ),
			'attribute_base' => untrailingslashit( $category_base ),
			'tag_base'       => untrailingslashit( $category_base . $tag_slug ),
		);

		update_option( 'woocommerce_permalinks', $permalinks );
	}
}

/**
 * Update sub-category display options for 2.0
 *
 * @return void
 */
function wc_update_200_subcat_display() {
	// Update subcat display settings.
	if ( get_option( 'woocommerce_shop_show_subcategories' ) == 'yes' ) {
		if ( get_option( 'woocommerce_hide_products_when_showing_subcategories' ) == 'yes' ) {
			update_option( 'woocommerce_shop_page_display', 'subcategories' );
		} else {
			update_option( 'woocommerce_shop_page_display', 'both' );
		}
	}

	if ( get_option( 'woocommerce_show_subcategories' ) == 'yes' ) {
		if ( get_option( 'woocommerce_hide_products_when_showing_subcategories' ) == 'yes' ) {
			update_option( 'woocommerce_category_archive_display', 'subcategories' );
		} else {
			update_option( 'woocommerce_category_archive_display', 'both' );
		}
	}
}

/**
 * Update tax rates for 2.0
 *
 * @return void
 */
function wc_update_200_taxrates() {
	global $wpdb;

	// Update tax rates.
	$loop      = 0;
	$tax_rates = get_option( 'woocommerce_tax_rates' );

	if ( $tax_rates ) {
		foreach ( $tax_rates as $tax_rate ) {

			foreach ( $tax_rate['countries'] as $country => $states ) {

				$states = array_reverse( $states );

				foreach ( $states as $state ) {

					if ( '*' == $state ) {
						$state = '';
					}

					$wpdb->insert(
						$wpdb->prefix . 'woocommerce_tax_rates',
						array(
							'tax_rate_country'  => $country,
							'tax_rate_state'    => $state,
							'tax_rate'          => $tax_rate['rate'],
							'tax_rate_name'     => $tax_rate['label'],
							'tax_rate_priority' => 1,
							'tax_rate_compound' => ( 'yes' === $tax_rate['compound'] ) ? 1 : 0,
							'tax_rate_shipping' => ( 'yes' === $tax_rate['shipping'] ) ? 1 : 0,
							'tax_rate_order'    => $loop,
							'tax_rate_class'    => $tax_rate['class'],
						)
					);

					$loop++;
				}
			}
		}
	}

	$local_tax_rates = get_option( 'woocommerce_local_tax_rates' );

	if ( $local_tax_rates ) {
		foreach ( $local_tax_rates as $tax_rate ) {

			$location_type = ( 'postcode' === $tax_rate['location_type'] ) ? 'postcode' : 'city';

			if ( '*' == $tax_rate['state'] ) {
				$tax_rate['state'] = '';
			}

			$wpdb->insert(
				$wpdb->prefix . 'woocommerce_tax_rates',
				array(
					'tax_rate_country'  => $tax_rate['country'],
					'tax_rate_state'    => $tax_rate['state'],
					'tax_rate'          => $tax_rate['rate'],
					'tax_rate_name'     => $tax_rate['label'],
					'tax_rate_priority' => 2,
					'tax_rate_compound' => ( 'yes' === $tax_rate['compound'] ) ? 1 : 0,
					'tax_rate_shipping' => ( 'yes' === $tax_rate['shipping'] ) ? 1 : 0,
					'tax_rate_order'    => $loop,
					'tax_rate_class'    => $tax_rate['class'],
				)
			);

			$tax_rate_id = $wpdb->insert_id;

			if ( $tax_rate['locations'] ) {
				foreach ( $tax_rate['locations'] as $location ) {

					$wpdb->insert(
						$wpdb->prefix . 'woocommerce_tax_rate_locations',
						array(
							'location_code' => $location,
							'tax_rate_id'   => $tax_rate_id,
							'location_type' => $location_type,
						)
					);

				}
			}

			$loop++;
		}
	}

	update_option( 'woocommerce_tax_rates_backup', $tax_rates );
	update_option( 'woocommerce_local_tax_rates_backup', $local_tax_rates );
	delete_option( 'woocommerce_tax_rates' );
	delete_option( 'woocommerce_local_tax_rates' );
}

/**
 * Update order item line items for 2.0
 *
 * @return void
 */
function wc_update_200_line_items() {
	global $wpdb;

	// Now its time for the massive update to line items - move them to the new DB tables.
	// Reverse with UPDATE `wpwc_postmeta` SET meta_key = '_order_items' WHERE meta_key = '_order_items_old'.
	$order_item_rows = $wpdb->get_results(
		"SELECT meta_value, post_id FROM {$wpdb->postmeta} WHERE meta_key = '_order_items'"
	);

	foreach ( $order_item_rows as $order_item_row ) {

		$order_items = (array) maybe_unserialize( $order_item_row->meta_value );

		foreach ( $order_items as $order_item ) {

			if ( ! isset( $order_item['line_total'] ) && isset( $order_item['taxrate'] ) && isset( $order_item['cost'] ) ) {
				$order_item['line_tax']          = number_format( ( $order_item['cost'] * $order_item['qty'] ) * ( $order_item['taxrate'] / 100 ), 2, '.', '' );
				$order_item['line_total']        = $order_item['cost'] * $order_item['qty'];
				$order_item['line_subtotal_tax'] = $order_item['line_tax'];
				$order_item['line_subtotal']     = $order_item['line_total'];
			}

			$order_item['line_tax']          = isset( $order_item['line_tax'] ) ? $order_item['line_tax'] : 0;
			$order_item['line_total']        = isset( $order_item['line_total'] ) ? $order_item['line_total'] : 0;
			$order_item['line_subtotal_tax'] = isset( $order_item['line_subtotal_tax'] ) ? $order_item['line_subtotal_tax'] : 0;
			$order_item['line_subtotal']     = isset( $order_item['line_subtotal'] ) ? $order_item['line_subtotal'] : 0;

			$item_id = wc_add_order_item(
				$order_item_row->post_id,
				array(
					'order_item_name' => $order_item['name'],
					'order_item_type' => 'line_item',
				)
			);

			 // Add line item meta.
			if ( $item_id ) {
				wc_add_order_item_meta( $item_id, '_qty', absint( $order_item['qty'] ) );
				wc_add_order_item_meta( $item_id, '_tax_class', $order_item['tax_class'] );
				wc_add_order_item_meta( $item_id, '_product_id', $order_item['id'] );
				wc_add_order_item_meta( $item_id, '_variation_id', $order_item['variation_id'] );
				wc_add_order_item_meta( $item_id, '_line_subtotal', wc_format_decimal( $order_item['line_subtotal'] ) );
				wc_add_order_item_meta( $item_id, '_line_subtotal_tax', wc_format_decimal( $order_item['line_subtotal_tax'] ) );
				wc_add_order_item_meta( $item_id, '_line_total', wc_format_decimal( $order_item['line_total'] ) );
				wc_add_order_item_meta( $item_id, '_line_tax', wc_format_decimal( $order_item['line_tax'] ) );

				$meta_rows = array();

				// Insert meta.
				if ( ! empty( $order_item['item_meta'] ) ) {
					foreach ( $order_item['item_meta'] as $key => $meta ) {
						// Backwards compatibility.
						if ( is_array( $meta ) && isset( $meta['meta_name'] ) ) {
							$meta_rows[] = '(' . $item_id . ',"' . esc_sql( $meta['meta_name'] ) . '","' . esc_sql( $meta['meta_value'] ) . '")';
						} else {
							$meta_rows[] = '(' . $item_id . ',"' . esc_sql( $key ) . '","' . esc_sql( $meta ) . '")';
						}
					}
				}

				// Insert meta rows at once.
				if ( count( $meta_rows ) > 0 ) {
					$wpdb->query(
						$wpdb->prepare(
							"INSERT INTO {$wpdb->prefix}woocommerce_order_itemmeta ( order_item_id, meta_key, meta_value )
							VALUES " . implode( ',', $meta_rows ) . ';', // @codingStandardsIgnoreLine
							$order_item_row->post_id
						)
					);
				}

				// Delete from DB (rename).
				$wpdb->query(
					$wpdb->prepare(
						"UPDATE {$wpdb->postmeta}
						SET meta_key = '_order_items_old'
						WHERE meta_key = '_order_items'
						AND post_id = %d",
						$order_item_row->post_id
					)
				);
			}

			unset( $meta_rows, $item_id, $order_item );
		}
	}

	// Do the same kind of update for order_taxes - move to lines.
	// Reverse with UPDATE `wpwc_postmeta` SET meta_key = '_order_taxes' WHERE meta_key = '_order_taxes_old'.
	$order_tax_rows = $wpdb->get_results(
		"SELECT meta_value, post_id FROM {$wpdb->postmeta}
		WHERE meta_key = '_order_taxes'"
	);

	foreach ( $order_tax_rows as $order_tax_row ) {

		$order_taxes = (array) maybe_unserialize( $order_tax_row->meta_value );

		if ( ! empty( $order_taxes ) ) {
			foreach ( $order_taxes as $order_tax ) {

				if ( ! isset( $order_tax['label'] ) || ! isset( $order_tax['cart_tax'] ) || ! isset( $order_tax['shipping_tax'] ) ) {
					continue;
				}

				$item_id = wc_add_order_item(
					$order_tax_row->post_id, array(
						'order_item_name' => $order_tax['label'],
						'order_item_type' => 'tax',
					)
				);

				 // Add line item meta.
				if ( $item_id ) {
					wc_add_order_item_meta( $item_id, 'compound', absint( isset( $order_tax['compound'] ) ? $order_tax['compound'] : 0 ) );
					wc_add_order_item_meta( $item_id, 'tax_amount', wc_clean( $order_tax['cart_tax'] ) );
					wc_add_order_item_meta( $item_id, 'shipping_tax_amount', wc_clean( $order_tax['shipping_tax'] ) );
				}

				// Delete from DB (rename).
				$wpdb->query(
					$wpdb->prepare(
						"UPDATE {$wpdb->postmeta}
						SET meta_key = '_order_taxes_old'
						WHERE meta_key = '_order_taxes'
						AND post_id = %d",
						$order_tax_row->post_id
					)
				);

				unset( $tax_amount );
			}
		}
	}
}

/**
 * Update image settings for 2.0
 *
 * @return void
 */
function wc_update_200_images() {
	// Grab the pre 2.0 Image options and use to populate the new image options settings,
	// cleaning up afterwards like nice people do.
	foreach ( array( 'catalog', 'single', 'thumbnail' ) as $value ) {

		$old_settings = array_filter(
			array(
				'width'  => get_option( 'woocommerce_' . $value . '_image_width' ),
				'height' => get_option( 'woocommerce_' . $value . '_image_height' ),
				'crop'   => get_option( 'woocommerce_' . $value . '_image_crop' ),
			)
		);

		if ( ! empty( $old_settings ) && update_option( 'shop_' . $value . '_image_size', $old_settings ) ) {

			delete_option( 'woocommerce_' . $value . '_image_width' );
			delete_option( 'woocommerce_' . $value . '_image_height' );
			delete_option( 'woocommerce_' . $value . '_image_crop' );

		}
	}
}

/**
 * Update DB version for 2.0
 *
 * @return void
 */
function wc_update_200_db_version() {
	WC_Install::update_db_version( '2.0.0' );
}

/**
 * Update Brazilian States for 2.0.9
 *
 * @return void
 */
function wc_update_209_brazillian_state() {
	global $wpdb;

	// Update brazillian state codes.
	$wpdb->update(
		$wpdb->postmeta,
		array(
			'meta_value' => 'BA',
		),
		array(
			'meta_key'   => '_billing_state',
			'meta_value' => 'BH',
		)
	);
	$wpdb->update(
		$wpdb->postmeta,
		array(
			'meta_value' => 'BA',
		),
		array(
			'meta_key'   => '_shipping_state',
			'meta_value' => 'BH',
		)
	);
	$wpdb->update(
		$wpdb->usermeta,
		array(
			'meta_value' => 'BA',
		),
		array(
			'meta_key'   => 'billing_state',
			'meta_value' => 'BH',
		)
	);
	$wpdb->update(
		$wpdb->usermeta,
		array(
			'meta_value' => 'BA',
		),
		array(
			'meta_key'   => 'shipping_state',
			'meta_value' => 'BH',
		)
	);
}

/**
 * Update DB version for 2.0.9
 *
 * @return void
 */
function wc_update_209_db_version() {
	WC_Install::update_db_version( '2.0.9' );
}

/**
 * Remove pages for 2.1
 *
 * @return void
 */
function wc_update_210_remove_pages() {
	// Pages no longer used.
	wp_trash_post( get_option( 'woocommerce_pay_page_id' ) );
	wp_trash_post( get_option( 'woocommerce_thanks_page_id' ) );
	wp_trash_post( get_option( 'woocommerce_view_order_page_id' ) );
	wp_trash_post( get_option( 'woocommerce_change_password_page_id' ) );
	wp_trash_post( get_option( 'woocommerce_edit_address_page_id' ) );
	wp_trash_post( get_option( 'woocommerce_lost_password_page_id' ) );
}

/**
 * Update file paths to support multiple files for 2.1
 *
 * @return void
 */
function wc_update_210_file_paths() {
	global $wpdb;

	// Upgrade file paths to support multiple file paths + names etc.
	$existing_file_paths = $wpdb->get_results( "SELECT meta_value, meta_id FROM {$wpdb->postmeta} WHERE meta_key = '_file_paths' AND meta_value != '';" );

	if ( $existing_file_paths ) {

		foreach ( $existing_file_paths as $existing_file_path ) {

			$needs_update = false;
			$new_value    = array();
			$value        = maybe_unserialize( trim( $existing_file_path->meta_value ) );

			if ( $value ) {
				foreach ( $value as $key => $file ) {
					if ( ! is_array( $file ) ) {
						$needs_update      = true;
						$new_value[ $key ] = array(
							'file' => $file,
							'name' => wc_get_filename_from_url( $file ),
						);
					} else {
						$new_value[ $key ] = $file;
					}
				}
				if ( $needs_update ) {
					$new_value = serialize( $new_value );

					$wpdb->query( $wpdb->prepare( "UPDATE {$wpdb->postmeta} SET meta_key = %s, meta_value = %s WHERE meta_id = %d", '_downloadable_files', $new_value, $existing_file_path->meta_id ) );
				}
			}
		}
	}
}

/**
 * Update DB version for 2.1
 *
 * @return void
 */
function wc_update_210_db_version() {
	WC_Install::update_db_version( '2.1.0' );
}

/**
 * Update shipping options for 2.2
 *
 * @return void
 */
function wc_update_220_shipping() {
	$woocommerce_ship_to_destination = 'shipping';

	if ( get_option( 'woocommerce_ship_to_billing_address_only' ) === 'yes' ) {
		$woocommerce_ship_to_destination = 'billing_only';
	} elseif ( get_option( 'woocommerce_ship_to_billing' ) === 'yes' ) {
		$woocommerce_ship_to_destination = 'billing';
	}

	add_option( 'woocommerce_ship_to_destination', $woocommerce_ship_to_destination, '', 'no' );
}

/**
 * Update order statuses for 2.2
 *
 * @return void
 */
function wc_update_220_order_status() {
	global $wpdb;
	$wpdb->query(
		"UPDATE {$wpdb->posts} as posts
		LEFT JOIN {$wpdb->term_relationships} AS rel ON posts.ID = rel.object_id
		LEFT JOIN {$wpdb->term_taxonomy} AS tax USING( term_taxonomy_id )
		LEFT JOIN {$wpdb->terms} AS term USING( term_id )
		SET posts.post_status = 'wc-pending'
		WHERE posts.post_type = 'shop_order'
		AND posts.post_status = 'publish'
		AND tax.taxonomy = 'shop_order_status'
		AND	term.slug LIKE 'pending%';"
	);
	$wpdb->query(
		"UPDATE {$wpdb->posts} as posts
		LEFT JOIN {$wpdb->term_relationships} AS rel ON posts.ID = rel.object_id
		LEFT JOIN {$wpdb->term_taxonomy} AS tax USING( term_taxonomy_id )
		LEFT JOIN {$wpdb->terms} AS term USING( term_id )
		SET posts.post_status = 'wc-processing'
		WHERE posts.post_type = 'shop_order'
		AND posts.post_status = 'publish'
		AND tax.taxonomy = 'shop_order_status'
		AND	term.slug LIKE 'processing%';"
	);
	$wpdb->query(
		"UPDATE {$wpdb->posts} as posts
		LEFT JOIN {$wpdb->term_relationships} AS rel ON posts.ID = rel.object_id
		LEFT JOIN {$wpdb->term_taxonomy} AS tax USING( term_taxonomy_id )
		LEFT JOIN {$wpdb->terms} AS term USING( term_id )
		SET posts.post_status = 'wc-on-hold'
		WHERE posts.post_type = 'shop_order'
		AND posts.post_status = 'publish'
		AND tax.taxonomy = 'shop_order_status'
		AND	term.slug LIKE 'on-hold%';"
	);
	$wpdb->query(
		"UPDATE {$wpdb->posts} as posts
		LEFT JOIN {$wpdb->term_relationships} AS rel ON posts.ID = rel.object_id
		LEFT JOIN {$wpdb->term_taxonomy} AS tax USING( term_taxonomy_id )
		LEFT JOIN {$wpdb->terms} AS term USING( term_id )
		SET posts.post_status = 'wc-completed'
		WHERE posts.post_type = 'shop_order'
		AND posts.post_status = 'publish'
		AND tax.taxonomy = 'shop_order_status'
		AND	term.slug LIKE 'completed%';"
	);
	$wpdb->query(
		"UPDATE {$wpdb->posts} as posts
		LEFT JOIN {$wpdb->term_relationships} AS rel ON posts.ID = rel.object_id
		LEFT JOIN {$wpdb->term_taxonomy} AS tax USING( term_taxonomy_id )
		LEFT JOIN {$wpdb->terms} AS term USING( term_id )
		SET posts.post_status = 'wc-cancelled'
		WHERE posts.post_type = 'shop_order'
		AND posts.post_status = 'publish'
		AND tax.taxonomy = 'shop_order_status'
		AND	term.slug LIKE 'cancelled%';"
	);
	$wpdb->query(
		"UPDATE {$wpdb->posts} as posts
		LEFT JOIN {$wpdb->term_relationships} AS rel ON posts.ID = rel.object_id
		LEFT JOIN {$wpdb->term_taxonomy} AS tax USING( term_taxonomy_id )
		LEFT JOIN {$wpdb->terms} AS term USING( term_id )
		SET posts.post_status = 'wc-refunded'
		WHERE posts.post_type = 'shop_order'
		AND posts.post_status = 'publish'
		AND tax.taxonomy = 'shop_order_status'
		AND	term.slug LIKE 'refunded%';"
	);
	$wpdb->query(
		"UPDATE {$wpdb->posts} as posts
		LEFT JOIN {$wpdb->term_relationships} AS rel ON posts.ID = rel.object_id
		LEFT JOIN {$wpdb->term_taxonomy} AS tax USING( term_taxonomy_id )
		LEFT JOIN {$wpdb->terms} AS term USING( term_id )
		SET posts.post_status = 'wc-failed'
		WHERE posts.post_type = 'shop_order'
		AND posts.post_status = 'publish'
		AND tax.taxonomy = 'shop_order_status'
		AND	term.slug LIKE 'failed%';"
	);
}

/**
 * Update variations for 2.2
 *
 * @return void
 */
function wc_update_220_variations() {
	global $wpdb;
	// Update variations which manage stock.
	$update_variations = $wpdb->get_results(
		"SELECT DISTINCT posts.ID AS variation_id, posts.post_parent AS variation_parent FROM {$wpdb->posts} as posts
		LEFT OUTER JOIN {$wpdb->postmeta} AS postmeta ON posts.ID = postmeta.post_id AND postmeta.meta_key = '_stock'
		LEFT OUTER JOIN {$wpdb->postmeta} as postmeta2 ON posts.ID = postmeta2.post_id AND postmeta2.meta_key = '_manage_stock'
		WHERE posts.post_type = 'product_variation'
		AND postmeta.meta_value IS NOT NULL
		AND postmeta.meta_value != ''
		AND postmeta2.meta_value IS NULL"
	);

	foreach ( $update_variations as $variation ) {
		$parent_backorders = get_post_meta( $variation->variation_parent, '_backorders', true );
		add_post_meta( $variation->variation_id, '_manage_stock', 'yes', true );
		add_post_meta( $variation->variation_id, '_backorders', $parent_backorders ? $parent_backorders : 'no', true );
	}
}

/**
 * Update attributes for 2.2
 *
 * @return void
 */
function wc_update_220_attributes() {
	global $wpdb;
	// Update taxonomy names with correct sanitized names.
	$attribute_taxonomies = $wpdb->get_results( 'SELECT attribute_name, attribute_id FROM ' . $wpdb->prefix . 'woocommerce_attribute_taxonomies' );

	foreach ( $attribute_taxonomies as $attribute_taxonomy ) {
		$sanitized_attribute_name = wc_sanitize_taxonomy_name( $attribute_taxonomy->attribute_name );
		if ( $sanitized_attribute_name !== $attribute_taxonomy->attribute_name ) {
			if ( ! $wpdb->get_var( $wpdb->prepare( "SELECT 1=1 FROM {$wpdb->prefix}woocommerce_attribute_taxonomies WHERE attribute_name = %s;", $sanitized_attribute_name ) ) ) {
				// Update attribute.
				$wpdb->update(
					"{$wpdb->prefix}woocommerce_attribute_taxonomies",
					array(
						'attribute_name' => $sanitized_attribute_name,
					),
					array(
						'attribute_id' => $attribute_taxonomy->attribute_id,
					)
				);

				// Update terms.
				$wpdb->update(
					$wpdb->term_taxonomy,
					array( 'taxonomy' => wc_attribute_taxonomy_name( $sanitized_attribute_name ) ),
					array( 'taxonomy' => 'pa_' . $attribute_taxonomy->attribute_name )
				);
			}
		}
	}
}

/**
 * Update DB version for 2.2
 *
 * @return void
 */
function wc_update_220_db_version() {
	WC_Install::update_db_version( '2.2.0' );
}

/**
 * Update options for 2.3
 *
 * @return void
 */
function wc_update_230_options() {
	// _money_spent and _order_count may be out of sync - clear them
	delete_metadata( 'user', 0, '_money_spent', '', true );
	delete_metadata( 'user', 0, '_order_count', '', true );

	// To prevent taxes being hidden when using a default 'no address' in a store with tax inc prices, set the woocommerce_default_customer_address to use the store base address by default.
	if ( '' === get_option( 'woocommerce_default_customer_address', false ) && wc_prices_include_tax() ) {
		update_option( 'woocommerce_default_customer_address', 'base' );
	}
}

/**
 * Update DB version for 2.3
 *
 * @return void
 */
function wc_update_230_db_version() {
	WC_Install::update_db_version( '2.3.0' );
}

/**
 * Update calc discount options for 2.4
 *
 * @return void
 */
function wc_update_240_options() {
	/**
	 * Coupon discount calculations.
	 * Maintain the old coupon logic for upgrades.
	 */
	update_option( 'woocommerce_calc_discounts_sequentially', 'yes' );
}

/**
 * Update shipping methods for 2.4
 *
 * @return void
 */
function wc_update_240_shipping_methods() {
	/**
	 * Flat Rate Shipping.
	 * Update legacy options to new math based options.
	 */
	$shipping_methods = array(
		'woocommerce_flat_rates'                        => new WC_Shipping_Legacy_Flat_Rate(),
		'woocommerce_international_delivery_flat_rates' => new WC_Shipping_Legacy_International_Delivery(),
	);
	foreach ( $shipping_methods as $flat_rate_option_key => $shipping_method ) {
		// Stop this running more than once if routine is repeated.
		if ( version_compare( $shipping_method->get_option( 'version', 0 ), '2.4.0', '<' ) ) {
			$has_classes                      = count( WC()->shipping->get_shipping_classes() ) > 0;
			$cost_key                         = $has_classes ? 'no_class_cost' : 'cost';
			$min_fee                          = $shipping_method->get_option( 'minimum_fee' );
			$math_cost_strings                = array(
				'cost'          => array(),
				'no_class_cost' => array(),
			);

			$math_cost_strings[ $cost_key ][] = $shipping_method->get_option( 'cost' );
			$fee = $shipping_method->get_option( 'fee' );

			if ( $fee ) {
				$math_cost_strings[ $cost_key ][] = strstr( $fee, '%' ) ? '[fee percent="' . str_replace( '%', '', $fee ) . '" min="' . esc_attr( $min_fee ) . '"]' : $fee;
			}

			foreach ( WC()->shipping->get_shipping_classes() as $shipping_class ) {
				$rate_key                       = 'class_cost_' . $shipping_class->slug;
				$math_cost_strings[ $rate_key ] = $math_cost_strings['no_class_cost'];
			}

			$flat_rates = array_filter( (array) get_option( $flat_rate_option_key, array() ) );

			if ( $flat_rates ) {
				foreach ( $flat_rates as $shipping_class => $rate ) {
					$rate_key = 'class_cost_' . $shipping_class;
					if ( $rate['cost'] || $rate['fee'] ) {
						$math_cost_strings[ $rate_key ][] = $rate['cost'];
						$math_cost_strings[ $rate_key ][] = strstr( $rate['fee'], '%' ) ? '[fee percent="' . str_replace( '%', '', $rate['fee'] ) . '" min="' . esc_attr( $min_fee ) . '"]' : $rate['fee'];
					}
				}
			}

			if ( 'item' === $shipping_method->type ) {
				foreach ( $math_cost_strings as $key => $math_cost_string ) {
					$math_cost_strings[ $key ] = array_filter( array_map( 'trim', $math_cost_strings[ $key ] ) );
					if ( ! empty( $math_cost_strings[ $key ] ) ) {
						$last_key                                = max( 0, count( $math_cost_strings[ $key ] ) - 1 );
						$math_cost_strings[ $key ][0]            = '( ' . $math_cost_strings[ $key ][0];
						$math_cost_strings[ $key ][ $last_key ] .= ' ) * [qty]';
					}
				}
			}

			$math_cost_strings['cost'][] = $shipping_method->get_option( 'cost_per_order' );

			// Save settings.
			foreach ( $math_cost_strings as $option_id => $math_cost_string ) {
				$shipping_method->settings[ $option_id ] = implode( ' + ', array_filter( $math_cost_string ) );
			}

			$shipping_method->settings['version'] = '2.4.0';
			$shipping_method->settings['type']    = 'item' === $shipping_method->settings['type'] ? 'class' : $shipping_method->settings['type'];

			update_option( $shipping_method->plugin_id . $shipping_method->id . '_settings', $shipping_method->settings );
		}
	}
}

/**
 * Update API keys for 2.4
 *
 * @return void
 */
function wc_update_240_api_keys() {
	global $wpdb;
	/**
	 * Update the old user API keys to the new Apps keys.
	 */
	$api_users = $wpdb->get_results( "SELECT user_id FROM $wpdb->usermeta WHERE meta_key = 'woocommerce_api_consumer_key'" );
	$apps_keys = array();

	// Get user data.
	foreach ( $api_users as $_user ) {
		$user        = get_userdata( $_user->user_id );
		$apps_keys[] = array(
			'user_id'         => $user->ID,
			'permissions'     => $user->woocommerce_api_key_permissions,
			'consumer_key'    => wc_api_hash( $user->woocommerce_api_consumer_key ),
			'consumer_secret' => $user->woocommerce_api_consumer_secret,
			'truncated_key'   => substr( $user->woocommerce_api_consumer_secret, -7 ),
		);
	}

	if ( ! empty( $apps_keys ) ) {
		// Create new apps.
		foreach ( $apps_keys as $app ) {
			$wpdb->insert(
				$wpdb->prefix . 'woocommerce_api_keys',
				$app,
				array(
					'%d',
					'%s',
					'%s',
					'%s',
					'%s',
				)
			);
		}

		// Delete old user keys from usermeta.
		foreach ( $api_users as $_user ) {
			$user_id = intval( $_user->user_id );
			delete_user_meta( $user_id, 'woocommerce_api_consumer_key' );
			delete_user_meta( $user_id, 'woocommerce_api_consumer_secret' );
			delete_user_meta( $user_id, 'woocommerce_api_key_permissions' );
		}
	}
}

/**
 * Update webhooks for 2.4
 *
 * @return void
 */
function wc_update_240_webhooks() {
	/**
	 * Webhooks.
	 * Make sure order.update webhooks get the woocommerce_order_edit_status hook.
	 */
	$order_update_webhooks = get_posts(
		array(
			'posts_per_page' => -1,
			'post_type'      => 'shop_webhook',
			'meta_key'       => '_topic',
			'meta_value'     => 'order.updated',
		)
	);
	foreach ( $order_update_webhooks as $order_update_webhook ) {
		$webhook = new WC_Webhook( $order_update_webhook->ID );
		$webhook->set_topic( 'order.updated' );
	}
}

/**
 * Update refunds for 2.4
 *
 * @return void
 */
function wc_update_240_refunds() {
	global $wpdb;
	/**
	 * Refunds for full refunded orders.
	 * Update fully refunded orders to ensure they have a refund line item so reports add up.
	 */
	$refunded_orders = get_posts(
		array(
			'posts_per_page' => -1,
			'post_type'      => 'shop_order',
			'post_status'    => array( 'wc-refunded' ),
		)
	);

	// Ensure emails are disabled during this update routine.
	remove_all_actions( 'woocommerce_order_status_refunded_notification' );
	remove_all_actions( 'woocommerce_order_partially_refunded_notification' );
	remove_action( 'woocommerce_order_status_refunded', array( 'WC_Emails', 'send_transactional_email' ) );
	remove_action( 'woocommerce_order_partially_refunded', array( 'WC_Emails', 'send_transactional_email' ) );

	foreach ( $refunded_orders as $refunded_order ) {
		$order_total    = get_post_meta( $refunded_order->ID, '_order_total', true );
		$refunded_total = $wpdb->get_var(
			$wpdb->prepare(
				"SELECT SUM( postmeta.meta_value )
				FROM $wpdb->postmeta AS postmeta
				INNER JOIN $wpdb->posts AS posts ON ( posts.post_type = 'shop_order_refund' AND posts.post_parent = %d )
				WHERE postmeta.meta_key = '_refund_amount'
				AND postmeta.post_id = posts.ID",
				$refunded_order->ID
			)
		);

		if ( $order_total > $refunded_total ) {
			wc_create_refund(
				array(
					'amount'     => $order_total - $refunded_total,
					'reason'     => __( 'Order fully refunded', 'woocommerce' ),
					'order_id'   => $refunded_order->ID,
					'line_items' => array(),
					'date'       => $refunded_order->post_modified,
				)
			);
		}
	}

	wc_delete_shop_order_transients();
}

/**
 * Update DB version for 2.4
 *
 * @return void
 */
function wc_update_240_db_version() {
	WC_Install::update_db_version( '2.4.0' );
}

/**
 * Update variations for 2.4.1
 *
 * @return void
 */
function wc_update_241_variations() {
	global $wpdb;

	// Select variations that don't have any _stock_status implemented on WooCommerce 2.2.
	$update_variations = $wpdb->get_results(
		"SELECT DISTINCT posts.ID AS variation_id, posts.post_parent AS variation_parent
		FROM {$wpdb->posts} as posts
		LEFT OUTER JOIN {$wpdb->postmeta} AS postmeta ON posts.ID = postmeta.post_id AND postmeta.meta_key = '_stock_status'
		WHERE posts.post_type = 'product_variation'
		AND postmeta.meta_value IS NULL"
	);

	foreach ( $update_variations as $variation ) {
		// Get the parent _stock_status.
		$parent_stock_status = get_post_meta( $variation->variation_parent, '_stock_status', true );

		// Set the _stock_status.
		add_post_meta( $variation->variation_id, '_stock_status', $parent_stock_status ? $parent_stock_status : 'instock', true );

		// Delete old product children array.
		delete_transient( 'wc_product_children_' . $variation->variation_parent );
	}

	// Invalidate old transients such as wc_var_price.
	WC_Cache_Helper::get_transient_version( 'product', true );
}

/**
 * Update DB version for 2.4.1
 *
 * @return void
 */
function wc_update_241_db_version() {
	WC_Install::update_db_version( '2.4.1' );
}

/**
 * Update currency settings for 2.5
 *
 * @return void
 */
function wc_update_250_currency() {
	global $wpdb;
	// Fix currency settings for LAK currency.
	$current_currency = get_option( 'woocommerce_currency' );

	if ( 'KIP' === $current_currency ) {
		update_option( 'woocommerce_currency', 'LAK' );
	}

	// Update LAK currency code.
	$wpdb->update(
		$wpdb->postmeta,
		array(
			'meta_value' => 'LAK',
		),
		array(
			'meta_key'   => '_order_currency',
			'meta_value' => 'KIP',
		)
	);
}

/**
 * Update DB version for 2.5
 *
 * @return void
 */
function wc_update_250_db_version() {
	WC_Install::update_db_version( '2.5.0' );
}

/**
 * Update ship to countries options for 2.6
 *
 * @return void
 */
function wc_update_260_options() {
	// woocommerce_calc_shipping option has been removed in 2.6.
	if ( 'no' === get_option( 'woocommerce_calc_shipping' ) ) {
		update_option( 'woocommerce_ship_to_countries', 'disabled' );
	}

	WC_Admin_Notices::add_notice( 'legacy_shipping' );
}

/**
 * Update term meta for 2.6
 *
 * @return void
 */
function wc_update_260_termmeta() {
	global $wpdb;
	/**
	 * Migrate term meta to WordPress tables.
	 */
	if ( get_option( 'db_version' ) >= 34370 && $wpdb->get_var( "SHOW TABLES LIKE '{$wpdb->prefix}woocommerce_termmeta';" ) ) {
		if ( $wpdb->query( "INSERT INTO {$wpdb->termmeta} ( term_id, meta_key, meta_value ) SELECT woocommerce_term_id, meta_key, meta_value FROM {$wpdb->prefix}woocommerce_termmeta;" ) ) {
			$wpdb->query( "DROP TABLE IF EXISTS {$wpdb->prefix}woocommerce_termmeta" );
			wp_cache_flush();
		}
	}
}

/**
 * Update zones for 2.6
 *
 * @return void
 */
function wc_update_260_zones() {
	global $wpdb;
	/**
	 * Old (table rate) shipping zones to new core shipping zones migration.
	 * zone_enabled and zone_type are no longer used, but it's safe to leave them be.
	 */
	if ( $wpdb->get_var( "SHOW COLUMNS FROM `{$wpdb->prefix}woocommerce_shipping_zones` LIKE 'zone_enabled';" ) ) {
		$wpdb->query( "ALTER TABLE {$wpdb->prefix}woocommerce_shipping_zones CHANGE `zone_type` `zone_type` VARCHAR(40) NOT NULL DEFAULT '';" );
		$wpdb->query( "ALTER TABLE {$wpdb->prefix}woocommerce_shipping_zones CHANGE `zone_enabled` `zone_enabled` INT(1) NOT NULL DEFAULT 1;" );
	}
}

/**
 * Update zone methods for 2.6
 *
 * @return void
 */
function wc_update_260_zone_methods() {
	global $wpdb;

	/**
	 * Shipping zones in WC 2.6.0 use a table named woocommerce_shipping_zone_methods.
	 * Migrate the old data out of woocommerce_shipping_zone_shipping_methods into the new table and port over any known options (used by table rates and flat rate boxes).
	 */
	if ( $wpdb->get_var( "SHOW TABLES LIKE '{$wpdb->prefix}woocommerce_shipping_zone_shipping_methods';" ) ) {
		$old_methods = $wpdb->get_results( "SELECT zone_id, shipping_method_type, shipping_method_order, shipping_method_id FROM {$wpdb->prefix}woocommerce_shipping_zone_shipping_methods;" );

		if ( $old_methods ) {
			$max_new_id = $wpdb->get_var( "SELECT MAX(instance_id) FROM {$wpdb->prefix}woocommerce_shipping_zone_methods" );
			$max_old_id = $wpdb->get_var( "SELECT MAX(shipping_method_id) FROM {$wpdb->prefix}woocommerce_shipping_zone_shipping_methods" );

			// Avoid ID conflicts.
			$wpdb->query( $wpdb->prepare( "ALTER TABLE {$wpdb->prefix}woocommerce_shipping_zone_methods AUTO_INCREMENT = %d;", max( $max_new_id, $max_old_id ) + 1 ) );

			// Store changes.
			$changes = array();

			// Move data.
			foreach ( $old_methods as $old_method ) {
				$wpdb->insert(
					$wpdb->prefix . 'woocommerce_shipping_zone_methods', array(
						'zone_id'      => $old_method->zone_id,
						'method_id'    => $old_method->shipping_method_type,
						'method_order' => $old_method->shipping_method_order,
					)
				);

				$new_instance_id = $wpdb->insert_id;

				// Move main settings.
				$older_settings_key = 'woocommerce_' . $old_method->shipping_method_type . '-' . $old_method->shipping_method_id . '_settings';
				$old_settings_key   = 'woocommerce_' . $old_method->shipping_method_type . '_' . $old_method->shipping_method_id . '_settings';
				add_option( 'woocommerce_' . $old_method->shipping_method_type . '_' . $new_instance_id . '_settings', get_option( $old_settings_key, get_option( $older_settings_key ) ) );

				// Handling for table rate and flat rate box shipping.
				if ( 'table_rate' === $old_method->shipping_method_type ) {
					// Move priority settings.
					add_option( 'woocommerce_table_rate_default_priority_' . $new_instance_id, get_option( 'woocommerce_table_rate_default_priority_' . $old_method->shipping_method_id ) );
					add_option( 'woocommerce_table_rate_priorities_' . $new_instance_id, get_option( 'woocommerce_table_rate_priorities_' . $old_method->shipping_method_id ) );

					// Move rates.
					$wpdb->update(
						$wpdb->prefix . 'woocommerce_shipping_table_rates',
						array(
							'shipping_method_id' => $new_instance_id,
						),
						array(
							'shipping_method_id' => $old_method->shipping_method_id,
						)
					);
				} elseif ( 'flat_rate_boxes' === $old_method->shipping_method_type ) {
					$wpdb->update(
						$wpdb->prefix . 'woocommerce_shipping_flat_rate_boxes',
						array(
							'shipping_method_id' => $new_instance_id,
						),
						array(
							'shipping_method_id' => $old_method->shipping_method_id,
						)
					);
				}

				$changes[ $old_method->shipping_method_id ] = $new_instance_id;
			}

			// $changes contains keys (old method ids) and values (new instance ids) if extra processing is needed in plugins.
			// Store this to an option so extensions can pick it up later, then fire an action.
			update_option( 'woocommerce_updated_instance_ids', $changes );
			do_action( 'woocommerce_updated_instance_ids', $changes );
		}
	}

	// Change ranges used to ...
	$wpdb->query( "UPDATE {$wpdb->prefix}woocommerce_shipping_zone_locations SET location_code = REPLACE( location_code, '-', '...' );" );
}

/**
 * Update refunds for 2.6
 *
 * @return void
 */
function wc_update_260_refunds() {
	global $wpdb;
	/**
	 * Refund item qty should be negative.
	 */
	$wpdb->query(
		"UPDATE {$wpdb->prefix}woocommerce_order_itemmeta as item_meta
		LEFT JOIN {$wpdb->prefix}woocommerce_order_items as items ON item_meta.order_item_id = items.order_item_id
		LEFT JOIN {$wpdb->posts} as posts ON items.order_id = posts.ID
		SET item_meta.meta_value = item_meta.meta_value * -1
		WHERE item_meta.meta_value > 0 AND item_meta.meta_key = '_qty' AND posts.post_type = 'shop_order_refund'"
	);
}

/**
 * Update DB version for 2.6
 *
 * @return void
 */
function wc_update_260_db_version() {
	WC_Install::update_db_version( '2.6.0' );
}

/**
 * Update webhooks for 3.0
 *
 * @return void
 */
function wc_update_300_webhooks() {
	/**
	 * Make sure product.update webhooks get the woocommerce_product_quick_edit_save
	 * and woocommerce_product_bulk_edit_save hooks.
	 */
	$product_update_webhooks = get_posts(
		array(
			'posts_per_page' => -1,
			'post_type'      => 'shop_webhook',
			'meta_key'       => '_topic',
			'meta_value'     => 'product.updated',
		)
	);
	foreach ( $product_update_webhooks as $product_update_webhook ) {
		$webhook = new WC_Webhook( $product_update_webhook->ID );
		$webhook->set_topic( 'product.updated' );
	}
}

/**
 * Add an index to the field comment_type to improve the response time of the query
 * used by WC_Comments::wp_count_comments() to get the number of comments by type.
 */
function wc_update_300_comment_type_index() {
	global $wpdb;

	$index_exists = $wpdb->get_row( "SHOW INDEX FROM {$wpdb->comments} WHERE column_name = 'comment_type' and key_name = 'woo_idx_comment_type'" );

	if ( is_null( $index_exists ) ) {
		// Add an index to the field comment_type to improve the response time of the query
		// used by WC_Comments::wp_count_comments() to get the number of comments by type.
		$wpdb->query( "ALTER TABLE {$wpdb->comments} ADD INDEX woo_idx_comment_type (comment_type)" );
	}
}

/**
 * Update grouped products for 3.0
 *
 * @return void
 */
function wc_update_300_grouped_products() {
	global $wpdb;
	$parents = $wpdb->get_col( "SELECT DISTINCT( post_parent ) FROM {$wpdb->posts} WHERE post_parent > 0 AND post_type = 'product';" );
	foreach ( $parents as $parent_id ) {
		$parent = wc_get_product( $parent_id );
		if ( $parent && $parent->is_type( 'grouped' ) ) {
			$children_ids = get_posts(
				array(
					'post_parent'    => $parent_id,
					'posts_per_page' => -1,
					'post_type'      => 'product',
					'fields'         => 'ids',
				)
			);
			update_post_meta( $parent_id, '_children', $children_ids );

			// Update children to remove the parent.
			$wpdb->update(
				$wpdb->posts,
				array(
					'post_parent' => 0,
				),
				array(
					'post_parent' => $parent_id,
				)
			);
		}
	}
}

/**
 * Update shipping tax classes for 3.0
 *
 * @return void
 */
function wc_update_300_settings() {
	$woocommerce_shipping_tax_class = get_option( 'woocommerce_shipping_tax_class' );
	if ( '' === $woocommerce_shipping_tax_class ) {
		update_option( 'woocommerce_shipping_tax_class', 'inherit' );
	} elseif ( 'standard' === $woocommerce_shipping_tax_class ) {
		update_option( 'woocommerce_shipping_tax_class', '' );
	}
}

/**
 * Convert meta values into term for product visibility.
 */
function wc_update_300_product_visibility() {
	global $wpdb;

	WC_Install::create_terms();

	$featured_term = get_term_by( 'name', 'featured', 'product_visibility' );

	if ( $featured_term ) {
		$wpdb->query( $wpdb->prepare( "INSERT IGNORE INTO {$wpdb->term_relationships} SELECT post_id, %d, 0 FROM {$wpdb->postmeta} WHERE meta_key = '_featured' AND meta_value = 'yes';", $featured_term->term_taxonomy_id ) );
	}

	$exclude_search_term = get_term_by( 'name', 'exclude-from-search', 'product_visibility' );

	if ( $exclude_search_term ) {
		$wpdb->query( $wpdb->prepare( "INSERT IGNORE INTO {$wpdb->term_relationships} SELECT post_id, %d, 0 FROM {$wpdb->postmeta} WHERE meta_key = '_visibility' AND meta_value IN ('hidden', 'catalog');", $exclude_search_term->term_taxonomy_id ) );
	}

	$exclude_catalog_term = get_term_by( 'name', 'exclude-from-catalog', 'product_visibility' );

	if ( $exclude_catalog_term ) {
		$wpdb->query( $wpdb->prepare( "INSERT IGNORE INTO {$wpdb->term_relationships} SELECT post_id, %d, 0 FROM {$wpdb->postmeta} WHERE meta_key = '_visibility' AND meta_value IN ('hidden', 'search');", $exclude_catalog_term->term_taxonomy_id ) );
	}

	$outofstock_term = get_term_by( 'name', 'outofstock', 'product_visibility' );

	if ( $outofstock_term ) {
		$wpdb->query( $wpdb->prepare( "INSERT IGNORE INTO {$wpdb->term_relationships} SELECT post_id, %d, 0 FROM {$wpdb->postmeta} WHERE meta_key = '_stock_status' AND meta_value = 'outofstock';", $outofstock_term->term_taxonomy_id ) );
	}

	$rating_term = get_term_by( 'name', 'rated-1', 'product_visibility' );

	if ( $rating_term ) {
		$wpdb->query( $wpdb->prepare( "INSERT IGNORE INTO {$wpdb->term_relationships} SELECT post_id, %d, 0 FROM {$wpdb->postmeta} WHERE meta_key = '_wc_average_rating' AND ROUND( meta_value ) = 1;", $rating_term->term_taxonomy_id ) );
	}

	$rating_term = get_term_by( 'name', 'rated-2', 'product_visibility' );

	if ( $rating_term ) {
		$wpdb->query( $wpdb->prepare( "INSERT IGNORE INTO {$wpdb->term_relationships} SELECT post_id, %d, 0 FROM {$wpdb->postmeta} WHERE meta_key = '_wc_average_rating' AND ROUND( meta_value ) = 2;", $rating_term->term_taxonomy_id ) );
	}

	$rating_term = get_term_by( 'name', 'rated-3', 'product_visibility' );

	if ( $rating_term ) {
		$wpdb->query( $wpdb->prepare( "INSERT IGNORE INTO {$wpdb->term_relationships} SELECT post_id, %d, 0 FROM {$wpdb->postmeta} WHERE meta_key = '_wc_average_rating' AND ROUND( meta_value ) = 3;", $rating_term->term_taxonomy_id ) );
	}

	$rating_term = get_term_by( 'name', 'rated-4', 'product_visibility' );

	if ( $rating_term ) {
		$wpdb->query( $wpdb->prepare( "INSERT IGNORE INTO {$wpdb->term_relationships} SELECT post_id, %d, 0 FROM {$wpdb->postmeta} WHERE meta_key = '_wc_average_rating' AND ROUND( meta_value ) = 4;", $rating_term->term_taxonomy_id ) );
	}

	$rating_term = get_term_by( 'name', 'rated-5', 'product_visibility' );

	if ( $rating_term ) {
		$wpdb->query( $wpdb->prepare( "INSERT IGNORE INTO {$wpdb->term_relationships} SELECT post_id, %d, 0 FROM {$wpdb->postmeta} WHERE meta_key = '_wc_average_rating' AND ROUND( meta_value ) = 5;", $rating_term->term_taxonomy_id ) );
	}
}

/**
 * Update DB Version.
 */
function wc_update_300_db_version() {
	WC_Install::update_db_version( '3.0.0' );
}

/**
 * Add an index to the downloadable product permissions table to improve performance of update_user_by_order_id.
 */
function wc_update_310_downloadable_products() {
	global $wpdb;

	$index_exists = $wpdb->get_row( "SHOW INDEX FROM {$wpdb->prefix}woocommerce_downloadable_product_permissions WHERE column_name = 'order_id' and key_name = 'order_id'" );

	if ( is_null( $index_exists ) ) {
		$wpdb->query( "ALTER TABLE {$wpdb->prefix}woocommerce_downloadable_product_permissions ADD INDEX order_id (order_id)" );
	}
}

/**
 * Find old order notes and ensure they have the correct type for exclusion.
 */
function wc_update_310_old_comments() {
	global $wpdb;

	$wpdb->query( "UPDATE $wpdb->comments comments LEFT JOIN $wpdb->posts as posts ON comments.comment_post_ID = posts.ID SET comment_type = 'order_note' WHERE posts.post_type = 'shop_order' AND comment_type = '';" );
}

/**
 * Update DB Version.
 */
function wc_update_310_db_version() {
	WC_Install::update_db_version( '3.1.0' );
}

/**
 * Update shop_manager capabilities.
 */
function wc_update_312_shop_manager_capabilities() {
	$role = get_role( 'shop_manager' );
	$role->remove_cap( 'unfiltered_html' );
}

/**
 * Update DB Version.
 */
function wc_update_312_db_version() {
	WC_Install::update_db_version( '3.1.2' );
}

/**
 * Update state codes for Mexico.
 */
function wc_update_320_mexican_states() {
	global $wpdb;

	$mx_states = array(
		'Distrito Federal'    => 'CMX',
		'Jalisco'             => 'JAL',
		'Nuevo Leon'          => 'NLE',
		'Aguascalientes'      => 'AGS',
		'Baja California'     => 'BCN',
		'Baja California Sur' => 'BCS',
		'Campeche'            => 'CAM',
		'Chiapas'             => 'CHP',
		'Chihuahua'           => 'CHH',
		'Coahuila'            => 'COA',
		'Colima'              => 'COL',
		'Durango'             => 'DGO',
		'Guanajuato'          => 'GTO',
		'Guerrero'            => 'GRO',
		'Hidalgo'             => 'HGO',
		'Estado de Mexico'    => 'MEX',
		'Michoacan'           => 'MIC',
		'Morelos'             => 'MOR',
		'Nayarit'             => 'NAY',
		'Oaxaca'              => 'OAX',
		'Puebla'              => 'PUE',
		'Queretaro'           => 'QRO',
		'Quintana Roo'        => 'ROO',
		'San Luis Potosi'     => 'SLP',
		'Sinaloa'             => 'SIN',
		'Sonora'              => 'SON',
		'Tabasco'             => 'TAB',
		'Tamaulipas'          => 'TMP',
		'Tlaxcala'            => 'TLA',
		'Veracruz'            => 'VER',
		'Yucatan'             => 'YUC',
		'Zacatecas'           => 'ZAC',
	);

	foreach ( $mx_states as $old => $new ) {
		$wpdb->query(
			$wpdb->prepare(
				"UPDATE $wpdb->postmeta
				SET meta_value = %s
				WHERE meta_key IN ( '_billing_state', '_shipping_state' )
				AND meta_value = %s",
				$new, $old
			)
		);
		$wpdb->update(
			"{$wpdb->prefix}woocommerce_shipping_zone_locations",
			array(
				'location_code' => 'MX:' . $new,
			),
			array(
				'location_code' => 'MX:' . $old,
			)
		);
		$wpdb->update(
			"{$wpdb->prefix}woocommerce_tax_rates",
			array(
				'tax_rate_state' => strtoupper( $new ),
			),
			array(
				'tax_rate_state' => strtoupper( $old ),
			)
		);
	}
}

/**
 * Update DB Version.
 */
function wc_update_320_db_version() {
	WC_Install::update_db_version( '3.2.0' );
}

/**
 * Update image settings to use new aspect ratios and widths.
 */
function wc_update_330_image_options() {
	$old_thumbnail_size = get_option( 'shop_catalog_image_size', array() );
	$old_single_size    = get_option( 'shop_single_image_size', array() );

	if ( ! empty( $old_thumbnail_size['width'] ) ) {
		$width     = absint( $old_thumbnail_size['width'] );
		$height    = absint( $old_thumbnail_size['height'] );
		$hard_crop = ! empty( $old_thumbnail_size['crop'] );

		if ( ! $width ) {
			$width = 300;
		}

		if ( ! $height ) {
			$height = $width;
		}

		update_option( 'woocommerce_thumbnail_image_width', $width );

		// Calculate cropping mode from old image options.
		if ( ! $hard_crop ) {
			update_option( 'woocommerce_thumbnail_cropping', 'uncropped' );
		} elseif ( $width === $height ) {
			update_option( 'woocommerce_thumbnail_cropping', '1:1' );
		} else {
			$ratio    = $width / $height;
			$fraction = wc_decimal_to_fraction( $ratio );

			if ( $fraction ) {
				update_option( 'woocommerce_thumbnail_cropping', 'custom' );
				update_option( 'woocommerce_thumbnail_cropping_custom_width', $fraction[0] );
				update_option( 'woocommerce_thumbnail_cropping_custom_height', $fraction[1] );
			}
		}
	}

	// Single is uncropped.
	if ( ! empty( $old_single_size['width'] ) ) {
		update_option( 'woocommerce_single_image_width', absint( $old_single_size['width'] ) );
	}
}

/**
 * Migrate webhooks from post type to CRUD.
 */
function wc_update_330_webhooks() {
	register_post_type( 'shop_webhook' );

	// Map statuses from post_type to Webhooks CRUD.
	$statuses = array(
		'publish' => 'active',
		'draft'   => 'paused',
		'pending' => 'disabled',
	);

	$posts = get_posts( array(
		'posts_per_page' => -1,
		'post_type'      => 'shop_webhook',
		'post_status'    => 'any',
	) );

	foreach ( $posts as $post ) {
		$webhook = new WC_Webhook();
		$webhook->set_name( $post->post_title );
		$webhook->set_status( isset( $statuses[ $post->post_status ] ) ? $statuses[ $post->post_status ] : 'disabled' );
		$webhook->set_delivery_url( get_post_meta( $post->ID, '_delivery_url', true ) );
		$webhook->set_secret( get_post_meta( $post->ID, '_secret', true ) );
		$webhook->set_topic( get_post_meta( $post->ID, '_topic', true ) );
		$webhook->set_api_version( get_post_meta( $post->ID, '_api_version', true ) );
		$webhook->set_user_id( $post->post_author );
		$webhook->set_pending_delivery( false );
		$webhook->save();

		wp_delete_post( $post->ID, true );
	}

	unregister_post_type( 'shop_webhook' );
}

/**
 * Assign default cat to all products with no cats.
 */
function wc_update_330_set_default_product_cat() {
	global $wpdb;

	$default_category = get_option( 'default_product_cat', 0 );

	if ( $default_category ) {
		$result = $wpdb->query( $wpdb->prepare( "
			INSERT INTO {$wpdb->term_relationships} (object_id, term_taxonomy_id)
			SELECT DISTINCT posts.ID, %s FROM {$wpdb->posts} posts
			LEFT JOIN
				(
					SELECT object_id FROM {$wpdb->term_relationships} term_relationships
					LEFT JOIN {$wpdb->term_taxonomy} term_taxonomy ON term_relationships.term_taxonomy_id = term_taxonomy.term_taxonomy_id
					WHERE term_taxonomy.taxonomy = 'product_cat'
				) AS tax_query
			ON posts.ID = tax_query.object_id
			WHERE posts.post_type = 'product'
			AND tax_query.object_id IS NULL
		", $default_category ) );
		wp_cache_flush();
		delete_transient( 'wc_term_counts' );
		wp_update_term_count_now( array( $default_category ), 'product_cat' );
	}
}

/**
 * Update product stock status to use the new onbackorder status.
 */
function wc_update_330_product_stock_status() {
	global $wpdb;

	if ( 'yes' !== get_option( 'woocommerce_manage_stock' ) ) {
		return;
	}

	$min_stock_amount = (int) get_option( 'woocommerce_notify_no_stock_amount', 0 );

	// Get all products that have stock management enabled, stock less than or equal to min stock amount, and backorders enabled.
	$post_ids = $wpdb->get_col( $wpdb->prepare( "
		SELECT t1.post_id FROM $wpdb->postmeta t1
		INNER JOIN $wpdb->postmeta t2
			ON t1.post_id = t2.post_id
			AND t1.meta_key = '_manage_stock' AND t1.meta_value = 'yes'
			AND t2.meta_key = '_stock' AND t2.meta_value <= %d
		INNER JOIN $wpdb->postmeta t3
			ON t2.post_id = t3.post_id
			AND t3.meta_key = '_backorders' AND ( t3.meta_value = 'yes' OR t3.meta_value = 'notify' )
		", $min_stock_amount ) ); // WPCS: db call ok, unprepared SQL ok, cache ok.

	if ( empty( $post_ids ) ) {
		return;
	}

	$post_ids = array_map( 'absint', $post_ids );

	// Set the status to onbackorder for those products.
	$wpdb->query( "
		UPDATE $wpdb->postmeta
		SET meta_value = 'onbackorder'
		WHERE meta_key = '_stock_status' AND post_id IN ( " . implode( ',', $post_ids ) . ' )
		' ); // WPCS: db call ok, unprepared SQL ok, cache ok.
}

/**
 * Clear addons page transients
 */
function wc_update_330_clear_transients() {
	delete_transient( 'wc_addons_sections' );
	delete_transient( 'wc_addons_featured' );
}

/**
 * Set PayPal's sandbox credentials.
 */
function wc_update_330_set_paypal_sandbox_credentials() {

	$paypal_settings = get_option( 'woocommerce_paypal_settings' );

	if ( isset( $paypal_settings['testmode'] ) && 'yes' === $paypal_settings['testmode'] ) {
		foreach ( array( 'api_username', 'api_password', 'api_signature' ) as $credential ) {
			if ( ! empty( $paypal_settings[ $credential ] ) ) {
				$paypal_settings[ 'sandbox_' . $credential ] = $paypal_settings[ $credential ];
			}
		}

		update_option( 'woocommerce_paypal_settings', $paypal_settings );
	}
}

/**
 * Update DB Version.
 */
function wc_update_330_db_version() {
	WC_Install::update_db_version( '3.3.0' );
}

/**
 * Update state codes for Ireland and BD.
 */
function wc_update_340_states() {
	$country_states = array(
		'IE' => array(
			'CK' => 'CO',
			'DN' => 'D',
			'GY' => 'G',
			'TY' => 'TA',
		),
		'BD' => array(
			'BAG'  => 'BD-05',
			'BAN'  => 'BD-01',
			'BAR'  => 'BD-02',
			'BARI' => 'BD-06',
			'BHO'  => 'BD-07',
			'BOG'  => 'BD-03',
			'BRA'  => 'BD-04',
			'CHA'  => 'BD-09',
			'CHI'  => 'BD-10',
			'CHU'  => 'BD-12',
			'COX'  => 'BD-11',
			'COM'  => 'BD-08',
			'DHA'  => 'BD-13',
			'DIN'  => 'BD-14',
			'FAR'  => 'BD-15',
			'FEN'  => 'BD-16',
			'GAI'  => 'BD-19',
			'GAZI' => 'BD-18',
			'GOP'  => 'BD-17',
			'HAB'  => 'BD-20',
			'JAM'  => 'BD-21',
			'JES'  => 'BD-22',
			'JHA'  => 'BD-25',
			'JHE'  => 'BD-23',
			'JOY'  => 'BD-24',
			'KHA'  => 'BD-29',
			'KHU'  => 'BD-27',
			'KIS'  => 'BD-26',
			'KUR'  => 'BD-28',
			'KUS'  => 'BD-30',
			'LAK'  => 'BD-31',
			'LAL'  => 'BD-32',
			'MAD'  => 'BD-36',
			'MAG'  => 'BD-37',
			'MAN'  => 'BD-33',
			'MEH'  => 'BD-39',
			'MOU'  => 'BD-38',
			'MUN'  => 'BD-35',
			'MYM'  => 'BD-34',
			'NAO'  => 'BD-48',
			'NAR'  => 'BD-43',
			'NARG' => 'BD-40',
			'NARD' => 'BD-42',
			'NAT'  => 'BD-44',
			'NAW'  => 'BD-45',
			'NET'  => 'BD-41',
			'NIL'  => 'BD-46',
			'NOA'  => 'BD-47',
			'PAB'  => 'BD-49',
			'PAN'  => 'BD-52',
			'PAT'  => 'BD-51',
			'PIR'  => 'BD-50',
			'RAJB' => 'BD-53',
			'RAJ'  => 'BD-54',
			'RAN'  => 'BD-56',
			'RANP' => 'BD-55',
			'SAT'  => 'BD-58',
			'SHA'  => 'BD-57',
			'SIR'  => 'BD-59',
			'SUN'  => 'BD-61',
			'SYL'  => 'BD-60',
			'TAN'  => 'BD-63',
			'THA'  => 'BD-64',
		),
	);

	update_option( 'woocommerce_update_340_states', $country_states );
}

/**
 * Update next state in the queue.
 *
 * @return bool True to run again, false if completed.
 */
function wc_update_340_state() {
	global $wpdb;

	$country_states = array_filter( (array) get_option( 'woocommerce_update_340_states', array() ) );

	if ( empty( $country_states ) ) {
		return false;
	}

	foreach ( $country_states as $country => $states ) {
		foreach ( $states as $old => $new ) {
			$wpdb->query(
				$wpdb->prepare(
					"UPDATE $wpdb->postmeta
					SET meta_value = %s
					WHERE meta_key IN ( '_billing_state', '_shipping_state' )
					AND meta_value = %s",
					$new, $old
				)
			);
			$wpdb->update(
				"{$wpdb->prefix}woocommerce_shipping_zone_locations",
				array(
					'location_code' => $country . ':' . $new,
				),
				array(
					'location_code' => $country . ':' . $old,
				)
			);
			$wpdb->update(
				"{$wpdb->prefix}woocommerce_tax_rates",
				array(
					'tax_rate_state' => strtoupper( $new ),
				),
				array(
					'tax_rate_state' => strtoupper( $old ),
				)
			);
			unset( $country_states[ $country ][ $old ] );

			if ( empty( $country_states[ $country ] ) ) {
				unset( $country_states[ $country ] );
			}
			break 2;
		}
	}

	if ( ! empty( $country_states ) ) {
		return update_option( 'woocommerce_update_340_states', $country_states );
	}

	delete_option( 'woocommerce_update_340_states' );

	return false;
}

/**
 * Set last active prop for users.
 */
function wc_update_340_last_active() {
	global $wpdb;
	// @codingStandardsIgnoreStart.
	$wpdb->query(
		$wpdb->prepare( "
			INSERT INTO {$wpdb->usermeta} (user_id, meta_key, meta_value)
			SELECT DISTINCT users.ID, 'wc_last_active', %s
			FROM {$wpdb->users} as users
			LEFT OUTER JOIN {$wpdb->usermeta} AS usermeta ON users.ID = usermeta.user_id AND usermeta.meta_key = 'wc_last_active'
			WHERE usermeta.meta_value IS NULL
			",
			(string) strtotime( date( 'Y-m-d', current_time( 'timestamp', true ) ) )
		)
	);
	// @codingStandardsIgnoreEnd.
}

/**
 * Update DB Version.
 */
function wc_update_340_db_version() {
	WC_Install::update_db_version( '3.4.0' );
}

/**
<<<<<<< HEAD
 * Copy order customer_id from post meta to post_author and set post_author to 0 for refunds.
 *
 * Two different strategies are used to copy data depending if the update is being executed from
 * the command line or not. If `wp wc update` is used to update the database, this function
 * copies data in a single go that is faster but uses more resources. If the databse update was
 * triggered from the wp-admin, this function copies data in batches which is slower but uses
 * few resources and thus is less likely to fail on smaller servers.
 *
 * @param WC_Background_Updater|false $updater Background updater instance or false if function is called from `wp wc update` WP-CLI command.
 */
function wc_update_350_order_customer_id( $updater = false ) {
	global $wpdb;

	$post_types              = (array) apply_filters( 'woocommerce_update_350_order_customer_id_post_types', array( 'shop_order' ) );
	$post_types_placeholders = implode( ', ', array_fill( 0, count( $post_types ), '%s' ) );

	if ( defined( 'WP_CLI' ) && WP_CLI ) {
		// If running the update from the command-line, copy data in a single go which is faster but uses more resources.
		$wpdb->query(
			'CREATE TEMPORARY TABLE customers_map (post_id BIGINT(20), customer_id BIGINT(20), PRIMARY KEY(post_id))'
		);

		$wpdb->query(
			"INSERT IGNORE INTO customers_map (SELECT post_id, meta_value FROM wp_postmeta WHERE meta_key = '_customer_user')"
		);

		$wpdb->query( 'SET sql_safe_updates=1' );

		$wpdb->query(
			$wpdb->prepare(
				"UPDATE wp_posts JOIN customers_map ON wp_posts.ID = customers_map.post_id SET wp_posts.post_author = customers_map.customer_id WHERE post_type IN ({$post_types_placeholders})",  // phpcs:ignore WordPress.WP.PreparedSQL.NotPrepared
				$post_types
			)
		);

		$wpdb->update( $wpdb->posts, array( 'post_author' => 0 ), array( 'post_type' => 'shop_order_refund' ) );
	} else {
		// If running the update from the wp-admin, copy data in batches being careful not to use more memory than allowed.
		$admin_orders_sql = '';
		$admin_orders     = get_transient( 'wc_update_350_admin_orders' );

		if ( false === $admin_orders ) {
			// Get the list of orders that we don't want to change as they belong to user ID 1.
			$admin_orders = $wpdb->get_col(
				$wpdb->prepare(
					"SELECT ID FROM wp_posts p
					INNER JOIN wp_postmeta pm ON p.ID = pm.post_id
					WHERE post_type IN ({$post_types_placeholders}) AND meta_key = '_customer_user' AND meta_value = 1", // phpcs:ignore WordPress.WP.PreparedSQL.NotPrepared
					$post_types
				)
			);

			// Cache the list of orders placed by the user ID 1 as to large stores this query can be slow.
			set_transient( 'wc_update_350_admin_orders', $admin_orders, DAY_IN_SECONDS );
		}

		if ( ! empty( $admin_orders ) ) {
			$admin_orders_sql .= ' AND ID NOT IN (' . implode( ', ', $admin_orders ) . ') ';
		}

		// Query to get a batch of orders IDs to change.
		$query = $wpdb->prepare(
			// phpcs:disable WordPress.WP.PreparedSQL.NotPrepared
			"SELECT ID FROM {$wpdb->posts}
			WHERE post_author = 1 AND post_type IN ({$post_types_placeholders}) $admin_orders_sql
			LIMIT 1000",
			$post_types
			// phpcs:enable
		);

		while ( true ) {
			// phpcs:ignore WordPress.WP.PreparedSQL.NotPrepared
			$orders_to_update = $wpdb->get_col( $query );

			// Exit loop if no more orders to update.
			if ( ! $orders_to_update ) {
				break;
			}

			$orders_meta_data = $wpdb->get_results(
				// phpcs:ignore WordPress.WP.PreparedSQL.NotPrepared
				"SELECT post_id, meta_value as customer_id FROM {$wpdb->postmeta} WHERE meta_key = '_customer_user' AND post_id IN (" . implode( ', ', $orders_to_update ) . ')'
			);

			// Exit loop if no _customer_user metas exist for the list of orders to update.
			if ( ! $orders_meta_data ) {
				break;
			}

			// Update post_author for a batch of orders.
			foreach ( $orders_meta_data as $order_meta ) {
				// Stop update execution and re-enqueue it if near memory limit.
				if ( $updater instanceof WC_Background_Updater && $updater->is_memory_exceeded() ) {
					return true;
				}

				$wpdb->update( $wpdb->posts, array( 'post_author' => $order_meta->customer_id ), array( 'ID' => $order_meta->post_id ) );
			}
		}

		// Set post_author to 0 instead of 1 on all shop_order_refunds.
		while ( true ) {
			// Stop update execution and re-enqueue it if near memory limit.
			if ( $updater instanceof WC_Background_Updater && $updater->is_memory_exceeded() ) {
				return true;
			}

			$updated_rows = $wpdb->query( "UPDATE {$wpdb->posts} SET post_author = 0 WHERE post_type = 'shop_order_refund' LIMIT 1000" );

			if ( ! $updated_rows ) {
				break;
			}
		}
	}

	wp_cache_flush();
}

/**
 * Update DB Version.
 */
function wc_update_350_db_version() {
	WC_Install::update_db_version( '3.5.0' );
=======
 * Remove duplicate foreign keys
 *
 * @return void
 */
function wc_update_343_cleanup_foreign_keys() {
	global $wpdb;

	$results = $wpdb->get_results( "
		SELECT CONSTRAINT_NAME
		FROM information_schema.TABLE_CONSTRAINTS
		WHERE CONSTRAINT_SCHEMA = '{$wpdb->dbname}'
		AND CONSTRAINT_NAME LIKE '%wc_download_log_ib%'
		AND CONSTRAINT_TYPE = 'FOREIGN KEY'
		AND TABLE_NAME = '{$wpdb->prefix}wc_download_log'
	" );

	if ( $results ) {
		foreach ( $results as $fk ) {
			$wpdb->query( "ALTER TABLE {$wpdb->prefix}wc_download_log DROP FOREIGN KEY {$fk->CONSTRAINT_NAME}" ); // phpcs:ignore WordPress.WP.PreparedSQL.NotPrepared
		}
	}
}

/**
 * Update DB version.
 *
 * @return void
 */
function wc_update_343_db_version() {
	WC_Install::update_db_version( '3.4.3' );
>>>>>>> 36d1c318
}<|MERGE_RESOLUTION|>--- conflicted
+++ resolved
@@ -1804,7 +1804,39 @@
 }
 
 /**
-<<<<<<< HEAD
+ * Remove duplicate foreign keys
+ *
+ * @return void
+ */
+function wc_update_343_cleanup_foreign_keys() {
+	global $wpdb;
+
+	$results = $wpdb->get_results( "
+		SELECT CONSTRAINT_NAME
+		FROM information_schema.TABLE_CONSTRAINTS
+		WHERE CONSTRAINT_SCHEMA = '{$wpdb->dbname}'
+		AND CONSTRAINT_NAME LIKE '%wc_download_log_ib%'
+		AND CONSTRAINT_TYPE = 'FOREIGN KEY'
+		AND TABLE_NAME = '{$wpdb->prefix}wc_download_log'
+	" );
+
+	if ( $results ) {
+		foreach ( $results as $fk ) {
+			$wpdb->query( "ALTER TABLE {$wpdb->prefix}wc_download_log DROP FOREIGN KEY {$fk->CONSTRAINT_NAME}" ); // phpcs:ignore WordPress.WP.PreparedSQL.NotPrepared
+		}
+	}
+}
+
+/**
+ * Update DB version.
+ *
+ * @return void
+ */
+function wc_update_343_db_version() {
+	WC_Install::update_db_version( '3.4.3' );
+}
+
+/**
  * Copy order customer_id from post meta to post_author and set post_author to 0 for refunds.
  *
  * Two different strategies are used to copy data depending if the update is being executed from
@@ -1928,36 +1960,4 @@
  */
 function wc_update_350_db_version() {
 	WC_Install::update_db_version( '3.5.0' );
-=======
- * Remove duplicate foreign keys
- *
- * @return void
- */
-function wc_update_343_cleanup_foreign_keys() {
-	global $wpdb;
-
-	$results = $wpdb->get_results( "
-		SELECT CONSTRAINT_NAME
-		FROM information_schema.TABLE_CONSTRAINTS
-		WHERE CONSTRAINT_SCHEMA = '{$wpdb->dbname}'
-		AND CONSTRAINT_NAME LIKE '%wc_download_log_ib%'
-		AND CONSTRAINT_TYPE = 'FOREIGN KEY'
-		AND TABLE_NAME = '{$wpdb->prefix}wc_download_log'
-	" );
-
-	if ( $results ) {
-		foreach ( $results as $fk ) {
-			$wpdb->query( "ALTER TABLE {$wpdb->prefix}wc_download_log DROP FOREIGN KEY {$fk->CONSTRAINT_NAME}" ); // phpcs:ignore WordPress.WP.PreparedSQL.NotPrepared
-		}
-	}
-}
-
-/**
- * Update DB version.
- *
- * @return void
- */
-function wc_update_343_db_version() {
-	WC_Install::update_db_version( '3.4.3' );
->>>>>>> 36d1c318
 }