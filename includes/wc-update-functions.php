<?php
/**
 * WooCommerce Updates
 *
 * Functions for updating data, used by the background updater.
 *
 * @package WooCommerce/Functions
 * @version 3.3.0
 */

defined( 'ABSPATH' ) || exit;

/**
 * Update file paths for 2.0
 *
 * @return void
 */
function wc_update_200_file_paths() {
	global $wpdb;

	// Upgrade old style files paths to support multiple file paths.
	$existing_file_paths = $wpdb->get_results( "SELECT meta_value, meta_id, post_id FROM {$wpdb->postmeta} WHERE meta_key = '_file_path' AND meta_value != '';" );

	if ( $existing_file_paths ) {

		foreach ( $existing_file_paths as $existing_file_path ) {

			$old_file_path = trim( $existing_file_path->meta_value );

			if ( ! empty( $old_file_path ) ) {
				$file_paths = serialize( array( md5( $old_file_path ) => $old_file_path ) );

				$wpdb->query( $wpdb->prepare( "UPDATE {$wpdb->postmeta} SET meta_key = '_file_paths', meta_value = %s WHERE meta_id = %d", $file_paths, $existing_file_path->meta_id ) );

				$wpdb->query( $wpdb->prepare( "UPDATE {$wpdb->prefix}woocommerce_downloadable_product_permissions SET download_id = %s WHERE product_id = %d", md5( $old_file_path ), $existing_file_path->post_id ) );

			}
		}
	}
}

/**
 * Update permalinks for 2.0
 *
 * @return void
 */
function wc_update_200_permalinks() {
	// Setup default permalinks if shop page is defined.
	$permalinks   = get_option( 'woocommerce_permalinks' );
	$shop_page_id = wc_get_page_id( 'shop' );

	if ( empty( $permalinks ) && $shop_page_id > 0 ) {

		$base_slug = $shop_page_id > 0 && get_post( $shop_page_id ) ? get_page_uri( $shop_page_id ) : 'shop';

		$category_base = get_option( 'woocommerce_prepend_shop_page_to_urls' ) == 'yes' ? trailingslashit( $base_slug ) : '';
		$category_slug = get_option( 'woocommerce_product_category_slug' ) ? get_option( 'woocommerce_product_category_slug' ) : _x( 'product-category', 'slug', 'woocommerce' );
		$tag_slug      = get_option( 'woocommerce_product_tag_slug' ) ? get_option( 'woocommerce_product_tag_slug' ) : _x( 'product-tag', 'slug', 'woocommerce' );

		if ( 'yes' == get_option( 'woocommerce_prepend_shop_page_to_products' ) ) {
			$product_base = trailingslashit( $base_slug );
		} else {
			$product_slug = get_option( 'woocommerce_product_slug' );
			if ( false !== $product_slug && ! empty( $product_slug ) ) {
				$product_base = trailingslashit( $product_slug );
			} else {
				$product_base = trailingslashit( _x( 'product', 'slug', 'woocommerce' ) );
			}
		}

		if ( get_option( 'woocommerce_prepend_category_to_products' ) == 'yes' ) {
			$product_base .= trailingslashit( '%product_cat%' );
		}

		$permalinks = array(
			'product_base'   => untrailingslashit( $product_base ),
			'category_base'  => untrailingslashit( $category_base . $category_slug ),
			'attribute_base' => untrailingslashit( $category_base ),
			'tag_base'       => untrailingslashit( $category_base . $tag_slug ),
		);

		update_option( 'woocommerce_permalinks', $permalinks );
	}
}

/**
 * Update sub-category display options for 2.0
 *
 * @return void
 */
function wc_update_200_subcat_display() {
	// Update subcat display settings.
	if ( get_option( 'woocommerce_shop_show_subcategories' ) == 'yes' ) {
		if ( get_option( 'woocommerce_hide_products_when_showing_subcategories' ) == 'yes' ) {
			update_option( 'woocommerce_shop_page_display', 'subcategories' );
		} else {
			update_option( 'woocommerce_shop_page_display', 'both' );
		}
	}

	if ( get_option( 'woocommerce_show_subcategories' ) == 'yes' ) {
		if ( get_option( 'woocommerce_hide_products_when_showing_subcategories' ) == 'yes' ) {
			update_option( 'woocommerce_category_archive_display', 'subcategories' );
		} else {
			update_option( 'woocommerce_category_archive_display', 'both' );
		}
	}
}

/**
 * Update tax rates for 2.0
 *
 * @return void
 */
function wc_update_200_taxrates() {
	global $wpdb;

	// Update tax rates.
	$loop      = 0;
	$tax_rates = get_option( 'woocommerce_tax_rates' );

	if ( $tax_rates ) {
		foreach ( $tax_rates as $tax_rate ) {

			foreach ( $tax_rate['countries'] as $country => $states ) {

				$states = array_reverse( $states );

				foreach ( $states as $state ) {

					if ( '*' == $state ) {
						$state = '';
					}

					$wpdb->insert(
						$wpdb->prefix . 'woocommerce_tax_rates',
						array(
							'tax_rate_country'  => $country,
							'tax_rate_state'    => $state,
							'tax_rate'          => $tax_rate['rate'],
							'tax_rate_name'     => $tax_rate['label'],
							'tax_rate_priority' => 1,
							'tax_rate_compound' => ( 'yes' === $tax_rate['compound'] ) ? 1 : 0,
							'tax_rate_shipping' => ( 'yes' === $tax_rate['shipping'] ) ? 1 : 0,
							'tax_rate_order'    => $loop,
							'tax_rate_class'    => $tax_rate['class'],
						)
					);

					$loop++;
				}
			}
		}
	}

	$local_tax_rates = get_option( 'woocommerce_local_tax_rates' );

	if ( $local_tax_rates ) {
		foreach ( $local_tax_rates as $tax_rate ) {

			$location_type = ( 'postcode' === $tax_rate['location_type'] ) ? 'postcode' : 'city';

			if ( '*' == $tax_rate['state'] ) {
				$tax_rate['state'] = '';
			}

			$wpdb->insert(
				$wpdb->prefix . 'woocommerce_tax_rates',
				array(
					'tax_rate_country'  => $tax_rate['country'],
					'tax_rate_state'    => $tax_rate['state'],
					'tax_rate'          => $tax_rate['rate'],
					'tax_rate_name'     => $tax_rate['label'],
					'tax_rate_priority' => 2,
					'tax_rate_compound' => ( 'yes' === $tax_rate['compound'] ) ? 1 : 0,
					'tax_rate_shipping' => ( 'yes' === $tax_rate['shipping'] ) ? 1 : 0,
					'tax_rate_order'    => $loop,
					'tax_rate_class'    => $tax_rate['class'],
				)
			);

			$tax_rate_id = $wpdb->insert_id;

			if ( $tax_rate['locations'] ) {
				foreach ( $tax_rate['locations'] as $location ) {

					$wpdb->insert(
						$wpdb->prefix . 'woocommerce_tax_rate_locations',
						array(
							'location_code' => $location,
							'tax_rate_id'   => $tax_rate_id,
							'location_type' => $location_type,
						)
					);

				}
			}

			$loop++;
		}
	}

	update_option( 'woocommerce_tax_rates_backup', $tax_rates );
	update_option( 'woocommerce_local_tax_rates_backup', $local_tax_rates );
	delete_option( 'woocommerce_tax_rates' );
	delete_option( 'woocommerce_local_tax_rates' );
}

/**
 * Update order item line items for 2.0
 *
 * @return void
 */
function wc_update_200_line_items() {
	global $wpdb;

	// Now its time for the massive update to line items - move them to the new DB tables.
	// Reverse with UPDATE `wpwc_postmeta` SET meta_key = '_order_items' WHERE meta_key = '_order_items_old'.
	$order_item_rows = $wpdb->get_results(
		"SELECT meta_value, post_id FROM {$wpdb->postmeta} WHERE meta_key = '_order_items'"
	);

	foreach ( $order_item_rows as $order_item_row ) {

		$order_items = (array) maybe_unserialize( $order_item_row->meta_value );

		foreach ( $order_items as $order_item ) {

			if ( ! isset( $order_item['line_total'] ) && isset( $order_item['taxrate'] ) && isset( $order_item['cost'] ) ) {
				$order_item['line_tax']          = number_format( ( $order_item['cost'] * $order_item['qty'] ) * ( $order_item['taxrate'] / 100 ), 2, '.', '' );
				$order_item['line_total']        = $order_item['cost'] * $order_item['qty'];
				$order_item['line_subtotal_tax'] = $order_item['line_tax'];
				$order_item['line_subtotal']     = $order_item['line_total'];
			}

			$order_item['line_tax']          = isset( $order_item['line_tax'] ) ? $order_item['line_tax'] : 0;
			$order_item['line_total']        = isset( $order_item['line_total'] ) ? $order_item['line_total'] : 0;
			$order_item['line_subtotal_tax'] = isset( $order_item['line_subtotal_tax'] ) ? $order_item['line_subtotal_tax'] : 0;
			$order_item['line_subtotal']     = isset( $order_item['line_subtotal'] ) ? $order_item['line_subtotal'] : 0;

			$item_id = wc_add_order_item(
				$order_item_row->post_id,
				array(
					'order_item_name' => $order_item['name'],
					'order_item_type' => 'line_item',
				)
			);

			 // Add line item meta.
			if ( $item_id ) {
				wc_add_order_item_meta( $item_id, '_qty', absint( $order_item['qty'] ) );
				wc_add_order_item_meta( $item_id, '_tax_class', $order_item['tax_class'] );
				wc_add_order_item_meta( $item_id, '_product_id', $order_item['id'] );
				wc_add_order_item_meta( $item_id, '_variation_id', $order_item['variation_id'] );
				wc_add_order_item_meta( $item_id, '_line_subtotal', wc_format_decimal( $order_item['line_subtotal'] ) );
				wc_add_order_item_meta( $item_id, '_line_subtotal_tax', wc_format_decimal( $order_item['line_subtotal_tax'] ) );
				wc_add_order_item_meta( $item_id, '_line_total', wc_format_decimal( $order_item['line_total'] ) );
				wc_add_order_item_meta( $item_id, '_line_tax', wc_format_decimal( $order_item['line_tax'] ) );

				$meta_rows = array();

				// Insert meta.
				if ( ! empty( $order_item['item_meta'] ) ) {
					foreach ( $order_item['item_meta'] as $key => $meta ) {
						// Backwards compatibility.
						if ( is_array( $meta ) && isset( $meta['meta_name'] ) ) {
							$meta_rows[] = '(' . $item_id . ',"' . esc_sql( $meta['meta_name'] ) . '","' . esc_sql( $meta['meta_value'] ) . '")';
						} else {
							$meta_rows[] = '(' . $item_id . ',"' . esc_sql( $key ) . '","' . esc_sql( $meta ) . '")';
						}
					}
				}

				// Insert meta rows at once.
				if ( count( $meta_rows ) > 0 ) {
					$wpdb->query(
						$wpdb->prepare(
							"INSERT INTO {$wpdb->prefix}woocommerce_order_itemmeta ( order_item_id, meta_key, meta_value )
							VALUES " . implode( ',', $meta_rows ) . ';', // @codingStandardsIgnoreLine
							$order_item_row->post_id
						)
					);
				}

				// Delete from DB (rename).
				$wpdb->query(
					$wpdb->prepare(
						"UPDATE {$wpdb->postmeta}
						SET meta_key = '_order_items_old'
						WHERE meta_key = '_order_items'
						AND post_id = %d",
						$order_item_row->post_id
					)
				);
			}

			unset( $meta_rows, $item_id, $order_item );
		}
	}

	// Do the same kind of update for order_taxes - move to lines.
	// Reverse with UPDATE `wpwc_postmeta` SET meta_key = '_order_taxes' WHERE meta_key = '_order_taxes_old'.
	$order_tax_rows = $wpdb->get_results(
		"SELECT meta_value, post_id FROM {$wpdb->postmeta}
		WHERE meta_key = '_order_taxes'"
	);

	foreach ( $order_tax_rows as $order_tax_row ) {

		$order_taxes = (array) maybe_unserialize( $order_tax_row->meta_value );

		if ( ! empty( $order_taxes ) ) {
			foreach ( $order_taxes as $order_tax ) {

				if ( ! isset( $order_tax['label'] ) || ! isset( $order_tax['cart_tax'] ) || ! isset( $order_tax['shipping_tax'] ) ) {
					continue;
				}

				$item_id = wc_add_order_item(
					$order_tax_row->post_id,
					array(
						'order_item_name' => $order_tax['label'],
						'order_item_type' => 'tax',
					)
				);

				 // Add line item meta.
				if ( $item_id ) {
					wc_add_order_item_meta( $item_id, 'compound', absint( isset( $order_tax['compound'] ) ? $order_tax['compound'] : 0 ) );
					wc_add_order_item_meta( $item_id, 'tax_amount', wc_clean( $order_tax['cart_tax'] ) );
					wc_add_order_item_meta( $item_id, 'shipping_tax_amount', wc_clean( $order_tax['shipping_tax'] ) );
				}

				// Delete from DB (rename).
				$wpdb->query(
					$wpdb->prepare(
						"UPDATE {$wpdb->postmeta}
						SET meta_key = '_order_taxes_old'
						WHERE meta_key = '_order_taxes'
						AND post_id = %d",
						$order_tax_row->post_id
					)
				);

				unset( $tax_amount );
			}
		}
	}
}

/**
 * Update image settings for 2.0
 *
 * @return void
 */
function wc_update_200_images() {
	// Grab the pre 2.0 Image options and use to populate the new image options settings,
	// cleaning up afterwards like nice people do.
	foreach ( array( 'catalog', 'single', 'thumbnail' ) as $value ) {

		$old_settings = array_filter(
			array(
				'width'  => get_option( 'woocommerce_' . $value . '_image_width' ),
				'height' => get_option( 'woocommerce_' . $value . '_image_height' ),
				'crop'   => get_option( 'woocommerce_' . $value . '_image_crop' ),
			)
		);

		if ( ! empty( $old_settings ) && update_option( 'shop_' . $value . '_image_size', $old_settings ) ) {

			delete_option( 'woocommerce_' . $value . '_image_width' );
			delete_option( 'woocommerce_' . $value . '_image_height' );
			delete_option( 'woocommerce_' . $value . '_image_crop' );

		}
	}
}

/**
 * Update DB version for 2.0
 *
 * @return void
 */
function wc_update_200_db_version() {
	WC_Install::update_db_version( '2.0.0' );
}

/**
 * Update Brazilian States for 2.0.9
 *
 * @return void
 */
function wc_update_209_brazillian_state() {
	global $wpdb;

	// Update brazillian state codes.
	$wpdb->update(
		$wpdb->postmeta,
		array(
			'meta_value' => 'BA',
		),
		array(
			'meta_key'   => '_billing_state',
			'meta_value' => 'BH',
		)
	);
	$wpdb->update(
		$wpdb->postmeta,
		array(
			'meta_value' => 'BA',
		),
		array(
			'meta_key'   => '_shipping_state',
			'meta_value' => 'BH',
		)
	);
	$wpdb->update(
		$wpdb->usermeta,
		array(
			'meta_value' => 'BA',
		),
		array(
			'meta_key'   => 'billing_state',
			'meta_value' => 'BH',
		)
	);
	$wpdb->update(
		$wpdb->usermeta,
		array(
			'meta_value' => 'BA',
		),
		array(
			'meta_key'   => 'shipping_state',
			'meta_value' => 'BH',
		)
	);
}

/**
 * Update DB version for 2.0.9
 *
 * @return void
 */
function wc_update_209_db_version() {
	WC_Install::update_db_version( '2.0.9' );
}

/**
 * Remove pages for 2.1
 *
 * @return void
 */
function wc_update_210_remove_pages() {
	// Pages no longer used.
	wp_trash_post( get_option( 'woocommerce_pay_page_id' ) );
	wp_trash_post( get_option( 'woocommerce_thanks_page_id' ) );
	wp_trash_post( get_option( 'woocommerce_view_order_page_id' ) );
	wp_trash_post( get_option( 'woocommerce_change_password_page_id' ) );
	wp_trash_post( get_option( 'woocommerce_edit_address_page_id' ) );
	wp_trash_post( get_option( 'woocommerce_lost_password_page_id' ) );
}

/**
 * Update file paths to support multiple files for 2.1
 *
 * @return void
 */
function wc_update_210_file_paths() {
	global $wpdb;

	// Upgrade file paths to support multiple file paths + names etc.
	$existing_file_paths = $wpdb->get_results( "SELECT meta_value, meta_id FROM {$wpdb->postmeta} WHERE meta_key = '_file_paths' AND meta_value != '';" );

	if ( $existing_file_paths ) {

		foreach ( $existing_file_paths as $existing_file_path ) {

			$needs_update = false;
			$new_value    = array();
			$value        = maybe_unserialize( trim( $existing_file_path->meta_value ) );

			if ( $value ) {
				foreach ( $value as $key => $file ) {
					if ( ! is_array( $file ) ) {
						$needs_update      = true;
						$new_value[ $key ] = array(
							'file' => $file,
							'name' => wc_get_filename_from_url( $file ),
						);
					} else {
						$new_value[ $key ] = $file;
					}
				}
				if ( $needs_update ) {
					$new_value = serialize( $new_value );

					$wpdb->query( $wpdb->prepare( "UPDATE {$wpdb->postmeta} SET meta_key = %s, meta_value = %s WHERE meta_id = %d", '_downloadable_files', $new_value, $existing_file_path->meta_id ) );
				}
			}
		}
	}
}

/**
 * Update DB version for 2.1
 *
 * @return void
 */
function wc_update_210_db_version() {
	WC_Install::update_db_version( '2.1.0' );
}

/**
 * Update shipping options for 2.2
 *
 * @return void
 */
function wc_update_220_shipping() {
	$woocommerce_ship_to_destination = 'shipping';

	if ( get_option( 'woocommerce_ship_to_billing_address_only' ) === 'yes' ) {
		$woocommerce_ship_to_destination = 'billing_only';
	} elseif ( get_option( 'woocommerce_ship_to_billing' ) === 'yes' ) {
		$woocommerce_ship_to_destination = 'billing';
	}

	add_option( 'woocommerce_ship_to_destination', $woocommerce_ship_to_destination, '', 'no' );
}

/**
 * Update order statuses for 2.2
 *
 * @return void
 */
function wc_update_220_order_status() {
	global $wpdb;
	$wpdb->query(
		"UPDATE {$wpdb->posts} as posts
		LEFT JOIN {$wpdb->term_relationships} AS rel ON posts.ID = rel.object_id
		LEFT JOIN {$wpdb->term_taxonomy} AS tax USING( term_taxonomy_id )
		LEFT JOIN {$wpdb->terms} AS term USING( term_id )
		SET posts.post_status = 'wc-pending'
		WHERE posts.post_type = 'shop_order'
		AND posts.post_status = 'publish'
		AND tax.taxonomy = 'shop_order_status'
		AND	term.slug LIKE 'pending%';"
	);
	$wpdb->query(
		"UPDATE {$wpdb->posts} as posts
		LEFT JOIN {$wpdb->term_relationships} AS rel ON posts.ID = rel.object_id
		LEFT JOIN {$wpdb->term_taxonomy} AS tax USING( term_taxonomy_id )
		LEFT JOIN {$wpdb->terms} AS term USING( term_id )
		SET posts.post_status = 'wc-processing'
		WHERE posts.post_type = 'shop_order'
		AND posts.post_status = 'publish'
		AND tax.taxonomy = 'shop_order_status'
		AND	term.slug LIKE 'processing%';"
	);
	$wpdb->query(
		"UPDATE {$wpdb->posts} as posts
		LEFT JOIN {$wpdb->term_relationships} AS rel ON posts.ID = rel.object_id
		LEFT JOIN {$wpdb->term_taxonomy} AS tax USING( term_taxonomy_id )
		LEFT JOIN {$wpdb->terms} AS term USING( term_id )
		SET posts.post_status = 'wc-on-hold'
		WHERE posts.post_type = 'shop_order'
		AND posts.post_status = 'publish'
		AND tax.taxonomy = 'shop_order_status'
		AND	term.slug LIKE 'on-hold%';"
	);
	$wpdb->query(
		"UPDATE {$wpdb->posts} as posts
		LEFT JOIN {$wpdb->term_relationships} AS rel ON posts.ID = rel.object_id
		LEFT JOIN {$wpdb->term_taxonomy} AS tax USING( term_taxonomy_id )
		LEFT JOIN {$wpdb->terms} AS term USING( term_id )
		SET posts.post_status = 'wc-completed'
		WHERE posts.post_type = 'shop_order'
		AND posts.post_status = 'publish'
		AND tax.taxonomy = 'shop_order_status'
		AND	term.slug LIKE 'completed%';"
	);
	$wpdb->query(
		"UPDATE {$wpdb->posts} as posts
		LEFT JOIN {$wpdb->term_relationships} AS rel ON posts.ID = rel.object_id
		LEFT JOIN {$wpdb->term_taxonomy} AS tax USING( term_taxonomy_id )
		LEFT JOIN {$wpdb->terms} AS term USING( term_id )
		SET posts.post_status = 'wc-cancelled'
		WHERE posts.post_type = 'shop_order'
		AND posts.post_status = 'publish'
		AND tax.taxonomy = 'shop_order_status'
		AND	term.slug LIKE 'cancelled%';"
	);
	$wpdb->query(
		"UPDATE {$wpdb->posts} as posts
		LEFT JOIN {$wpdb->term_relationships} AS rel ON posts.ID = rel.object_id
		LEFT JOIN {$wpdb->term_taxonomy} AS tax USING( term_taxonomy_id )
		LEFT JOIN {$wpdb->terms} AS term USING( term_id )
		SET posts.post_status = 'wc-refunded'
		WHERE posts.post_type = 'shop_order'
		AND posts.post_status = 'publish'
		AND tax.taxonomy = 'shop_order_status'
		AND	term.slug LIKE 'refunded%';"
	);
	$wpdb->query(
		"UPDATE {$wpdb->posts} as posts
		LEFT JOIN {$wpdb->term_relationships} AS rel ON posts.ID = rel.object_id
		LEFT JOIN {$wpdb->term_taxonomy} AS tax USING( term_taxonomy_id )
		LEFT JOIN {$wpdb->terms} AS term USING( term_id )
		SET posts.post_status = 'wc-failed'
		WHERE posts.post_type = 'shop_order'
		AND posts.post_status = 'publish'
		AND tax.taxonomy = 'shop_order_status'
		AND	term.slug LIKE 'failed%';"
	);
}

/**
 * Update variations for 2.2
 *
 * @return void
 */
function wc_update_220_variations() {
	global $wpdb;
	// Update variations which manage stock.
	$update_variations = $wpdb->get_results(
		"SELECT DISTINCT posts.ID AS variation_id, posts.post_parent AS variation_parent FROM {$wpdb->posts} as posts
		LEFT OUTER JOIN {$wpdb->postmeta} AS postmeta ON posts.ID = postmeta.post_id AND postmeta.meta_key = '_stock'
		LEFT OUTER JOIN {$wpdb->postmeta} as postmeta2 ON posts.ID = postmeta2.post_id AND postmeta2.meta_key = '_manage_stock'
		WHERE posts.post_type = 'product_variation'
		AND postmeta.meta_value IS NOT NULL
		AND postmeta.meta_value != ''
		AND postmeta2.meta_value IS NULL"
	);

	foreach ( $update_variations as $variation ) {
		$parent_backorders = get_post_meta( $variation->variation_parent, '_backorders', true );
		add_post_meta( $variation->variation_id, '_manage_stock', 'yes', true );
		add_post_meta( $variation->variation_id, '_backorders', $parent_backorders ? $parent_backorders : 'no', true );
	}
}

/**
 * Update attributes for 2.2
 *
 * @return void
 */
function wc_update_220_attributes() {
	global $wpdb;
	// Update taxonomy names with correct sanitized names.
	$attribute_taxonomies = $wpdb->get_results( 'SELECT attribute_name, attribute_id FROM ' . $wpdb->prefix . 'woocommerce_attribute_taxonomies' );

	foreach ( $attribute_taxonomies as $attribute_taxonomy ) {
		$sanitized_attribute_name = wc_sanitize_taxonomy_name( $attribute_taxonomy->attribute_name );
		if ( $sanitized_attribute_name !== $attribute_taxonomy->attribute_name ) {
			if ( ! $wpdb->get_var( $wpdb->prepare( "SELECT 1=1 FROM {$wpdb->prefix}woocommerce_attribute_taxonomies WHERE attribute_name = %s;", $sanitized_attribute_name ) ) ) {
				// Update attribute.
				$wpdb->update(
					"{$wpdb->prefix}woocommerce_attribute_taxonomies",
					array(
						'attribute_name' => $sanitized_attribute_name,
					),
					array(
						'attribute_id' => $attribute_taxonomy->attribute_id,
					)
				);

				// Update terms.
				$wpdb->update(
					$wpdb->term_taxonomy,
					array( 'taxonomy' => wc_attribute_taxonomy_name( $sanitized_attribute_name ) ),
					array( 'taxonomy' => 'pa_' . $attribute_taxonomy->attribute_name )
				);
			}
		}
	}

	delete_transient( 'wc_attribute_taxonomies' );
	WC_Cache_Helper::invalidate_cache_group( 'woocommerce-attributes' );
}

/**
 * Update DB version for 2.2
 *
 * @return void
 */
function wc_update_220_db_version() {
	WC_Install::update_db_version( '2.2.0' );
}

/**
 * Update options for 2.3
 *
 * @return void
 */
function wc_update_230_options() {
	// _money_spent and _order_count may be out of sync - clear them
	delete_metadata( 'user', 0, '_money_spent', '', true );
	delete_metadata( 'user', 0, '_order_count', '', true );

	// To prevent taxes being hidden when using a default 'no address' in a store with tax inc prices, set the woocommerce_default_customer_address to use the store base address by default.
	if ( '' === get_option( 'woocommerce_default_customer_address', false ) && wc_prices_include_tax() ) {
		update_option( 'woocommerce_default_customer_address', 'base' );
	}
}

/**
 * Update DB version for 2.3
 *
 * @return void
 */
function wc_update_230_db_version() {
	WC_Install::update_db_version( '2.3.0' );
}

/**
 * Update calc discount options for 2.4
 *
 * @return void
 */
function wc_update_240_options() {
	/**
	 * Coupon discount calculations.
	 * Maintain the old coupon logic for upgrades.
	 */
	update_option( 'woocommerce_calc_discounts_sequentially', 'yes' );
}

/**
 * Update shipping methods for 2.4
 *
 * @return void
 */
function wc_update_240_shipping_methods() {
	/**
	 * Flat Rate Shipping.
	 * Update legacy options to new math based options.
	 */
	$shipping_methods = array(
		'woocommerce_flat_rates'                        => new WC_Shipping_Legacy_Flat_Rate(),
		'woocommerce_international_delivery_flat_rates' => new WC_Shipping_Legacy_International_Delivery(),
	);
	foreach ( $shipping_methods as $flat_rate_option_key => $shipping_method ) {
		// Stop this running more than once if routine is repeated.
		if ( version_compare( $shipping_method->get_option( 'version', 0 ), '2.4.0', '<' ) ) {
			$shipping_classes  = WC()->shipping()->get_shipping_classes();
			$has_classes       = count( $shipping_classes ) > 0;
			$cost_key          = $has_classes ? 'no_class_cost' : 'cost';
			$min_fee           = $shipping_method->get_option( 'minimum_fee' );
			$math_cost_strings = array(
				'cost'          => array(),
				'no_class_cost' => array(),
			);

			$math_cost_strings[ $cost_key ][] = $shipping_method->get_option( 'cost' );
			$fee                              = $shipping_method->get_option( 'fee' );

			if ( $fee ) {
				$math_cost_strings[ $cost_key ][] = strstr( $fee, '%' ) ? '[fee percent="' . str_replace( '%', '', $fee ) . '" min="' . esc_attr( $min_fee ) . '"]' : $fee;
			}

			foreach ( $shipping_classes as $shipping_class ) {
				$rate_key                       = 'class_cost_' . $shipping_class->slug;
				$math_cost_strings[ $rate_key ] = $math_cost_strings['no_class_cost'];
			}

			$flat_rates = array_filter( (array) get_option( $flat_rate_option_key, array() ) );

			if ( $flat_rates ) {
				foreach ( $flat_rates as $shipping_class => $rate ) {
					$rate_key = 'class_cost_' . $shipping_class;
					if ( $rate['cost'] || $rate['fee'] ) {
						$math_cost_strings[ $rate_key ][] = $rate['cost'];
						$math_cost_strings[ $rate_key ][] = strstr( $rate['fee'], '%' ) ? '[fee percent="' . str_replace( '%', '', $rate['fee'] ) . '" min="' . esc_attr( $min_fee ) . '"]' : $rate['fee'];
					}
				}
			}

			if ( 'item' === $shipping_method->type ) {
				foreach ( $math_cost_strings as $key => $math_cost_string ) {
					$math_cost_strings[ $key ] = array_filter( array_map( 'trim', $math_cost_strings[ $key ] ) );
					if ( ! empty( $math_cost_strings[ $key ] ) ) {
						$last_key                                = max( 0, count( $math_cost_strings[ $key ] ) - 1 );
						$math_cost_strings[ $key ][0]            = '( ' . $math_cost_strings[ $key ][0];
						$math_cost_strings[ $key ][ $last_key ] .= ' ) * [qty]';
					}
				}
			}

			$math_cost_strings['cost'][] = $shipping_method->get_option( 'cost_per_order' );

			// Save settings.
			foreach ( $math_cost_strings as $option_id => $math_cost_string ) {
				$shipping_method->settings[ $option_id ] = implode( ' + ', array_filter( $math_cost_string ) );
			}

			$shipping_method->settings['version'] = '2.4.0';
			$shipping_method->settings['type']    = 'item' === $shipping_method->settings['type'] ? 'class' : $shipping_method->settings['type'];

			update_option( $shipping_method->plugin_id . $shipping_method->id . '_settings', $shipping_method->settings );
		}
	}
}

/**
 * Update API keys for 2.4
 *
 * @return void
 */
function wc_update_240_api_keys() {
	global $wpdb;
	/**
	 * Update the old user API keys to the new Apps keys.
	 */
	$api_users = $wpdb->get_results( "SELECT user_id FROM $wpdb->usermeta WHERE meta_key = 'woocommerce_api_consumer_key'" );
	$apps_keys = array();

	// Get user data.
	foreach ( $api_users as $_user ) {
		$user        = get_userdata( $_user->user_id );
		$apps_keys[] = array(
			'user_id'         => $user->ID,
			'permissions'     => $user->woocommerce_api_key_permissions,
			'consumer_key'    => wc_api_hash( $user->woocommerce_api_consumer_key ),
			'consumer_secret' => $user->woocommerce_api_consumer_secret,
			'truncated_key'   => substr( $user->woocommerce_api_consumer_secret, -7 ),
		);
	}

	if ( ! empty( $apps_keys ) ) {
		// Create new apps.
		foreach ( $apps_keys as $app ) {
			$wpdb->insert(
				$wpdb->prefix . 'woocommerce_api_keys',
				$app,
				array(
					'%d',
					'%s',
					'%s',
					'%s',
					'%s',
				)
			);
		}

		// Delete old user keys from usermeta.
		foreach ( $api_users as $_user ) {
			$user_id = intval( $_user->user_id );
			delete_user_meta( $user_id, 'woocommerce_api_consumer_key' );
			delete_user_meta( $user_id, 'woocommerce_api_consumer_secret' );
			delete_user_meta( $user_id, 'woocommerce_api_key_permissions' );
		}
	}
}

/**
 * Update webhooks for 2.4
 *
 * @return void
 */
function wc_update_240_webhooks() {
	/**
	 * Webhooks.
	 * Make sure order.update webhooks get the woocommerce_order_edit_status hook.
	 */
	$order_update_webhooks = get_posts(
		array(
			'posts_per_page' => -1,
			'post_type'      => 'shop_webhook',
			'meta_key'       => '_topic',
			'meta_value'     => 'order.updated',
		)
	);
	foreach ( $order_update_webhooks as $order_update_webhook ) {
		$webhook = new WC_Webhook( $order_update_webhook->ID );
		$webhook->set_topic( 'order.updated' );
	}
}

/**
 * Update refunds for 2.4
 *
 * @return void
 */
function wc_update_240_refunds() {
	global $wpdb;
	/**
	 * Refunds for full refunded orders.
	 * Update fully refunded orders to ensure they have a refund line item so reports add up.
	 */
	$refunded_orders = get_posts(
		array(
			'posts_per_page' => -1,
			'post_type'      => 'shop_order',
			'post_status'    => array( 'wc-refunded' ),
		)
	);

	// Ensure emails are disabled during this update routine.
	remove_all_actions( 'woocommerce_order_status_refunded_notification' );
	remove_all_actions( 'woocommerce_order_partially_refunded_notification' );
	remove_action( 'woocommerce_order_status_refunded', array( 'WC_Emails', 'send_transactional_email' ) );
	remove_action( 'woocommerce_order_partially_refunded', array( 'WC_Emails', 'send_transactional_email' ) );

	foreach ( $refunded_orders as $refunded_order ) {
		$order_total    = get_post_meta( $refunded_order->ID, '_order_total', true );
		$refunded_total = $wpdb->get_var(
			$wpdb->prepare(
				"SELECT SUM( postmeta.meta_value )
				FROM $wpdb->postmeta AS postmeta
				INNER JOIN $wpdb->posts AS posts ON ( posts.post_type = 'shop_order_refund' AND posts.post_parent = %d )
				WHERE postmeta.meta_key = '_refund_amount'
				AND postmeta.post_id = posts.ID",
				$refunded_order->ID
			)
		);

		if ( $order_total > $refunded_total ) {
			wc_create_refund(
				array(
					'amount'     => $order_total - $refunded_total,
					'reason'     => __( 'Order fully refunded', 'woocommerce' ),
					'order_id'   => $refunded_order->ID,
					'line_items' => array(),
					'date'       => $refunded_order->post_modified,
				)
			);
		}
	}

	wc_delete_shop_order_transients();
}

/**
 * Update DB version for 2.4
 *
 * @return void
 */
function wc_update_240_db_version() {
	WC_Install::update_db_version( '2.4.0' );
}

/**
 * Update variations for 2.4.1
 *
 * @return void
 */
function wc_update_241_variations() {
	global $wpdb;

	// Select variations that don't have any _stock_status implemented on WooCommerce 2.2.
	$update_variations = $wpdb->get_results(
		"SELECT DISTINCT posts.ID AS variation_id, posts.post_parent AS variation_parent
		FROM {$wpdb->posts} as posts
		LEFT OUTER JOIN {$wpdb->postmeta} AS postmeta ON posts.ID = postmeta.post_id AND postmeta.meta_key = '_stock_status'
		WHERE posts.post_type = 'product_variation'
		AND postmeta.meta_value IS NULL"
	);

	foreach ( $update_variations as $variation ) {
		// Get the parent _stock_status.
		$parent_stock_status = get_post_meta( $variation->variation_parent, '_stock_status', true );

		// Set the _stock_status.
		add_post_meta( $variation->variation_id, '_stock_status', $parent_stock_status ? $parent_stock_status : 'instock', true );

		// Delete old product children array.
		delete_transient( 'wc_product_children_' . $variation->variation_parent );
	}

	// Invalidate old transients such as wc_var_price.
	WC_Cache_Helper::get_transient_version( 'product', true );
}

/**
 * Update DB version for 2.4.1
 *
 * @return void
 */
function wc_update_241_db_version() {
	WC_Install::update_db_version( '2.4.1' );
}

/**
 * Update currency settings for 2.5
 *
 * @return void
 */
function wc_update_250_currency() {
	global $wpdb;
	// Fix currency settings for LAK currency.
	$current_currency = get_option( 'woocommerce_currency' );

	if ( 'KIP' === $current_currency ) {
		update_option( 'woocommerce_currency', 'LAK' );
	}

	// Update LAK currency code.
	$wpdb->update(
		$wpdb->postmeta,
		array(
			'meta_value' => 'LAK',
		),
		array(
			'meta_key'   => '_order_currency',
			'meta_value' => 'KIP',
		)
	);

}

/**
 * Update DB version for 2.5
 *
 * @return void
 */
function wc_update_250_db_version() {
	WC_Install::update_db_version( '2.5.0' );
}

/**
 * Update ship to countries options for 2.6
 *
 * @return void
 */
function wc_update_260_options() {
	// woocommerce_calc_shipping option has been removed in 2.6.
	if ( 'no' === get_option( 'woocommerce_calc_shipping' ) ) {
		update_option( 'woocommerce_ship_to_countries', 'disabled' );
	}

	WC_Admin_Notices::add_notice( 'legacy_shipping' );
}

/**
 * Update term meta for 2.6
 *
 * @return void
 */
function wc_update_260_termmeta() {
	global $wpdb;
	/**
	 * Migrate term meta to WordPress tables.
	 */
	if ( get_option( 'db_version' ) >= 34370 && $wpdb->get_var( "SHOW TABLES LIKE '{$wpdb->prefix}woocommerce_termmeta';" ) ) {
		if ( $wpdb->query( "INSERT INTO {$wpdb->termmeta} ( term_id, meta_key, meta_value ) SELECT woocommerce_term_id, meta_key, meta_value FROM {$wpdb->prefix}woocommerce_termmeta;" ) ) {
			$wpdb->query( "DROP TABLE IF EXISTS {$wpdb->prefix}woocommerce_termmeta" );
			wp_cache_flush();
		}
	}
}

/**
 * Update zones for 2.6
 *
 * @return void
 */
function wc_update_260_zones() {
	global $wpdb;
	/**
	 * Old (table rate) shipping zones to new core shipping zones migration.
	 * zone_enabled and zone_type are no longer used, but it's safe to leave them be.
	 */
	if ( $wpdb->get_var( "SHOW COLUMNS FROM `{$wpdb->prefix}woocommerce_shipping_zones` LIKE 'zone_enabled';" ) ) {
		$wpdb->query( "ALTER TABLE {$wpdb->prefix}woocommerce_shipping_zones CHANGE `zone_type` `zone_type` VARCHAR(40) NOT NULL DEFAULT '';" );
		$wpdb->query( "ALTER TABLE {$wpdb->prefix}woocommerce_shipping_zones CHANGE `zone_enabled` `zone_enabled` INT(1) NOT NULL DEFAULT 1;" );
	}
}

/**
 * Update zone methods for 2.6
 *
 * @return void
 */
function wc_update_260_zone_methods() {
	global $wpdb;

	/**
	 * Shipping zones in WC 2.6.0 use a table named woocommerce_shipping_zone_methods.
	 * Migrate the old data out of woocommerce_shipping_zone_shipping_methods into the new table and port over any known options (used by table rates and flat rate boxes).
	 */
	if ( $wpdb->get_var( "SHOW TABLES LIKE '{$wpdb->prefix}woocommerce_shipping_zone_shipping_methods';" ) ) {
		$old_methods = $wpdb->get_results( "SELECT zone_id, shipping_method_type, shipping_method_order, shipping_method_id FROM {$wpdb->prefix}woocommerce_shipping_zone_shipping_methods;" );

		if ( $old_methods ) {
			$max_new_id = $wpdb->get_var( "SELECT MAX(instance_id) FROM {$wpdb->prefix}woocommerce_shipping_zone_methods" );
			$max_old_id = $wpdb->get_var( "SELECT MAX(shipping_method_id) FROM {$wpdb->prefix}woocommerce_shipping_zone_shipping_methods" );

			// Avoid ID conflicts.
			$wpdb->query( $wpdb->prepare( "ALTER TABLE {$wpdb->prefix}woocommerce_shipping_zone_methods AUTO_INCREMENT = %d;", max( $max_new_id, $max_old_id ) + 1 ) );

			// Store changes.
			$changes = array();

			// Move data.
			foreach ( $old_methods as $old_method ) {
				$wpdb->insert(
					$wpdb->prefix . 'woocommerce_shipping_zone_methods',
					array(
						'zone_id'      => $old_method->zone_id,
						'method_id'    => $old_method->shipping_method_type,
						'method_order' => $old_method->shipping_method_order,
					)
				);

				$new_instance_id = $wpdb->insert_id;

				// Move main settings.
				$older_settings_key = 'woocommerce_' . $old_method->shipping_method_type . '-' . $old_method->shipping_method_id . '_settings';
				$old_settings_key   = 'woocommerce_' . $old_method->shipping_method_type . '_' . $old_method->shipping_method_id . '_settings';
				add_option( 'woocommerce_' . $old_method->shipping_method_type . '_' . $new_instance_id . '_settings', get_option( $old_settings_key, get_option( $older_settings_key ) ) );

				// Handling for table rate and flat rate box shipping.
				if ( 'table_rate' === $old_method->shipping_method_type ) {
					// Move priority settings.
					add_option( 'woocommerce_table_rate_default_priority_' . $new_instance_id, get_option( 'woocommerce_table_rate_default_priority_' . $old_method->shipping_method_id ) );
					add_option( 'woocommerce_table_rate_priorities_' . $new_instance_id, get_option( 'woocommerce_table_rate_priorities_' . $old_method->shipping_method_id ) );

					// Move rates.
					$wpdb->update(
						$wpdb->prefix . 'woocommerce_shipping_table_rates',
						array(
							'shipping_method_id' => $new_instance_id,
						),
						array(
							'shipping_method_id' => $old_method->shipping_method_id,
						)
					);
				} elseif ( 'flat_rate_boxes' === $old_method->shipping_method_type ) {
					$wpdb->update(
						$wpdb->prefix . 'woocommerce_shipping_flat_rate_boxes',
						array(
							'shipping_method_id' => $new_instance_id,
						),
						array(
							'shipping_method_id' => $old_method->shipping_method_id,
						)
					);
				}

				$changes[ $old_method->shipping_method_id ] = $new_instance_id;
			}

			// $changes contains keys (old method ids) and values (new instance ids) if extra processing is needed in plugins.
			// Store this to an option so extensions can pick it up later, then fire an action.
			update_option( 'woocommerce_updated_instance_ids', $changes );
			do_action( 'woocommerce_updated_instance_ids', $changes );
		}
	}

	// Change ranges used to ...
	$wpdb->query( "UPDATE {$wpdb->prefix}woocommerce_shipping_zone_locations SET location_code = REPLACE( location_code, '-', '...' );" );
}

/**
 * Update refunds for 2.6
 *
 * @return void
 */
function wc_update_260_refunds() {
	global $wpdb;
	/**
	 * Refund item qty should be negative.
	 */
	$wpdb->query(
		"UPDATE {$wpdb->prefix}woocommerce_order_itemmeta as item_meta
		LEFT JOIN {$wpdb->prefix}woocommerce_order_items as items ON item_meta.order_item_id = items.order_item_id
		LEFT JOIN {$wpdb->posts} as posts ON items.order_id = posts.ID
		SET item_meta.meta_value = item_meta.meta_value * -1
		WHERE item_meta.meta_value > 0 AND item_meta.meta_key = '_qty' AND posts.post_type = 'shop_order_refund'"
	);
}

/**
 * Update DB version for 2.6
 *
 * @return void
 */
function wc_update_260_db_version() {
	WC_Install::update_db_version( '2.6.0' );
}

/**
 * Update webhooks for 3.0
 *
 * @return void
 */
function wc_update_300_webhooks() {
	/**
	 * Make sure product.update webhooks get the woocommerce_product_quick_edit_save
	 * and woocommerce_product_bulk_edit_save hooks.
	 */
	$product_update_webhooks = get_posts(
		array(
			'posts_per_page' => -1,
			'post_type'      => 'shop_webhook',
			'meta_key'       => '_topic',
			'meta_value'     => 'product.updated',
		)
	);
	foreach ( $product_update_webhooks as $product_update_webhook ) {
		$webhook = new WC_Webhook( $product_update_webhook->ID );
		$webhook->set_topic( 'product.updated' );
	}
}

/**
 * Add an index to the field comment_type to improve the response time of the query
 * used by WC_Comments::wp_count_comments() to get the number of comments by type.
 */
function wc_update_300_comment_type_index() {
	global $wpdb;

	$index_exists = $wpdb->get_row( "SHOW INDEX FROM {$wpdb->comments} WHERE column_name = 'comment_type' and key_name = 'woo_idx_comment_type'" );

	if ( is_null( $index_exists ) ) {
		// Add an index to the field comment_type to improve the response time of the query
		// used by WC_Comments::wp_count_comments() to get the number of comments by type.
		$wpdb->query( "ALTER TABLE {$wpdb->comments} ADD INDEX woo_idx_comment_type (comment_type)" );
	}
}

/**
 * Update grouped products for 3.0
 *
 * @return void
 */
function wc_update_300_grouped_products() {
	global $wpdb;
	$parents = $wpdb->get_col( "SELECT DISTINCT( post_parent ) FROM {$wpdb->posts} WHERE post_parent > 0 AND post_type = 'product';" );
	foreach ( $parents as $parent_id ) {
		$parent = wc_get_product( $parent_id );
		if ( $parent && $parent->is_type( 'grouped' ) ) {
			$children_ids = get_posts(
				array(
					'post_parent'    => $parent_id,
					'posts_per_page' => -1,
					'post_type'      => 'product',
					'fields'         => 'ids',
				)
			);
			update_post_meta( $parent_id, '_children', $children_ids );

			// Update children to remove the parent.
			$wpdb->update(
				$wpdb->posts,
				array(
					'post_parent' => 0,
				),
				array(
					'post_parent' => $parent_id,
				)
			);
		}
	}
}

/**
 * Update shipping tax classes for 3.0
 *
 * @return void
 */
function wc_update_300_settings() {
	$woocommerce_shipping_tax_class = get_option( 'woocommerce_shipping_tax_class' );
	if ( '' === $woocommerce_shipping_tax_class ) {
		update_option( 'woocommerce_shipping_tax_class', 'inherit' );
	} elseif ( 'standard' === $woocommerce_shipping_tax_class ) {
		update_option( 'woocommerce_shipping_tax_class', '' );
	}
}

/**
 * Convert meta values into term for product visibility.
 */
function wc_update_300_product_visibility() {
	global $wpdb;

	WC_Install::create_terms();

	$featured_term = get_term_by( 'name', 'featured', 'product_visibility' );

	if ( $featured_term ) {
		$wpdb->query( $wpdb->prepare( "INSERT IGNORE INTO {$wpdb->term_relationships} SELECT post_id, %d, 0 FROM {$wpdb->postmeta} WHERE meta_key = '_featured' AND meta_value = 'yes';", $featured_term->term_taxonomy_id ) );
	}

	$exclude_search_term = get_term_by( 'name', 'exclude-from-search', 'product_visibility' );

	if ( $exclude_search_term ) {
		$wpdb->query( $wpdb->prepare( "INSERT IGNORE INTO {$wpdb->term_relationships} SELECT post_id, %d, 0 FROM {$wpdb->postmeta} WHERE meta_key = '_visibility' AND meta_value IN ('hidden', 'catalog');", $exclude_search_term->term_taxonomy_id ) );
	}

	$exclude_catalog_term = get_term_by( 'name', 'exclude-from-catalog', 'product_visibility' );

	if ( $exclude_catalog_term ) {
		$wpdb->query( $wpdb->prepare( "INSERT IGNORE INTO {$wpdb->term_relationships} SELECT post_id, %d, 0 FROM {$wpdb->postmeta} WHERE meta_key = '_visibility' AND meta_value IN ('hidden', 'search');", $exclude_catalog_term->term_taxonomy_id ) );
	}

	$outofstock_term = get_term_by( 'name', 'outofstock', 'product_visibility' );

	if ( $outofstock_term ) {
		$wpdb->query( $wpdb->prepare( "INSERT IGNORE INTO {$wpdb->term_relationships} SELECT post_id, %d, 0 FROM {$wpdb->postmeta} WHERE meta_key = '_stock_status' AND meta_value = 'outofstock';", $outofstock_term->term_taxonomy_id ) );
	}

	$rating_term = get_term_by( 'name', 'rated-1', 'product_visibility' );

	if ( $rating_term ) {
		$wpdb->query( $wpdb->prepare( "INSERT IGNORE INTO {$wpdb->term_relationships} SELECT post_id, %d, 0 FROM {$wpdb->postmeta} WHERE meta_key = '_wc_average_rating' AND ROUND( meta_value ) = 1;", $rating_term->term_taxonomy_id ) );
	}

	$rating_term = get_term_by( 'name', 'rated-2', 'product_visibility' );

	if ( $rating_term ) {
		$wpdb->query( $wpdb->prepare( "INSERT IGNORE INTO {$wpdb->term_relationships} SELECT post_id, %d, 0 FROM {$wpdb->postmeta} WHERE meta_key = '_wc_average_rating' AND ROUND( meta_value ) = 2;", $rating_term->term_taxonomy_id ) );
	}

	$rating_term = get_term_by( 'name', 'rated-3', 'product_visibility' );

	if ( $rating_term ) {
		$wpdb->query( $wpdb->prepare( "INSERT IGNORE INTO {$wpdb->term_relationships} SELECT post_id, %d, 0 FROM {$wpdb->postmeta} WHERE meta_key = '_wc_average_rating' AND ROUND( meta_value ) = 3;", $rating_term->term_taxonomy_id ) );
	}

	$rating_term = get_term_by( 'name', 'rated-4', 'product_visibility' );

	if ( $rating_term ) {
		$wpdb->query( $wpdb->prepare( "INSERT IGNORE INTO {$wpdb->term_relationships} SELECT post_id, %d, 0 FROM {$wpdb->postmeta} WHERE meta_key = '_wc_average_rating' AND ROUND( meta_value ) = 4;", $rating_term->term_taxonomy_id ) );
	}

	$rating_term = get_term_by( 'name', 'rated-5', 'product_visibility' );

	if ( $rating_term ) {
		$wpdb->query( $wpdb->prepare( "INSERT IGNORE INTO {$wpdb->term_relationships} SELECT post_id, %d, 0 FROM {$wpdb->postmeta} WHERE meta_key = '_wc_average_rating' AND ROUND( meta_value ) = 5;", $rating_term->term_taxonomy_id ) );
	}
}

/**
 * Update DB Version.
 */
function wc_update_300_db_version() {
	WC_Install::update_db_version( '3.0.0' );
}

/**
 * Add an index to the downloadable product permissions table to improve performance of update_user_by_order_id.
 */
function wc_update_310_downloadable_products() {
	global $wpdb;

	$index_exists = $wpdb->get_row( "SHOW INDEX FROM {$wpdb->prefix}woocommerce_downloadable_product_permissions WHERE column_name = 'order_id' and key_name = 'order_id'" );

	if ( is_null( $index_exists ) ) {
		$wpdb->query( "ALTER TABLE {$wpdb->prefix}woocommerce_downloadable_product_permissions ADD INDEX order_id (order_id)" );
	}
}

/**
 * Find old order notes and ensure they have the correct type for exclusion.
 */
function wc_update_310_old_comments() {
	global $wpdb;

	$wpdb->query( "UPDATE $wpdb->comments comments LEFT JOIN $wpdb->posts as posts ON comments.comment_post_ID = posts.ID SET comment_type = 'order_note' WHERE posts.post_type = 'shop_order' AND comment_type = '';" );
}

/**
 * Update DB Version.
 */
function wc_update_310_db_version() {
	WC_Install::update_db_version( '3.1.0' );
}

/**
 * Update shop_manager capabilities.
 */
function wc_update_312_shop_manager_capabilities() {
	$role = get_role( 'shop_manager' );
	$role->remove_cap( 'unfiltered_html' );
}

/**
 * Update DB Version.
 */
function wc_update_312_db_version() {
	WC_Install::update_db_version( '3.1.2' );
}

/**
 * Update state codes for Mexico.
 */
function wc_update_320_mexican_states() {
	global $wpdb;

	$mx_states = array(
		'Distrito Federal'    => 'CMX',
		'Jalisco'             => 'JAL',
		'Nuevo Leon'          => 'NLE',
		'Aguascalientes'      => 'AGS',
		'Baja California'     => 'BCN',
		'Baja California Sur' => 'BCS',
		'Campeche'            => 'CAM',
		'Chiapas'             => 'CHP',
		'Chihuahua'           => 'CHH',
		'Coahuila'            => 'COA',
		'Colima'              => 'COL',
		'Durango'             => 'DGO',
		'Guanajuato'          => 'GTO',
		'Guerrero'            => 'GRO',
		'Hidalgo'             => 'HGO',
		'Estado de Mexico'    => 'MEX',
		'Michoacan'           => 'MIC',
		'Morelos'             => 'MOR',
		'Nayarit'             => 'NAY',
		'Oaxaca'              => 'OAX',
		'Puebla'              => 'PUE',
		'Queretaro'           => 'QRO',
		'Quintana Roo'        => 'ROO',
		'San Luis Potosi'     => 'SLP',
		'Sinaloa'             => 'SIN',
		'Sonora'              => 'SON',
		'Tabasco'             => 'TAB',
		'Tamaulipas'          => 'TMP',
		'Tlaxcala'            => 'TLA',
		'Veracruz'            => 'VER',
		'Yucatan'             => 'YUC',
		'Zacatecas'           => 'ZAC',
	);

	foreach ( $mx_states as $old => $new ) {
		$wpdb->query(
			$wpdb->prepare(
				"UPDATE $wpdb->postmeta
				SET meta_value = %s
				WHERE meta_key IN ( '_billing_state', '_shipping_state' )
				AND meta_value = %s",
				$new,
				$old
			)
		);
		$wpdb->update(
			"{$wpdb->prefix}woocommerce_shipping_zone_locations",
			array(
				'location_code' => 'MX:' . $new,
			),
			array(
				'location_code' => 'MX:' . $old,
			)
		);
		$wpdb->update(
			"{$wpdb->prefix}woocommerce_tax_rates",
			array(
				'tax_rate_state' => strtoupper( $new ),
			),
			array(
				'tax_rate_state' => strtoupper( $old ),
			)
		);
	}
}

/**
 * Update DB Version.
 */
function wc_update_320_db_version() {
	WC_Install::update_db_version( '3.2.0' );
}

/**
 * Update image settings to use new aspect ratios and widths.
 */
function wc_update_330_image_options() {
	$old_thumbnail_size = get_option( 'shop_catalog_image_size', array() );
	$old_single_size    = get_option( 'shop_single_image_size', array() );

	if ( ! empty( $old_thumbnail_size['width'] ) ) {
		$width     = absint( $old_thumbnail_size['width'] );
		$height    = absint( $old_thumbnail_size['height'] );
		$hard_crop = ! empty( $old_thumbnail_size['crop'] );

		if ( ! $width ) {
			$width = 300;
		}

		if ( ! $height ) {
			$height = $width;
		}

		update_option( 'woocommerce_thumbnail_image_width', $width );

		// Calculate cropping mode from old image options.
		if ( ! $hard_crop ) {
			update_option( 'woocommerce_thumbnail_cropping', 'uncropped' );
		} elseif ( $width === $height ) {
			update_option( 'woocommerce_thumbnail_cropping', '1:1' );
		} else {
			$ratio    = $width / $height;
			$fraction = wc_decimal_to_fraction( $ratio );

			if ( $fraction ) {
				update_option( 'woocommerce_thumbnail_cropping', 'custom' );
				update_option( 'woocommerce_thumbnail_cropping_custom_width', $fraction[0] );
				update_option( 'woocommerce_thumbnail_cropping_custom_height', $fraction[1] );
			}
		}
	}

	// Single is uncropped.
	if ( ! empty( $old_single_size['width'] ) ) {
		update_option( 'woocommerce_single_image_width', absint( $old_single_size['width'] ) );
	}
}

/**
 * Migrate webhooks from post type to CRUD.
 */
function wc_update_330_webhooks() {
	register_post_type( 'shop_webhook' );

	// Map statuses from post_type to Webhooks CRUD.
	$statuses = array(
		'publish' => 'active',
		'draft'   => 'paused',
		'pending' => 'disabled',
	);

	$posts = get_posts(
		array(
			'posts_per_page' => -1,
			'post_type'      => 'shop_webhook',
			'post_status'    => 'any',
		)
	);

	foreach ( $posts as $post ) {
		$webhook = new WC_Webhook();
		$webhook->set_name( $post->post_title );
		$webhook->set_status( isset( $statuses[ $post->post_status ] ) ? $statuses[ $post->post_status ] : 'disabled' );
		$webhook->set_delivery_url( get_post_meta( $post->ID, '_delivery_url', true ) );
		$webhook->set_secret( get_post_meta( $post->ID, '_secret', true ) );
		$webhook->set_topic( get_post_meta( $post->ID, '_topic', true ) );
		$webhook->set_api_version( get_post_meta( $post->ID, '_api_version', true ) );
		$webhook->set_user_id( $post->post_author );
		$webhook->set_pending_delivery( false );
		$webhook->save();

		wp_delete_post( $post->ID, true );
	}

	unregister_post_type( 'shop_webhook' );
}

/**
 * Assign default cat to all products with no cats.
 */
function wc_update_330_set_default_product_cat() {
	global $wpdb;

	$default_category = get_option( 'default_product_cat', 0 );

	if ( $default_category ) {
		$wpdb->query(
			$wpdb->prepare(
				"INSERT INTO {$wpdb->term_relationships} (object_id, term_taxonomy_id)
				SELECT DISTINCT posts.ID, %s FROM {$wpdb->posts} posts
				LEFT JOIN
					(
						SELECT object_id FROM {$wpdb->term_relationships} term_relationships
						LEFT JOIN {$wpdb->term_taxonomy} term_taxonomy ON term_relationships.term_taxonomy_id = term_taxonomy.term_taxonomy_id
						WHERE term_taxonomy.taxonomy = 'product_cat'
					) AS tax_query
				ON posts.ID = tax_query.object_id
				WHERE posts.post_type = 'product'
				AND tax_query.object_id IS NULL",
				$default_category
			)
		);
		wp_cache_flush();
		delete_transient( 'wc_term_counts' );
		wp_update_term_count_now( array( $default_category ), 'product_cat' );
	}
}

/**
 * Update product stock status to use the new onbackorder status.
 */
function wc_update_330_product_stock_status() {
	global $wpdb;

	if ( 'yes' !== get_option( 'woocommerce_manage_stock' ) ) {
		return;
	}

	$min_stock_amount = (int) get_option( 'woocommerce_notify_no_stock_amount', 0 );

	// Get all products that have stock management enabled, stock less than or equal to min stock amount, and backorders enabled.
	$post_ids = $wpdb->get_col(
		$wpdb->prepare(
			"SELECT t1.post_id FROM $wpdb->postmeta t1
			INNER JOIN $wpdb->postmeta t2
				ON t1.post_id = t2.post_id
				AND t1.meta_key = '_manage_stock' AND t1.meta_value = 'yes'
				AND t2.meta_key = '_stock' AND t2.meta_value <= %d
			INNER JOIN $wpdb->postmeta t3
				ON t2.post_id = t3.post_id
				AND t3.meta_key = '_backorders' AND ( t3.meta_value = 'yes' OR t3.meta_value = 'notify' )",
			$min_stock_amount
		)
	); // WPCS: db call ok, unprepared SQL ok, cache ok.

	if ( empty( $post_ids ) ) {
		return;
	}

	$post_ids = array_map( 'absint', $post_ids );

	// Set the status to onbackorder for those products.
	$wpdb->query(
		"UPDATE $wpdb->postmeta
		SET meta_value = 'onbackorder'
		WHERE meta_key = '_stock_status' AND post_id IN ( " . implode( ',', $post_ids ) . ' )'
	); // WPCS: db call ok, unprepared SQL ok, cache ok.
}

/**
 * Clear addons page transients
 */
function wc_update_330_clear_transients() {
	delete_transient( 'wc_addons_sections' );
	delete_transient( 'wc_addons_featured' );
}

/**
 * Set PayPal's sandbox credentials.
 */
function wc_update_330_set_paypal_sandbox_credentials() {

	$paypal_settings = get_option( 'woocommerce_paypal_settings' );

	if ( isset( $paypal_settings['testmode'] ) && 'yes' === $paypal_settings['testmode'] ) {
		foreach ( array( 'api_username', 'api_password', 'api_signature' ) as $credential ) {
			if ( ! empty( $paypal_settings[ $credential ] ) ) {
				$paypal_settings[ 'sandbox_' . $credential ] = $paypal_settings[ $credential ];
			}
		}

		update_option( 'woocommerce_paypal_settings', $paypal_settings );
	}
}

/**
 * Update DB Version.
 */
function wc_update_330_db_version() {
	WC_Install::update_db_version( '3.3.0' );
}

/**
 * Update state codes for Ireland and BD.
 */
function wc_update_340_states() {
	$country_states = array(
		'IE' => array(
			'CK' => 'CO',
			'DN' => 'D',
			'GY' => 'G',
			'TY' => 'TA',
		),
		'BD' => array(
			'BAG'  => 'BD-05',
			'BAN'  => 'BD-01',
			'BAR'  => 'BD-02',
			'BARI' => 'BD-06',
			'BHO'  => 'BD-07',
			'BOG'  => 'BD-03',
			'BRA'  => 'BD-04',
			'CHA'  => 'BD-09',
			'CHI'  => 'BD-10',
			'CHU'  => 'BD-12',
			'COX'  => 'BD-11',
			'COM'  => 'BD-08',
			'DHA'  => 'BD-13',
			'DIN'  => 'BD-14',
			'FAR'  => 'BD-15',
			'FEN'  => 'BD-16',
			'GAI'  => 'BD-19',
			'GAZI' => 'BD-18',
			'GOP'  => 'BD-17',
			'HAB'  => 'BD-20',
			'JAM'  => 'BD-21',
			'JES'  => 'BD-22',
			'JHA'  => 'BD-25',
			'JHE'  => 'BD-23',
			'JOY'  => 'BD-24',
			'KHA'  => 'BD-29',
			'KHU'  => 'BD-27',
			'KIS'  => 'BD-26',
			'KUR'  => 'BD-28',
			'KUS'  => 'BD-30',
			'LAK'  => 'BD-31',
			'LAL'  => 'BD-32',
			'MAD'  => 'BD-36',
			'MAG'  => 'BD-37',
			'MAN'  => 'BD-33',
			'MEH'  => 'BD-39',
			'MOU'  => 'BD-38',
			'MUN'  => 'BD-35',
			'MYM'  => 'BD-34',
			'NAO'  => 'BD-48',
			'NAR'  => 'BD-43',
			'NARG' => 'BD-40',
			'NARD' => 'BD-42',
			'NAT'  => 'BD-44',
			'NAW'  => 'BD-45',
			'NET'  => 'BD-41',
			'NIL'  => 'BD-46',
			'NOA'  => 'BD-47',
			'PAB'  => 'BD-49',
			'PAN'  => 'BD-52',
			'PAT'  => 'BD-51',
			'PIR'  => 'BD-50',
			'RAJB' => 'BD-53',
			'RAJ'  => 'BD-54',
			'RAN'  => 'BD-56',
			'RANP' => 'BD-55',
			'SAT'  => 'BD-58',
			'SHA'  => 'BD-57',
			'SIR'  => 'BD-59',
			'SUN'  => 'BD-61',
			'SYL'  => 'BD-60',
			'TAN'  => 'BD-63',
			'THA'  => 'BD-64',
		),
	);

	update_option( 'woocommerce_update_340_states', $country_states );
}

/**
 * Update next state in the queue.
 *
 * @return bool True to run again, false if completed.
 */
function wc_update_340_state() {
	global $wpdb;

	$country_states = array_filter( (array) get_option( 'woocommerce_update_340_states', array() ) );

	if ( empty( $country_states ) ) {
		return false;
	}

	foreach ( $country_states as $country => $states ) {
		foreach ( $states as $old => $new ) {
			$wpdb->query(
				$wpdb->prepare(
					"UPDATE $wpdb->postmeta
					SET meta_value = %s
					WHERE meta_key IN ( '_billing_state', '_shipping_state' )
					AND meta_value = %s",
					$new,
					$old
				)
			);
			$wpdb->update(
				"{$wpdb->prefix}woocommerce_shipping_zone_locations",
				array(
					'location_code' => $country . ':' . $new,
				),
				array(
					'location_code' => $country . ':' . $old,
				)
			);
			$wpdb->update(
				"{$wpdb->prefix}woocommerce_tax_rates",
				array(
					'tax_rate_state' => strtoupper( $new ),
				),
				array(
					'tax_rate_state' => strtoupper( $old ),
				)
			);
			unset( $country_states[ $country ][ $old ] );

			if ( empty( $country_states[ $country ] ) ) {
				unset( $country_states[ $country ] );
			}
			break 2;
		}
	}

	if ( ! empty( $country_states ) ) {
		return update_option( 'woocommerce_update_340_states', $country_states );
	}

	delete_option( 'woocommerce_update_340_states' );

	return false;
}

/**
 * Set last active prop for users.
 */
function wc_update_340_last_active() {
	global $wpdb;
	// @codingStandardsIgnoreStart.
	$wpdb->query(
		$wpdb->prepare( "
			INSERT INTO {$wpdb->usermeta} (user_id, meta_key, meta_value)
			SELECT DISTINCT users.ID, 'wc_last_active', %s
			FROM {$wpdb->users} as users
			LEFT OUTER JOIN {$wpdb->usermeta} AS usermeta ON users.ID = usermeta.user_id AND usermeta.meta_key = 'wc_last_active'
			WHERE usermeta.meta_value IS NULL
			",
			(string) strtotime( date( 'Y-m-d', current_time( 'timestamp', true ) ) )
		)
	);
	// @codingStandardsIgnoreEnd.
}

/**
 * Update DB Version.
 */
function wc_update_340_db_version() {
	WC_Install::update_db_version( '3.4.0' );
}

/**
 * Remove duplicate foreign keys
 *
 * @return void
 */
function wc_update_343_cleanup_foreign_keys() {
	global $wpdb;

	$results = $wpdb->get_results(
		"SELECT CONSTRAINT_NAME
		FROM information_schema.TABLE_CONSTRAINTS
		WHERE CONSTRAINT_SCHEMA = '{$wpdb->dbname}'
		AND CONSTRAINT_NAME LIKE '%wc_download_log_ib%'
		AND CONSTRAINT_TYPE = 'FOREIGN KEY'
		AND TABLE_NAME = '{$wpdb->prefix}wc_download_log'"
	);

	if ( $results ) {
		foreach ( $results as $fk ) {
			$wpdb->query( "ALTER TABLE {$wpdb->prefix}wc_download_log DROP FOREIGN KEY {$fk->CONSTRAINT_NAME}" ); // phpcs:ignore WordPress.DB.PreparedSQL.InterpolatedNotPrepared
		}
	}
}

/**
 * Update DB version.
 *
 * @return void
 */
function wc_update_343_db_version() {
	WC_Install::update_db_version( '3.4.3' );
}

/**
 * Recreate user roles so existing users will get the new capabilities.
 *
 * @return void
 */
function wc_update_344_recreate_roles() {
	WC_Install::remove_roles();
	WC_Install::create_roles();
}

/**
 * Update DB version.
 *
 * @return void
 */
function wc_update_344_db_version() {
	WC_Install::update_db_version( '3.4.4' );
}

/**
 * Set the comment type to 'review' for product reviews that don't have a comment type.
 */
function wc_update_350_reviews_comment_type() {
	global $wpdb;

	$wpdb->query(
		"UPDATE {$wpdb->prefix}comments JOIN {$wpdb->prefix}posts ON {$wpdb->prefix}posts.ID = {$wpdb->prefix}comments.comment_post_ID AND ( {$wpdb->prefix}posts.post_type = 'product' OR {$wpdb->prefix}posts.post_type = 'product_variation' ) SET {$wpdb->prefix}comments.comment_type = 'review' WHERE {$wpdb->prefix}comments.comment_type = ''"
	);
}

/**
 * Update DB Version.
 */
function wc_update_350_db_version() {
	WC_Install::update_db_version( '3.5.0' );
}

/**
 * Drop the fk_wc_download_log_permission_id FK as we use a new one with the table and blog prefix for MS compatability.
 *
 * @return void
 */
function wc_update_352_drop_download_log_fk() {
	global $wpdb;
	$results = $wpdb->get_results(
		"SELECT CONSTRAINT_NAME
		FROM information_schema.TABLE_CONSTRAINTS
		WHERE CONSTRAINT_SCHEMA = '{$wpdb->dbname}'
		AND CONSTRAINT_NAME = 'fk_wc_download_log_permission_id'
		AND CONSTRAINT_TYPE = 'FOREIGN KEY'
		AND TABLE_NAME = '{$wpdb->prefix}wc_download_log'"
	);

	// We only need to drop the old key as WC_Install::create_tables() takes care of creating the new FK.
	if ( $results ) {
		$wpdb->query( "ALTER TABLE {$wpdb->prefix}wc_download_log DROP FOREIGN KEY fk_wc_download_log_permission_id" ); // phpcs:ignore WordPress.WP.PreparedSQL.NotPrepared
	}
}

/**
 * Remove edit_user capabilities from shop managers and use "translated" capabilities instead.
 * See wc_shop_manager_has_capability function.
 */
function wc_update_354_modify_shop_manager_caps() {
	global $wp_roles;

	if ( ! class_exists( 'WP_Roles' ) ) {
		return;
	}

	if ( ! isset( $wp_roles ) ) {
		$wp_roles = new WP_Roles(); // @codingStandardsIgnoreLine
	}

	$wp_roles->remove_cap( 'shop_manager', 'edit_users' );
}

/**
 * Update DB Version.
 */
function wc_update_354_db_version() {
	WC_Install::update_db_version( '3.5.4' );
}

/**
 * Update product lookup tables in bulk.
 */
function wc_update_360_product_lookup_tables() {
	wc_update_product_lookup_tables();
}

/**
 * Renames ordering meta to be consistent across taxonomies.
 */
function wc_update_360_term_meta() {
	global $wpdb;

	$wpdb->query( "UPDATE {$wpdb->termmeta} SET meta_key = 'order' WHERE meta_key LIKE 'order_pa_%';" );
}

/**
 * Add new user_order_remaining_expires to speed up user download permission fetching.
 *
 * @return void
 */
function wc_update_360_downloadable_product_permissions_index() {
	global $wpdb;

	$index_exists = $wpdb->get_row( "SHOW INDEX FROM {$wpdb->prefix}woocommerce_downloadable_product_permissions WHERE key_name = 'user_order_remaining_expires'" );

	if ( is_null( $index_exists ) ) {
		$wpdb->query( "ALTER TABLE {$wpdb->prefix}woocommerce_downloadable_product_permissions ADD INDEX user_order_remaining_expires (user_id,order_id,downloads_remaining,access_expires)" );
	}
}

/**
 * Update DB Version.
 */
function wc_update_360_db_version() {
	WC_Install::update_db_version( '3.6.0' );
}

/**
 * Put tax classes into a DB table.
 *
 * @return void
 */
function wc_update_370_tax_rate_classes() {
	global $wpdb;

	$classes = array_map( 'trim', explode( "\n", get_option( 'woocommerce_tax_classes' ) ) );

	if ( $classes ) {
		foreach ( $classes as $class ) {
			if ( empty( $class ) ) {
				continue;
			}
			WC_Tax::create_tax_class( $class );
		}
	}
	delete_option( 'woocommerce_tax_classes' );
}

/**
 * Update currency settings for 3.7.0
 *
 * @return void
 */
function wc_update_370_mro_std_currency() {
	global $wpdb;

	// Fix currency settings for MRU and STN currency.
	$current_currency = get_option( 'woocommerce_currency' );

	if ( 'MRO' === $current_currency ) {
		update_option( 'woocommerce_currency', 'MRU' );
	}

	if ( 'STD' === $current_currency ) {
		update_option( 'woocommerce_currency', 'STN' );
	}

	// Update MRU currency code.
	$wpdb->update(
		$wpdb->postmeta,
		array(
			'meta_value' => 'MRU', // phpcs:ignore WordPress.DB.SlowDBQuery.slow_db_query_meta_value
		),
		array(
			'meta_key'   => '_order_currency', // phpcs:ignore WordPress.DB.SlowDBQuery.slow_db_query_meta_key
			'meta_value' => 'MRO', // phpcs:ignore WordPress.DB.SlowDBQuery.slow_db_query_meta_value
		)
	);

	// Update STN currency code.
	$wpdb->update(
		$wpdb->postmeta,
		array(
			'meta_value' => 'STN', // phpcs:ignore WordPress.DB.SlowDBQuery.slow_db_query_meta_value
		),
		array(
			'meta_key'   => '_order_currency', // phpcs:ignore WordPress.DB.SlowDBQuery.slow_db_query_meta_key
			'meta_value' => 'STD', // phpcs:ignore WordPress.DB.SlowDBQuery.slow_db_query_meta_value
		)
	);
}

/**
 * Update DB Version.
 */
function wc_update_370_db_version() {
	WC_Install::update_db_version( '3.7.0' );
}

/**
<<<<<<< HEAD
 * Increase column size
 */
function wc_update_3100_increase_size_of_column() {
	global $wpdb;
	$wpdb->query( "ALTER TABLE {$wpdb->prefix}wc_product_meta_lookup MODIFY COLUMN `min_price` decimal(19,4) NULL default NULL" );
	$wpdb->query( "ALTER TABLE {$wpdb->prefix}wc_product_meta_lookup MODIFY COLUMN `max_price` decimal(19,4) NULL default NULL" );
}

/**
 * Update DB Version.
 */
function wc_update_3100_db_version() {
	WC_Install::update_db_version( '3.10.0' );
}
=======
 * We've moved the MaxMind database to a new location, as per the TOS' requirement that the database not
 * be publicly accessible.
 */
function wc_update_390_move_maxmind_database() {
	// Make sure to use all of the correct filters to pull the local database path.
	$old_path = apply_filters( 'woocommerce_geolocation_local_database_path', WP_CONTENT_DIR . '/uploads/GeoLite2-Country.mmdb', 2 );

	// Generate a prefix for the old file and store it in the integration as it would expect it.
	$prefix = wp_generate_password( 32, false );
	update_option( 'woocommerce_maxmind_geolocation_settings', array( 'database_prefix' => $prefix ) );

	// Generate the new path in the same way that the integration will.
	$uploads_dir = wp_upload_dir();
	$new_path    = trailingslashit( $uploads_dir['basedir'] ) . 'woocommerce_uploads/' . $prefix . '-GeoLite2-Country.mmdb';
	$new_path    = apply_filters( 'woocommerce_geolocation_local_database_path', $new_path, 2 );

	@rename( $old_path, $new_path ); // phpcs:ignore Generic.PHP.NoSilencedErrors.Discouraged
}

/**
 * So that we can best meet MaxMind's TOS, the geolocation database update cron should run once per 15 days.
 */
function wc_update_390_change_geolocation_database_update_cron() {
	wp_clear_scheduled_hook( 'woocommerce_geoip_updater' );
	wp_schedule_event( time() + ( DAY_IN_SECONDS * 15 ), 'fifteendays', 'woocommerce_geoip_updater' );
}

/**
 * Update DB version.
 */
function wc_update_390_db_version() {
	WC_Install::update_db_version( '3.9.0' );
}

/**
 * Update DB version.
 */
function wc_update_400_db_version() {
	WC_Install::update_db_version( '4.0.0' );
}
>>>>>>> 52e335ae
<|MERGE_RESOLUTION|>--- conflicted
+++ resolved
@@ -2047,23 +2047,7 @@
 	WC_Install::update_db_version( '3.7.0' );
 }
 
-/**
-<<<<<<< HEAD
- * Increase column size
- */
-function wc_update_3100_increase_size_of_column() {
-	global $wpdb;
-	$wpdb->query( "ALTER TABLE {$wpdb->prefix}wc_product_meta_lookup MODIFY COLUMN `min_price` decimal(19,4) NULL default NULL" );
-	$wpdb->query( "ALTER TABLE {$wpdb->prefix}wc_product_meta_lookup MODIFY COLUMN `max_price` decimal(19,4) NULL default NULL" );
-}
-
-/**
- * Update DB Version.
- */
-function wc_update_3100_db_version() {
-	WC_Install::update_db_version( '3.10.0' );
-}
-=======
+/*
  * We've moved the MaxMind database to a new location, as per the TOS' requirement that the database not
  * be publicly accessible.
  */
@@ -2099,9 +2083,17 @@
 }
 
 /**
+ * Increase column size
+ */
+function wc_update_400_increase_size_of_column() {
+	global $wpdb;
+	$wpdb->query( "ALTER TABLE {$wpdb->prefix}wc_product_meta_lookup MODIFY COLUMN `min_price` decimal(19,4) NULL default NULL" );
+	$wpdb->query( "ALTER TABLE {$wpdb->prefix}wc_product_meta_lookup MODIFY COLUMN `max_price` decimal(19,4) NULL default NULL" );
+}
+
+/**
  * Update DB version.
  */
 function wc_update_400_db_version() {
 	WC_Install::update_db_version( '4.0.0' );
-}
->>>>>>> 52e335ae
+}