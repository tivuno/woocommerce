<?php
/**
 * Update WC to 2.4.0
 *
 * @author 		WooThemes
 * @category 	Admin
 * @package 	WooCommerce/Admin/Updates
 * @version     2.4.0
 */

if ( ! defined( 'ABSPATH' ) ) {
	exit;
}

global $wpdb;

// Maintain the old coupon logic for upgrades
update_option( 'woocommerce_calc_discounts_sequentially', 'yes' );

<<<<<<< HEAD
/**
 * Update the old user API keys to the new Apps keys
 */
$api_users = $wpdb->get_results( "SELECT user_id FROM $wpdb->usermeta WHERE meta_key = 'woocommerce_api_consumer_key'" );
$apps_keys = array();

// Get user data
foreach ( $api_users as $_user ) {
	$user = get_userdata( $_user->user_id );
	$apps_keys[] = array(
		'user_id'         => $user->ID,
		'permission'      => $user->woocommerce_api_key_permissions,
		'consumer_key'    => $user->woocommerce_api_consumer_key,
		'consumer_secret' => $user->woocommerce_api_consumer_secret
	);
}

if ( ! empty( $apps_keys ) ) {
	// Create new apps
	foreach ( $apps_keys as $app ) {
		$wpdb->insert(
			$wpdb->prefix . 'woocommerce_api_keys',
			$app,
			array(
				'%d',
				'%s',
				'%s',
				'%s'
			)
		);
	}

	// Delete old user keys from usermeta
	foreach ( $api_users as $_user ) {
		$user_id = intval( $_user->user_id );
		delete_user_meta( $user_id, 'woocommerce_api_consumer_key' );
		delete_user_meta( $user_id, 'woocommerce_api_consumer_secret' );
		delete_user_meta( $user_id, 'woocommerce_api_key_permissions' );
	}
}
=======
// Update fully refunded orders to ensure they have a refund line item so reports add up
$refunded_orders = get_posts( array(
	'posts_per_page' => -1,
	'post_type'      => 'shop_order',
	'post_status'    => array( 'wc-refunded' )
) );

foreach ( $refunded_orders as $refunded_order ) {
	$order_total    = get_post_meta( $refunded_order->ID, '_order_total', true );
	$refunded_total = $wpdb->get_var( $wpdb->prepare( "
		SELECT SUM( postmeta.meta_value )
		FROM $wpdb->postmeta AS postmeta
		INNER JOIN $wpdb->posts AS posts ON ( posts.post_type = 'shop_order_refund' AND posts.post_parent = %d )
		WHERE postmeta.meta_key = '_refund_amount'
		AND postmeta.post_id = posts.ID
	", $refunded_order->ID ) );

	if ( $order_total > $refunded_total ) {
		$refund = wc_create_refund( array(
			'amount'     => $order_total - $refunded_total,
			'reason'     => __( 'Order Fully Refunded', 'woocommerce' ),
			'order_id'   => $refunded_order->ID,
			'line_items' => array(),
			'date'       => $refunded_order->post_modified
		) );
	}
}

wc_delete_shop_order_transients();
>>>>>>> 126eb578
<|MERGE_RESOLUTION|>--- conflicted
+++ resolved
@@ -17,7 +17,6 @@
 // Maintain the old coupon logic for upgrades
 update_option( 'woocommerce_calc_discounts_sequentially', 'yes' );
 
-<<<<<<< HEAD
 /**
  * Update the old user API keys to the new Apps keys
  */
@@ -58,7 +57,7 @@
 		delete_user_meta( $user_id, 'woocommerce_api_key_permissions' );
 	}
 }
-=======
+
 // Update fully refunded orders to ensure they have a refund line item so reports add up
 $refunded_orders = get_posts( array(
 	'posts_per_page' => -1,
@@ -87,5 +86,4 @@
 	}
 }
 
-wc_delete_shop_order_transients();
->>>>>>> 126eb578
+wc_delete_shop_order_transients();