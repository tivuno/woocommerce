--- conflicted
+++ resolved
@@ -19,15 +19,10 @@
  * @param array $item_array
  * @return int|bool Item ID or false
  */
-<<<<<<< HEAD
 function wc_add_order_item( $order_id, $item_array ) {
-	if ( ! $order_id = absint( $order_id ) ) {
-=======
-function wc_add_order_item( $order_id, $item ) {
 	$order_id = absint( $order_id );
 
 	if ( ! $order_id ) {
->>>>>>> 10ffc92a
 		return false;
 	}
 
