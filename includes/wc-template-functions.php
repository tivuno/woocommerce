<?php
/**
 * WooCommerce Template
 *
 * Functions for the templating system.
 *
 * @author   Automattic
 * @category Core
 * @package  WooCommerce\Functions
 * @version  2.5.0
 */

if ( ! defined( 'ABSPATH' ) ) {
	exit; // Exit if accessed directly.
}

/**
 * Handle redirects before content is output - hooked into template_redirect so is_page works.
 */
function wc_template_redirect() {
	global $wp_query, $wp;

	if ( ! empty( $_GET['page_id'] ) && '' === get_option( 'permalink_structure' ) && wc_get_page_id( 'shop' ) === absint( $_GET['page_id'] ) && get_post_type_archive_link( 'product' ) ) {

		// When default permalinks are enabled, redirect shop page to post type archive url.
		wp_safe_redirect( get_post_type_archive_link( 'product' ) );
		exit;

	} elseif ( is_page( wc_get_page_id( 'checkout' ) ) && wc_get_page_id( 'checkout' ) !== wc_get_page_id( 'cart' ) && WC()->cart->is_empty() && empty( $wp->query_vars['order-pay'] ) && ! isset( $wp->query_vars['order-received'] ) ) {

		// When on the checkout with an empty cart, redirect to cart page.
		wc_add_notice( __( 'Checkout is not available whilst your cart is empty.', 'woocommerce' ), 'notice' );
		wp_redirect( wc_get_page_permalink( 'cart' ) );
		exit;

	} elseif ( isset( $wp->query_vars['customer-logout'] ) && ! empty( $_REQUEST['_wpnonce'] ) && wp_verify_nonce( sanitize_key( $_REQUEST['_wpnonce'] ), 'customer-logout' ) ) { // WPCS: input var ok, CSRF ok.

		// Logout.
		wp_redirect( str_replace( '&amp;', '&', wp_logout_url( wc_get_page_permalink( 'myaccount' ) ) ) );
		exit;

	} elseif ( isset( $wp->query_vars['customer-logout'] ) && 'true' === $wp->query_vars['customer-logout'] ) {
		// Redirect to the correct logout endpoint.
		wp_redirect( esc_url_raw( wc_get_account_endpoint_url( 'customer-logout' ) ) );
		exit;

	} elseif ( is_search() && is_post_type_archive( 'product' ) && apply_filters( 'woocommerce_redirect_single_search_result', true ) && 1 === absint( $wp_query->found_posts ) ) {

		// Redirect to the product page if we have a single product.
		$product = wc_get_product( $wp_query->post );

		if ( $product && $product->is_visible() ) {
			wp_safe_redirect( get_permalink( $product->get_id() ), 302 );
			exit;
		}
	} elseif ( is_add_payment_method_page() ) {

		// Ensure payment gateways are loaded early.
		WC()->payment_gateways();

	} elseif ( is_checkout() ) {

		// Checkout pages handling
		// Buffer the checkout page.
		ob_start();

		// Ensure gateways and shipping methods are loaded early.
		WC()->payment_gateways();
		WC()->shipping();

	}
}
add_action( 'template_redirect', 'wc_template_redirect' );

/**
 * When loading sensitive checkout or account pages, send a HTTP header to limit rendering of pages to same origin iframes for security reasons.
 *
 * Can be disabled with: remove_action( 'template_redirect', 'wc_send_frame_options_header' );
 *
 * @since  2.3.10
 */
function wc_send_frame_options_header() {
	if ( is_checkout() || is_account_page() ) {
		send_frame_options_header();
	}
}
add_action( 'template_redirect', 'wc_send_frame_options_header' );

/**
 * No index our endpoints.
 * Prevent indexing pages like order-received.
 *
 * @since 2.5.3
 */
function wc_prevent_endpoint_indexing() {
	if ( is_wc_endpoint_url() || isset( $_GET['download_file'] ) ) { // WPCS: input var ok, CSRF ok.
		@header( 'X-Robots-Tag: noindex' ); // @codingStandardsIgnoreLine
	}
}
add_action( 'template_redirect', 'wc_prevent_endpoint_indexing' );

/**
 * Remove adjacent_posts_rel_link_wp_head - pointless for products.
 *
 * @since 3.0.0
 */
function wc_prevent_adjacent_posts_rel_link_wp_head() {
	if ( is_singular( 'product' ) ) {
		remove_action( 'wp_head', 'adjacent_posts_rel_link_wp_head', 10, 0 );
	}
}
add_action( 'template_redirect', 'wc_prevent_adjacent_posts_rel_link_wp_head' );

/**
 * Show the gallery if JS is disabled.
 *
 * @since 3.0.6
 */
function wc_gallery_noscript() {
	?>
	<noscript><style>.woocommerce-product-gallery{ opacity: 1 !important; }</style></noscript>
	<?php
}
add_action( 'wp_head', 'wc_gallery_noscript' );

/**
 * When the_post is called, put product data into a global.
 *
 * @param mixed $post Post Object.
 * @return WC_Product
 */
function wc_setup_product_data( $post ) {
	unset( $GLOBALS['product'] );

	if ( is_int( $post ) ) {
		$the_post = get_post( $post );
	} else {
		$the_post = $post;
	}

	if ( empty( $the_post->post_type ) || ! in_array( $the_post->post_type, array( 'product', 'product_variation' ), true ) ) {
		return;
	}

	$GLOBALS['product'] = wc_get_product( $the_post );

	return $GLOBALS['product'];
}
add_action( 'the_post', 'wc_setup_product_data' );

/**
 * Sets up the woocommerce_loop global from the passed args or from the main query.
 *
 * @since 3.3.0
 * @param array $args Args to pass into the global.
 */
function wc_setup_loop( $args = array() ) {
	if ( isset( $GLOBALS['woocommerce_loop'] ) ) {
		return; // If the loop has already been setup, bail.
	}

	$default_args = array(
		'loop'         => 0,
		'columns'      => wc_get_default_products_per_row(),
		'name'         => '',
		'is_shortcode' => false,
		'is_paginated' => true,
		'is_search'    => false,
		'is_filtered'  => false,
		'total'        => 0,
		'total_pages'  => 0,
		'per_page'     => 0,
		'current_page' => 1,
	);

	// If this is a main WC query, use global args as defaults.
	if ( $GLOBALS['wp_query']->get( 'wc_query' ) ) {
		$default_args = array_merge( $default_args, array(
			'is_search'    => $GLOBALS['wp_query']->is_search(),
			'is_filtered'  => is_filtered(),
			'total'        => $GLOBALS['wp_query']->found_posts,
			'total_pages'  => $GLOBALS['wp_query']->max_num_pages,
			'per_page'     => $GLOBALS['wp_query']->get( 'posts_per_page' ),
			'current_page' => max( 1, $GLOBALS['wp_query']->get( 'paged', 1 ) ),
		) );
	}

	$GLOBALS['woocommerce_loop'] = wp_parse_args( $args, $default_args );
}
add_action( 'woocommerce_before_shop_loop', 'wc_setup_loop' );

/**
 * Resets the woocommerce_loop global.
 *
 * @since 3.3.0
 */
function wc_reset_loop() {
	unset( $GLOBALS['woocommerce_loop'] );
}
add_action( 'woocommerce_after_shop_loop', 'woocommerce_reset_loop', 999 );

/**
 * Gets a property from the woocommerce_loop global.
 *
 * @since 3.3.0
 * @param string $prop Prop to get.
 * @param string $default Default if the prop does not exist.
 * @return mixed
 */
function wc_get_loop_prop( $prop, $default = '' ) {
	return isset( $GLOBALS['woocommerce_loop'], $GLOBALS['woocommerce_loop'][ $prop ] ) ? $GLOBALS['woocommerce_loop'][ $prop ] : $default;
}

/**
 * Sets a property in the woocommerce_loop global.
 *
 * @since 3.3.0
 * @param string $prop Prop to set.
 * @param string $value Value to set.
 */
function wc_set_loop_prop( $prop, $value = '' ) {
	if ( ! isset( $GLOBALS['woocommerce_loop'] ) ) {
		wc_setup_loop();
	}
	$GLOBALS['woocommerce_loop'][ $prop ] = $value;
}

/**
 * Output generator tag to aid debugging.
 *
 * @access public
 *
 * @param string $gen Generator.
 * @param string $type Type.
 *
 * @return string
 */
function wc_generator_tag( $gen, $type ) {
	switch ( $type ) {
		case 'html':
			$gen .= "\n" . '<meta name="generator" content="WooCommerce ' . esc_attr( WC_VERSION ) . '">';
			break;
		case 'xhtml':
			$gen .= "\n" . '<meta name="generator" content="WooCommerce ' . esc_attr( WC_VERSION ) . '" />';
			break;
	}
	return $gen;
}

/**
 * Add body classes for WC pages.
 *
 * @param  array $classes Body Classes.
 * @return array
 */
function wc_body_class( $classes ) {
	$classes = (array) $classes;

	if ( is_woocommerce() ) {

		$classes[] = 'woocommerce';
		$classes[] = 'woocommerce-page';

	} elseif ( is_checkout() ) {

		$classes[] = 'woocommerce-checkout';
		$classes[] = 'woocommerce-page';

	} elseif ( is_cart() ) {

		$classes[] = 'woocommerce-cart';
		$classes[] = 'woocommerce-page';

	} elseif ( is_account_page() ) {

		$classes[] = 'woocommerce-account';
		$classes[] = 'woocommerce-page';

	}

	if ( is_store_notice_showing() ) {
		$classes[] = 'woocommerce-demo-store';
	}

	foreach ( WC()->query->get_query_vars() as $key => $value ) {
		if ( is_wc_endpoint_url( $key ) ) {
			$classes[] = 'woocommerce-' . sanitize_html_class( $key );
		}
	}

	return array_unique( $classes );
}

/**
 * Display the classes for the product cat div.
 *
 * @since 2.4.0
 * @param string|array $class One or more classes to add to the class list.
 * @param object       $category object Optional.
 */
function wc_product_cat_class( $class = '', $category = null ) {
	// Separates classes with a single space, collates classes for post DIV.
	echo 'class="' . esc_attr( join( ' ', wc_get_product_cat_class( $class, $category ) ) ) . '"';
}

/**
 * Get the default columns setting - this is how many products will be shown per row in loops.
 *
 * @since 3.3.0
 * @return int
 */
function wc_get_default_products_per_row() {
	$columns = get_option( 'woocommerce_catalog_columns', 3 );

	// Theme support.
	$theme_support = get_theme_support( 'woocommerce' );
	$theme_support = is_array( $theme_support ) ? $theme_support[0] : false;

	if ( isset( $theme_support['product_grid']['min_columns'] ) && $columns < $theme_support['product_grid']['min_columns'] ) {
		$columns = $theme_support['product_grid']['min_columns'];
		update_option( 'woocommerce_catalog_columns', $columns );
	} elseif ( ! empty( $theme_support['product_grid']['max_columns'] ) && $columns > $theme_support['product_grid']['max_columns'] ) {
		$columns = $theme_support['product_grid']['max_columns'];
		update_option( 'woocommerce_catalog_columns', $columns );
	}

	// Legacy filter.
	if ( has_filter( 'loop_shop_columns' ) ) {
		$columns = apply_filters( 'loop_shop_columns', $columns );
	}

	return absint( $columns );
}

/**
 * Get the default rows setting - this is how many product rows will be shown in loops.
 *
 * @since 3.3.0
 * @return int
 */
function wc_get_default_product_rows_per_page() {
	$rows = absint( get_option( 'woocommerce_catalog_rows', 4 ) );

	// Theme support.
	$theme_support = get_theme_support( 'woocommerce' );
	$theme_support = is_array( $theme_support ) ? $theme_support[0] : false;

	if ( isset( $theme_support['product_grid']['min_rows'] ) && $rows < $theme_support['product_grid']['min_rows'] ) {
		$rows = $theme_support['product_grid']['min_rows'];
		update_option( 'woocommerce_catalog_rows', $rows );
	} elseif ( ! empty( $theme_support['product_grid']['max_rows'] ) && $rows > $theme_support['product_grid']['max_rows'] ) {
		$rows = $theme_support['product_grid']['max_rows'];
		update_option( 'woocommerce_catalog_rows', $rows );
	}

	return $rows;
}

/**
 * Get classname for woocommerce loops.
 *
 * @since 2.6.0
 * @return string
 */
function wc_get_loop_class() {
	$loop_index = wc_get_loop_prop( 'loop', 0 );
	$columns    = wc_get_loop_prop( 'columns', wc_get_default_products_per_row() );

	$loop_index ++;
	wc_set_loop_prop( 'loop', $loop_index );

	if ( 0 === ( $loop_index - 1 ) % $columns || 1 === $columns ) {
		return 'first';
	} elseif ( 0 === $loop_index % $columns ) {
		return 'last';
	} else {
		return '';
	}
}


/**
 * Get the classes for the product cat div.
 *
 * @since 2.4.0
 *
 * @param string|array $class One or more classes to add to the class list.
 * @param object       $category object Optional.
 *
 * @return array
 */
function wc_get_product_cat_class( $class = '', $category = null ) {
	$classes   = is_array( $class ) ? $class : array_map( 'trim', explode( ' ', $class ) );
	$classes[] = 'product-category';
	$classes[] = 'product';
	$classes[] = wc_get_loop_class();
	$classes   = apply_filters( 'product_cat_class', $classes, $class, $category );

	return array_unique( array_filter( $classes ) );
}

/**
 * Adds extra post classes for products.
 *
 * @since 2.1.0
 * @param array        $classes Current classes.
 * @param string|array $class Additional class.
 * @param int          $post_id Post ID.
 * @return array
 */
function wc_product_post_class( $classes, $class = '', $post_id = '' ) {
	if ( ! $post_id || ! in_array( get_post_type( $post_id ), array( 'product', 'product_variation' ), true ) ) {
		return $classes;
	}

	$product = wc_get_product( $post_id );

	if ( $product ) {
		$classes[] = 'product';
		$classes[] = wc_get_loop_class();
		$classes[] = $product->get_stock_status();

		if ( $product->is_on_sale() ) {
			$classes[] = 'sale';
		}
		if ( $product->is_featured() ) {
			$classes[] = 'featured';
		}
		if ( $product->is_downloadable() ) {
			$classes[] = 'downloadable';
		}
		if ( $product->is_virtual() ) {
			$classes[] = 'virtual';
		}
		if ( $product->is_sold_individually() ) {
			$classes[] = 'sold-individually';
		}
		if ( $product->is_taxable() ) {
			$classes[] = 'taxable';
		}
		if ( $product->is_shipping_taxable() ) {
			$classes[] = 'shipping-taxable';
		}
		if ( $product->is_purchasable() ) {
			$classes[] = 'purchasable';
		}
		if ( $product->get_type() ) {
			$classes[] = 'product-type-' . $product->get_type();
		}
		if ( $product->is_type( 'variable' ) ) {
			if ( ! $product->get_default_attributes() ) {
				$classes[] = 'has-default-attributes';
			}
			if ( $product->has_child() ) {
				$classes[] = 'has-children';
			}
		}
	}

	$key = array_search( 'hentry', $classes, true );
	if ( false !== $key ) {
		unset( $classes[ $key ] );
	}

	return $classes;
}

/**
 * Outputs hidden form inputs for each query string variable.
 *
 * @since 3.0.0
 * @param array  $values Name value pairs.
 * @param array  $exclude Keys to exclude.
 * @param string $current_key Current key we are outputting.
 * @param bool   $return Whether to return.
 * @return string
 */
function wc_query_string_form_fields( $values = null, $exclude = array(), $current_key = '', $return = false ) {
	if ( is_null( $values ) ) {
		$values = $_GET; // WPCS: input var ok, CSRF ok.
	}
	$html = '';

	foreach ( $values as $key => $value ) {
		if ( in_array( $key, $exclude, true ) ) {
			continue;
		}
		if ( $current_key ) {
			$key = $current_key . '[' . $key . ']';
		}
		if ( is_array( $value ) ) {
			$html .= wc_query_string_form_fields( $value, $exclude, $key, true );
		} else {
			$html .= '<input type="hidden" name="' . esc_attr( $key ) . '" value="' . esc_attr( wp_unslash( $value ) ) . '" />';
		}
	}

	if ( $return ) {
		return $html;
	} else {
		echo $html; // WPCS: XSS ok.
	}
}

/**
 * Template pages
 */

if ( ! function_exists( 'woocommerce_content' ) ) {

	/**
	 * Output WooCommerce content.
	 *
	 * This function is only used in the optional 'woocommerce.php' template.
	 * which people can add to their themes to add basic woocommerce support.
	 * without hooks or modifying core templates.
	 */
	function woocommerce_content() {

		if ( is_singular( 'product' ) ) {

			while ( have_posts() ) :
				the_post();
				wc_get_template_part( 'content', 'single-product' );
			endwhile;

		} else {
			?>

			<?php if ( apply_filters( 'woocommerce_show_page_title', true ) ) : ?>

				<h1 class="page-title"><?php woocommerce_page_title(); ?></h1>

			<?php endif; ?>

			<?php do_action( 'woocommerce_archive_description' ); ?>

			<?php if ( have_posts() ) : ?>

				<?php do_action( 'woocommerce_before_shop_loop' ); ?>

				<?php woocommerce_product_loop_start(); ?>

				<?php while ( have_posts() ) : ?>
					<?php the_post(); ?>
					<?php wc_get_template_part( 'content', 'product' ); ?>
				<?php endwhile; // end of the loop. ?>

				<?php woocommerce_product_loop_end(); ?>

				<?php do_action( 'woocommerce_after_shop_loop' ); ?>

			<?php else : ?>

				<?php do_action( 'woocommerce_no_products_found' ); ?>

			<?php
			endif;

		}
	}
}

/**
 * Global
 */

if ( ! function_exists( 'woocommerce_output_content_wrapper' ) ) {

	/**
	 * Output the start of the page wrapper.
	 */
	function woocommerce_output_content_wrapper() {
		wc_get_template( 'global/wrapper-start.php' );
	}
}
if ( ! function_exists( 'woocommerce_output_content_wrapper_end' ) ) {

	/**
	 * Output the end of the page wrapper.
	 */
	function woocommerce_output_content_wrapper_end() {
		wc_get_template( 'global/wrapper-end.php' );
	}
}

if ( ! function_exists( 'woocommerce_get_sidebar' ) ) {

	/**
	 * Get the shop sidebar template.
	 */
	function woocommerce_get_sidebar() {
		wc_get_template( 'global/sidebar.php' );
	}
}

if ( ! function_exists( 'woocommerce_demo_store' ) ) {

	/**
	 * Adds a demo store banner to the site if enabled.
	 */
	function woocommerce_demo_store() {
		if ( ! is_store_notice_showing() ) {
			return;
		}

		$notice = get_option( 'woocommerce_demo_store_notice' );

		if ( empty( $notice ) ) {
			$notice = __( 'This is a demo store for testing purposes &mdash; no orders shall be fulfilled.', 'woocommerce' );
		}

		echo apply_filters( 'woocommerce_demo_store', '<p class="woocommerce-store-notice demo_store">' . wp_kses_post( $notice ) . ' <a href="#" class="woocommerce-store-notice__dismiss-link">' . esc_html__( 'Dismiss', 'woocommerce' ) . '</a></p>', $notice ); // WPCS: XSS ok.
	}
}

/**
 * Loop
 */

if ( ! function_exists( 'woocommerce_page_title' ) ) {

	/**
	 * Page Title function.
	 *
	 * @param  bool $echo Should echo title.
	 * @return string
	 */
	function woocommerce_page_title( $echo = true ) {

		if ( is_search() ) {
			/* translators: %s: search query */
			$page_title = sprintf( __( 'Search results: &ldquo;%s&rdquo;', 'woocommerce' ), get_search_query() );

			if ( get_query_var( 'paged' ) ) {
				/* translators: %s: page number */
				$page_title .= sprintf( __( '&nbsp;&ndash; Page %s', 'woocommerce' ), get_query_var( 'paged' ) );
			}
		} elseif ( is_tax() ) {

			$page_title = single_term_title( '', false );

		} else {

			$shop_page_id = wc_get_page_id( 'shop' );
			$page_title   = get_the_title( $shop_page_id );

		}

		$page_title = apply_filters( 'woocommerce_page_title', $page_title );

		if ( $echo ) {
			echo $page_title; // WPCS: XSS ok.
		} else {
			return $page_title;
		}
	}
}

if ( ! function_exists( 'woocommerce_product_loop_start' ) ) {

	/**
	 * Output the start of a product loop. By default this is a UL.
	 *
	 * @param bool $echo Should echo?.
	 * @return string
	 */
	function woocommerce_product_loop_start( $echo = true ) {
		ob_start();

		wc_set_loop_prop( 'loop', 0 );

		wc_get_template( 'loop/loop-start.php' );

		$loop_start = apply_filters( 'woocommerce_product_loop_start', ob_get_clean() );

		if ( $echo ) {
			echo $loop_start; // WPCS: XSS ok.
		} else {
			return $loop_start;
		}
	}
}

if ( ! function_exists( 'woocommerce_product_loop_end' ) ) {

	/**
	 * Output the end of a product loop. By default this is a UL.
	 *
	 * @param bool $echo Should echo?.
	 * @return string
	 */
	function woocommerce_product_loop_end( $echo = true ) {
		ob_start();

		wc_get_template( 'loop/loop-end.php' );

		$loop_end = apply_filters( 'woocommerce_product_loop_end', ob_get_clean() );

		if ( $echo ) {
			echo $loop_end; // WPCS: XSS ok.
		} else {
			return $loop_end;
		}
	}
}
if ( ! function_exists( 'woocommerce_template_loop_product_title' ) ) {

	/**
	 * Show the product title in the product loop. By default this is an H2.
	 */
	function woocommerce_template_loop_product_title() {
		echo '<h2 class="woocommerce-loop-product__title">' . get_the_title() . '</h2>';
	}
}
if ( ! function_exists( 'woocommerce_template_loop_category_title' ) ) {

	/**
	 * Show the subcategory title in the product loop.
	 *
	 * @param object $category Category object.
	 */
	function woocommerce_template_loop_category_title( $category ) {
		?>
		<h2 class="woocommerce-loop-category__title">
			<?php
			echo esc_html( $category->name );

			if ( $category->count > 0 ) {
				echo apply_filters( 'woocommerce_subcategory_count_html', ' <mark class="count">(' . esc_html( $category->count ) . ')</mark>', $category ); // WPCS: XSS ok.
			}
			?>
		</h2>
		<?php
	}
}

if ( ! function_exists( 'woocommerce_template_loop_product_link_open' ) ) {
	/**
	 * Insert the opening anchor tag for products in the loop.
	 */
	function woocommerce_template_loop_product_link_open() {
		echo '<a href="' . esc_url( get_the_permalink() ) . '" class="woocommerce-LoopProduct-link woocommerce-loop-product__link">';
	}
}

if ( ! function_exists( 'woocommerce_template_loop_product_link_close' ) ) {
	/**
	 * Insert the opening anchor tag for products in the loop.
	 */
	function woocommerce_template_loop_product_link_close() {
		echo '</a>';
	}
}

if ( ! function_exists( 'woocommerce_template_loop_category_link_open' ) ) {
	/**
	 * Insert the opening anchor tag for categories in the loop.
	 *
	 * @param int|object|string $category Category ID, Object or String.
	 */
	function woocommerce_template_loop_category_link_open( $category ) {
		echo '<a href="' . esc_url( get_term_link( $category, 'product_cat' ) ) . '">';
	}
}

if ( ! function_exists( 'woocommerce_template_loop_category_link_close' ) ) {
	/**
	 * Insert the closing anchor tag for categories in the loop.
	 */
	function woocommerce_template_loop_category_link_close() {
		echo '</a>';
	}
}

if ( ! function_exists( 'woocommerce_taxonomy_archive_description' ) ) {

	/**
	 * Show an archive description on taxonomy archives.
	 */
	function woocommerce_taxonomy_archive_description() {
		if ( is_product_taxonomy() && 0 === absint( get_query_var( 'paged' ) ) ) {
			$term = get_queried_object();

			if ( $term && ! empty( $term->description ) ) {
				echo '<div class="term-description">' . wc_format_content( $term->description ) . '</div>'; // WPCS: XSS ok.
			}
		}
	}
}
if ( ! function_exists( 'woocommerce_product_archive_description' ) ) {

	/**
	 * Show a shop page description on product archives.
	 */
	function woocommerce_product_archive_description() {
		// Don't display the description on search results page.
		if ( is_search() ) {
			return;
		}

		if ( is_post_type_archive( 'product' ) && 0 === absint( get_query_var( 'paged' ) ) ) {
			$shop_page = get_post( wc_get_page_id( 'shop' ) );
			if ( $shop_page ) {
				$description = wc_format_content( $shop_page->post_content );
				if ( $description ) {
					echo '<div class="page-description">' . $description . '</div>'; // WPCS: XSS ok.
				}
			}
		}
	}
}

if ( ! function_exists( 'woocommerce_template_loop_add_to_cart' ) ) {

	/**
	 * Get the add to cart template for the loop.
	 *
	 * @param array $args Arguments.
	 */
	function woocommerce_template_loop_add_to_cart( $args = array() ) {
		global $product;

		if ( $product ) {
			$defaults = array(
				'quantity' => 1,
				'class'    => implode( ' ', array_filter( array(
					'button',
					'product_type_' . $product->get_type(),
					$product->is_purchasable() && $product->is_in_stock() ? 'add_to_cart_button' : '',
					$product->supports( 'ajax_add_to_cart' ) ? 'ajax_add_to_cart' : '',
				) ) ),
			);

			$args = apply_filters( 'woocommerce_loop_add_to_cart_args', wp_parse_args( $args, $defaults ), $product );

			wc_get_template( 'loop/add-to-cart.php', $args );
		}
	}
}
if ( ! function_exists( 'woocommerce_template_loop_product_thumbnail' ) ) {

	/**
	 * Get the product thumbnail for the loop.
	 */
	function woocommerce_template_loop_product_thumbnail() {
		echo woocommerce_get_product_thumbnail(); // WPCS: XSS ok.
	}
}
if ( ! function_exists( 'woocommerce_template_loop_price' ) ) {

	/**
	 * Get the product price for the loop.
	 */
	function woocommerce_template_loop_price() {
		wc_get_template( 'loop/price.php' );
	}
}
if ( ! function_exists( 'woocommerce_template_loop_rating' ) ) {

	/**
	 * Display the average rating in the loop.
	 */
	function woocommerce_template_loop_rating() {
		wc_get_template( 'loop/rating.php' );
	}
}
if ( ! function_exists( 'woocommerce_show_product_loop_sale_flash' ) ) {

	/**
	 * Get the sale flash for the loop.
	 */
	function woocommerce_show_product_loop_sale_flash() {
		wc_get_template( 'loop/sale-flash.php' );
	}
}

if ( ! function_exists( 'woocommerce_get_product_thumbnail' ) ) {

	/**
	 * Get the product thumbnail, or the placeholder if not set.
	 *
	 * @param string $size (default: 'woocommerce_thumbnail').
	 * @param int    $deprecated1 Deprecated since WooCommerce 2.0 (default: 0).
	 * @param int    $deprecated2 Deprecated since WooCommerce 2.0 (default: 0).
	 * @return string
	 */
	function woocommerce_get_product_thumbnail( $size = 'woocommerce_thumbnail', $deprecated1 = 0, $deprecated2 = 0 ) {
		global $product;

		$image_size = apply_filters( 'single_product_archive_thumbnail_size', $size );

		return $product ? $product->get_image( $image_size ) : '';
	}
}

if ( ! function_exists( 'woocommerce_result_count' ) ) {

	/**
	 * Output the result count text (Showing x - x of x results).
	 */
	function woocommerce_result_count() {
		if ( ! wc_get_loop_prop( 'is_paginated' ) || ! woocommerce_products_will_display() ) {
			return;
		}
		$args = array(
			'total'    => wc_get_loop_prop( 'total' ),
			'per_page' => wc_get_loop_prop( 'per_page' ),
			'current'  => wc_get_loop_prop( 'current_page' ),
		);

		wc_get_template( 'loop/result-count.php', $args );
	}
}

if ( ! function_exists( 'woocommerce_catalog_ordering' ) ) {

	/**
	 * Output the product sorting options.
	 */
	function woocommerce_catalog_ordering() {
		if ( ! wc_get_loop_prop( 'is_paginated' ) || ! woocommerce_products_will_display() ) {
			return;
		}
		$orderby                 = isset( $_GET['orderby'] ) ? wc_clean( wp_unslash( $_GET['orderby'] ) ) : apply_filters( 'woocommerce_default_catalog_orderby', get_option( 'woocommerce_default_catalog_orderby' ) );
		$show_default_orderby    = 'menu_order' === apply_filters( 'woocommerce_default_catalog_orderby', get_option( 'woocommerce_default_catalog_orderby' ) );
		$catalog_orderby_options = apply_filters( 'woocommerce_catalog_orderby', array(
			'menu_order' => __( 'Default sorting', 'woocommerce' ),
			'popularity' => __( 'Sort by popularity', 'woocommerce' ),
			'rating'     => __( 'Sort by average rating', 'woocommerce' ),
			'date'       => __( 'Sort by newness', 'woocommerce' ),
			'price'      => __( 'Sort by price: low to high', 'woocommerce' ),
			'price-desc' => __( 'Sort by price: high to low', 'woocommerce' ),
		) );

		if ( wc_get_loop_prop( 'is_search' ) ) {
			$catalog_orderby_options = array_merge( array( 'relevance' => __( 'Relevance', 'woocommerce' ) ), $catalog_orderby_options );
			unset( $catalog_orderby_options['menu_order'] );
			if ( 'menu_order' === $orderby ) {
				$orderby = 'relevance';
			}
		}

		if ( ! $show_default_orderby ) {
			unset( $catalog_orderby_options['menu_order'] );
		}

		if ( 'no' === get_option( 'woocommerce_enable_review_rating' ) ) {
			unset( $catalog_orderby_options['rating'] );
		}

		wc_get_template( 'loop/orderby.php', array(
			'catalog_orderby_options' => $catalog_orderby_options,
			'orderby'                 => $orderby,
			'show_default_orderby'    => $show_default_orderby,
		) );
	}
}

if ( ! function_exists( 'woocommerce_pagination' ) ) {

	/**
	 * Output the pagination.	 */
	function woocommerce_pagination() {
		if ( ! wc_get_loop_prop( 'is_paginated' ) || ! woocommerce_products_will_display() ) {
			return;
		}
		$args = array(
			'total'   => wc_get_loop_prop( 'total_pages' ),
			'current' => wc_get_loop_prop( 'current_page' ),
		);

		if ( wc_get_loop_prop( 'is_shortcode' ) ) {
			$args['base']   = esc_url_raw( add_query_arg( 'product-page', '%#%', false ) );
			$args['format'] = '?product-page = %#%';
		} else {
			$args['base']   = esc_url_raw( str_replace( 999999999, '%#%', remove_query_arg( 'add-to-cart', get_pagenum_link( 999999999, false ) ) ) );
			$args['format'] = '';
		}

		wc_get_template( 'loop/pagination.php', $args );
	}
}

/**
 * Single Product
 */

if ( ! function_exists( 'woocommerce_show_product_images' ) ) {

	/**
	 * Output the product image before the single product summary.
	 */
	function woocommerce_show_product_images() {
		wc_get_template( 'single-product/product-image.php' );
	}
}
if ( ! function_exists( 'woocommerce_show_product_thumbnails' ) ) {

	/**
	 * Output the product thumbnails.
	 */
	function woocommerce_show_product_thumbnails() {
		wc_get_template( 'single-product/product-thumbnails.php' );
	}
}

if ( ! function_exists( 'woocommerce_output_product_data_tabs' ) ) {

	/**
	 * Output the product tabs.
	 */
	function woocommerce_output_product_data_tabs() {
		wc_get_template( 'single-product/tabs/tabs.php' );
	}
}
if ( ! function_exists( 'woocommerce_template_single_title' ) ) {

	/**
	 * Output the product title.
	 */
	function woocommerce_template_single_title() {
		wc_get_template( 'single-product/title.php' );
	}
}
if ( ! function_exists( 'woocommerce_template_single_rating' ) ) {

	/**
	 * Output the product rating.
	 */
	function woocommerce_template_single_rating() {
		if ( post_type_supports( 'product', 'comments' ) ) {
			wc_get_template( 'single-product/rating.php' );
		}
	}
}
if ( ! function_exists( 'woocommerce_template_single_price' ) ) {

	/**
	 * Output the product price.
	 */
	function woocommerce_template_single_price() {
		wc_get_template( 'single-product/price.php' );
	}
}
if ( ! function_exists( 'woocommerce_template_single_excerpt' ) ) {

	/**
	 * Output the product short description (excerpt).
	 */
	function woocommerce_template_single_excerpt() {
		wc_get_template( 'single-product/short-description.php' );
	}
}
if ( ! function_exists( 'woocommerce_template_single_meta' ) ) {

	/**
	 * Output the product meta.
	 */
	function woocommerce_template_single_meta() {
		wc_get_template( 'single-product/meta.php' );
	}
}
if ( ! function_exists( 'woocommerce_template_single_sharing' ) ) {

	/**
	 * Output the product sharing.
	 */
	function woocommerce_template_single_sharing() {
		wc_get_template( 'single-product/share.php' );
	}
}
if ( ! function_exists( 'woocommerce_show_product_sale_flash' ) ) {

	/**
	 * Output the product sale flash.
	 */
	function woocommerce_show_product_sale_flash() {
		wc_get_template( 'single-product/sale-flash.php' );
	}
}

if ( ! function_exists( 'woocommerce_template_single_add_to_cart' ) ) {

	/**
	 * Trigger the single product add to cart action.
	 */
	function woocommerce_template_single_add_to_cart() {
		global $product;
		do_action( 'woocommerce_' . $product->get_type() . '_add_to_cart' );
	}
}
if ( ! function_exists( 'woocommerce_simple_add_to_cart' ) ) {

	/**
	 * Output the simple product add to cart area.
	 */
	function woocommerce_simple_add_to_cart() {
		wc_get_template( 'single-product/add-to-cart/simple.php' );
	}
}
if ( ! function_exists( 'woocommerce_grouped_add_to_cart' ) ) {

	/**
	 * Output the grouped product add to cart area.
	 */
	function woocommerce_grouped_add_to_cart() {
		global $product;

		$products = array_filter( array_map( 'wc_get_product', $product->get_children() ), 'wc_products_array_filter_visible_grouped' );

		if ( $products ) {
			wc_get_template( 'single-product/add-to-cart/grouped.php', array(
				'grouped_product'    => $product,
				'grouped_products'   => $products,
				'quantites_required' => false,
			) );
		}
	}
}
if ( ! function_exists( 'woocommerce_variable_add_to_cart' ) ) {

	/**
	 * Output the variable product add to cart area.
	 */
	function woocommerce_variable_add_to_cart() {
		global $product;

		// Enqueue variation scripts.
		wp_enqueue_script( 'wc-add-to-cart-variation' );

		// Get Available variations?
		$get_variations = count( $product->get_children() ) <= apply_filters( 'woocommerce_ajax_variation_threshold', 30, $product );

		// Load the template.
		wc_get_template( 'single-product/add-to-cart/variable.php', array(
			'available_variations' => $get_variations ? $product->get_available_variations() : false,
			'attributes'           => $product->get_variation_attributes(),
			'selected_attributes'  => $product->get_default_attributes(),
		) );
	}
}
if ( ! function_exists( 'woocommerce_external_add_to_cart' ) ) {

	/**
	 * Output the external product add to cart area.
	 */
	function woocommerce_external_add_to_cart() {
		global $product;

		if ( ! $product->add_to_cart_url() ) {
			return;
		}

		wc_get_template( 'single-product/add-to-cart/external.php', array(
			'product_url' => $product->add_to_cart_url(),
			'button_text' => $product->single_add_to_cart_text(),
		) );
	}
}

if ( ! function_exists( 'woocommerce_quantity_input' ) ) {

	/**
	 * Output the quantity input for add to cart forms.
	 *
	 * @param  array           $args Args for the input.
	 * @param  WC_Product|null $product Product.
	 * @param  boolean         $echo Whether to return or echo|string.
	 *
	 * @return string
	 */
	function woocommerce_quantity_input( $args = array(), $product = null, $echo = true ) {
		if ( is_null( $product ) ) {
			$product = $GLOBALS['product'];
		}

		$defaults = array(
			'input_id'    => uniqid( 'quantity_' ),
			'input_name'  => 'quantity',
			'input_value' => '1',
			'max_value'   => apply_filters( 'woocommerce_quantity_input_max', -1, $product ),
			'min_value'   => apply_filters( 'woocommerce_quantity_input_min', 0, $product ),
			'step'        => apply_filters( 'woocommerce_quantity_input_step', 1, $product ),
			'pattern'     => apply_filters( 'woocommerce_quantity_input_pattern', has_filter( 'woocommerce_stock_amount', 'intval' ) ? '[0-9]*' : '' ),
			'inputmode'   => apply_filters( 'woocommerce_quantity_input_inputmode', has_filter( 'woocommerce_stock_amount', 'intval' ) ? 'numeric' : '' ),
		);

		$args = apply_filters( 'woocommerce_quantity_input_args', wp_parse_args( $args, $defaults ), $product );

		// Apply sanity to min/max args - min cannot be lower than 0.
		$args['min_value'] = max( $args['min_value'], 0 );
		$args['max_value'] = 0 < $args['max_value'] ? $args['max_value'] : '';

		// Max cannot be lower than min if defined.
		if ( '' !== $args['max_value'] && $args['max_value'] < $args['min_value'] ) {
			$args['max_value'] = $args['min_value'];
		}

		ob_start();

		wc_get_template( 'global/quantity-input.php', $args );

		if ( $echo ) {
			echo ob_get_clean(); // WPCS: XSS ok.
		} else {
			return ob_get_clean();
		}
	}
}

if ( ! function_exists( 'woocommerce_product_description_tab' ) ) {

	/**
	 * Output the description tab content.
	 */
	function woocommerce_product_description_tab() {
		wc_get_template( 'single-product/tabs/description.php' );
	}
}
if ( ! function_exists( 'woocommerce_product_additional_information_tab' ) ) {

	/**
	 * Output the attributes tab content.
	 */
	function woocommerce_product_additional_information_tab() {
		wc_get_template( 'single-product/tabs/additional-information.php' );
	}
}
if ( ! function_exists( 'woocommerce_default_product_tabs' ) ) {

	/**
	 * Add default product tabs to product pages.
	 *
	 * @param array $tabs Array of tabs.
	 * @return array
	 */
	function woocommerce_default_product_tabs( $tabs = array() ) {
		global $product, $post;

		// Description tab - shows product content.
		if ( $post->post_content ) {
			$tabs['description'] = array(
				'title'    => __( 'Description', 'woocommerce' ),
				'priority' => 10,
				'callback' => 'woocommerce_product_description_tab',
			);
		}

		// Additional information tab - shows attributes.
		if ( $product && ( $product->has_attributes() || apply_filters( 'wc_product_enable_dimensions_display', $product->has_weight() || $product->has_dimensions() ) ) ) {
			$tabs['additional_information'] = array(
				'title'    => __( 'Additional information', 'woocommerce' ),
				'priority' => 20,
				'callback' => 'woocommerce_product_additional_information_tab',
			);
		}

		// Reviews tab - shows comments.
		if ( comments_open() ) {
			$tabs['reviews'] = array(
				/* translators: %s: reviews count */
				'title'    => sprintf( __( 'Reviews (%d)', 'woocommerce' ), $product->get_review_count() ),
				'priority' => 30,
				'callback' => 'comments_template',
			);
		}

		return $tabs;
	}
}

if ( ! function_exists( 'woocommerce_sort_product_tabs' ) ) {

	/**
	 * Sort tabs by priority.
	 *
	 * @param array $tabs Array of tabs.
	 * @return array
	 */
	function woocommerce_sort_product_tabs( $tabs = array() ) {

		// Make sure the $tabs parameter is an array.
		if ( ! is_array( $tabs ) ) {
			trigger_error( 'Function woocommerce_sort_product_tabs() expects an array as the first parameter. Defaulting to empty array.' ); // @codingStandardsIgnoreLine
			$tabs = array();
		}

		// Re-order tabs by priority.
		if ( ! function_exists( '_sort_priority_callback' ) ) {
			/**
			 * Sort Priority Callback Function
			 *
			 * @param array $a Comparison A.
			 * @param array $b Comparison B.
			 * @return bool
			 */
			function _sort_priority_callback( $a, $b ) {
				if ( ! isset( $a['priority'], $b['priority'] ) || $a['priority'] === $b['priority'] ) {
					return 0;
				}
				return ( $a['priority'] < $b['priority'] ) ? -1 : 1;
			}
		}

		uasort( $tabs, '_sort_priority_callback' );

		return $tabs;
	}
}

if ( ! function_exists( 'woocommerce_comments' ) ) {

	/**
	 * Output the Review comments template.
	 *
	 * @param WP_Comment $comment Comment object.
	 * @param array      $args Arguments.
	 * @param int        $depth Depth.
	 */
	function woocommerce_comments( $comment, $args, $depth ) {
		$GLOBALS['comment'] = $comment; // WPCS: override ok.
		wc_get_template( 'single-product/review.php', array(
			'comment' => $comment,
			'args'    => $args,
			'depth'   => $depth,
		) );
	}
}

if ( ! function_exists( 'woocommerce_review_display_gravatar' ) ) {
	/**
	 * Display the review authors gravatar
	 *
	 * @param array $comment WP_Comment.
	 * @return void
	 */
	function woocommerce_review_display_gravatar( $comment ) {
		echo get_avatar( $comment, apply_filters( 'woocommerce_review_gravatar_size', '60' ), '' );
	}
}

if ( ! function_exists( 'woocommerce_review_display_rating' ) ) {
	/**
	 * Display the reviewers star rating
	 *
	 * @return void
	 */
	function woocommerce_review_display_rating() {
		if ( post_type_supports( 'product', 'comments' ) ) {
			wc_get_template( 'single-product/review-rating.php' );
		}
	}
}

if ( ! function_exists( 'woocommerce_review_display_meta' ) ) {
	/**
	 * Display the review authors meta (name, verified owner, review date)
	 *
	 * @return void
	 */
	function woocommerce_review_display_meta() {
		wc_get_template( 'single-product/review-meta.php' );
	}
}

if ( ! function_exists( 'woocommerce_review_display_comment_text' ) ) {

	/**
	 * Display the review content.
	 */
	function woocommerce_review_display_comment_text() {
		echo '<div class="description">';
		comment_text();
		echo '</div>';
	}
}

if ( ! function_exists( 'woocommerce_output_related_products' ) ) {

	/**
	 * Output the related products.
	 */
	function woocommerce_output_related_products() {

		$args = array(
			'posts_per_page' => 4,
			'columns'        => 4,
			'orderby'        => 'rand',
		);

		woocommerce_related_products( apply_filters( 'woocommerce_output_related_products_args', $args ) );
	}
}

if ( ! function_exists( 'woocommerce_related_products' ) ) {

	/**
	 * Output the related products.
	 *
	 * @param array $args Provided arguments.
	 */
	function woocommerce_related_products( $args = array() ) {
		global $product;

		if ( ! $product ) {
			return;
		}

		$defaults = array(
			'posts_per_page' => 2,
			'columns'        => 2,
			'orderby'        => 'rand',
			'order'          => 'desc',
		);

		$args = wp_parse_args( $args, $defaults );

		// Get visible related products then sort them at random.
		$args['related_products'] = array_filter( array_map( 'wc_get_product', wc_get_related_products( $product->get_id(), $args['posts_per_page'], $product->get_upsell_ids() ) ), 'wc_products_array_filter_visible' );

		// Handle orderby.
		$args['related_products'] = wc_products_array_orderby( $args['related_products'], $args['orderby'], $args['order'] );

		// Set global loop values.
		wc_set_loop_prop( 'name', 'related' );
		wc_set_loop_prop( 'columns', apply_filters( 'woocommerce_related_products_columns', $args['columns'] ) );

		wc_get_template( 'single-product/related.php', $args );
	}
}

if ( ! function_exists( 'woocommerce_upsell_display' ) ) {

	/**
	 * Output product up sells.
	 *
	 * @param int    $limit (default: -1).
	 * @param int    $columns (default: 4).
	 * @param string $orderby Supported values - rand, title, ID, date, modified, menu_order, price.
	 * @param string $order Sort direction.
	 */
	function woocommerce_upsell_display( $limit = '-1', $columns = 4, $orderby = 'rand', $order = 'desc' ) {
		global $product;

		if ( ! $product ) {
			return;
		}

		// Handle the legacy filter which controlled posts per page etc.
		$args = apply_filters( 'woocommerce_upsell_display_args', array(
			'posts_per_page' => $limit,
			'orderby'        => $orderby,
			'columns'        => $columns,
		) );
		wc_set_loop_prop( 'name', 'up-sells' );
		wc_set_loop_prop( 'columns', apply_filters( 'woocommerce_upsells_columns', isset( $args['columns'] ) ? $args['columns'] : $columns ) );

		$orderby                     = apply_filters( 'woocommerce_upsells_orderby', isset( $args['orderby'] ) ? $args['orderby'] : $orderby );
		$limit                       = apply_filters( 'woocommerce_upsells_total', isset( $args['posts_per_page'] ) ? $args['posts_per_page'] : $limit );

		// Get visible upsells then sort them at random, then limit result set.
		$upsells = wc_products_array_orderby( array_filter( array_map( 'wc_get_product', $product->get_upsell_ids() ), 'wc_products_array_filter_visible' ), $orderby, $order );
		$upsells = $limit > 0 ? array_slice( $upsells, 0, $limit ) : $upsells;

		wc_get_template( 'single-product/up-sells.php', array(
			'upsells' => $upsells,

			// Not used now, but used in previous version of up-sells.php.
			'posts_per_page' => $limit,
			'orderby'        => $orderby,
			'columns'        => $columns,
		) );
	}
}

/** Cart */

if ( ! function_exists( 'woocommerce_shipping_calculator' ) ) {

	/**
	 * Output the cart shipping calculator.
	 */
	function woocommerce_shipping_calculator() {
		wc_get_template( 'cart/shipping-calculator.php' );
	}
}

if ( ! function_exists( 'woocommerce_cart_totals' ) ) {

	/**
	 * Output the cart totals.
	 */
	function woocommerce_cart_totals() {
		if ( is_checkout() ) {
			return;
		}
		wc_get_template( 'cart/cart-totals.php' );
	}
}

if ( ! function_exists( 'woocommerce_cross_sell_display' ) ) {

	/**
	 * Output the cart cross-sells.
	 *
	 * @param  int    $limit (default: 2).
	 * @param  int    $columns (default: 2).
	 * @param  string $orderby (default: 'rand').
	 * @param  string $order (default: 'desc').
	 */
	function woocommerce_cross_sell_display( $limit = 2, $columns = 2, $orderby = 'rand', $order = 'desc' ) {
		if ( is_checkout() ) {
			return;
		}
		// Get visible cross sells then sort them at random.
		$cross_sells                 = array_filter( array_map( 'wc_get_product', WC()->cart->get_cross_sells() ), 'wc_products_array_filter_visible' );
		wc_set_loop_prop( 'name', 'cross-sells' );
		wc_set_loop_prop( 'columns', apply_filters( 'woocommerce_cross_sells_columns', $columns ) );

		// Handle orderby and limit results.
		$orderby     = apply_filters( 'woocommerce_cross_sells_orderby', $orderby );
		$order       = apply_filters( 'woocommerce_cross_sells_order', $order );
		$cross_sells = wc_products_array_orderby( $cross_sells, $orderby, $order );
		$limit       = apply_filters( 'woocommerce_cross_sells_total', $limit );
		$cross_sells = $limit > 0 ? array_slice( $cross_sells, 0, $limit ) : $cross_sells;

		wc_get_template( 'cart/cross-sells.php', array(
			'cross_sells'    => $cross_sells,

			// Not used now, but used in previous version of up-sells.php.
			'posts_per_page' => $limit,
			'orderby'        => $orderby,
			'columns'        => $columns,
		) );
	}
}

if ( ! function_exists( 'woocommerce_button_proceed_to_checkout' ) ) {

	/**
	 * Output the proceed to checkout button.
	 */
	function woocommerce_button_proceed_to_checkout() {
		wc_get_template( 'cart/proceed-to-checkout-button.php' );
	}
}

if ( ! function_exists( 'woocommerce_widget_shopping_cart_button_view_cart' ) ) {

	/**
	 * Output the view cart button.
	 */
	function woocommerce_widget_shopping_cart_button_view_cart() {
		echo '<a href="' . esc_url( wc_get_cart_url() ) . '" class="button wc-forward">' . esc_html__( 'View cart', 'woocommerce' ) . '</a>';
	}
}

if ( ! function_exists( 'woocommerce_widget_shopping_cart_proceed_to_checkout' ) ) {

	/**
	 * Output the proceed to checkout button.
	 */
	function woocommerce_widget_shopping_cart_proceed_to_checkout() {
		echo '<a href="' . esc_url( wc_get_checkout_url() ) . '" class="button checkout wc-forward">' . esc_html__( 'Checkout', 'woocommerce' ) . '</a>';
	}
}

/** Mini-Cart */

if ( ! function_exists( 'woocommerce_mini_cart' ) ) {

	/**
	 * Output the Mini-cart - used by cart widget.
	 *
	 * @param array $args Arguments.
	 */
	function woocommerce_mini_cart( $args = array() ) {

		$defaults = array(
			'list_class' => '',
		);

		$args = wp_parse_args( $args, $defaults );

		wc_get_template( 'cart/mini-cart.php', $args );
	}
}

/** Login */

if ( ! function_exists( 'woocommerce_login_form' ) ) {

	/**
	 * Output the WooCommerce Login Form.
	 *
	 * @param array $args Arguments.
	 */
	function woocommerce_login_form( $args = array() ) {

		$defaults = array(
			'message'  => '',
			'redirect' => '',
			'hidden'   => false,
		);

		$args = wp_parse_args( $args, $defaults );

		wc_get_template( 'global/form-login.php', $args );
	}
}

if ( ! function_exists( 'woocommerce_checkout_login_form' ) ) {

	/**
	 * Output the WooCommerce Checkout Login Form.
	 */
	function woocommerce_checkout_login_form() {
		wc_get_template( 'checkout/form-login.php', array(
			'checkout' => WC()->checkout(),
		) );
	}
}

if ( ! function_exists( 'woocommerce_breadcrumb' ) ) {

	/**
	 * Output the WooCommerce Breadcrumb.
	 *
	 * @param array $args Arguments.
	 */
	function woocommerce_breadcrumb( $args = array() ) {
		$args = wp_parse_args( $args, apply_filters( 'woocommerce_breadcrumb_defaults', array(
			'delimiter'   => '&nbsp;&#47;&nbsp;',
			'wrap_before' => '<nav class="woocommerce-breadcrumb">',
			'wrap_after'  => '</nav>',
			'before'      => '',
			'after'       => '',
			'home'        => _x( 'Home', 'breadcrumb', 'woocommerce' ),
		) ) );

		$breadcrumbs = new WC_Breadcrumb();

		if ( ! empty( $args['home'] ) ) {
			$breadcrumbs->add_crumb( $args['home'], apply_filters( 'woocommerce_breadcrumb_home_url', home_url() ) );
		}

		$args['breadcrumb'] = $breadcrumbs->generate();

		/**
		 * WooCommerce Breadcrumb hook
		 *
		 * @hooked WC_Structured_Data::generate_breadcrumblist_data() - 10
		 */
		do_action( 'woocommerce_breadcrumb', $breadcrumbs, $args );

		wc_get_template( 'global/breadcrumb.php', $args );
	}
}

if ( ! function_exists( 'woocommerce_order_review' ) ) {

	/**
	 * Output the Order review table for the checkout.
	 *
	 * @param bool $deprecated Deprecated param.
	 */
	function woocommerce_order_review( $deprecated = false ) {
		wc_get_template( 'checkout/review-order.php', array(
			'checkout' => WC()->checkout(),
		) );
	}
}

if ( ! function_exists( 'woocommerce_checkout_payment' ) ) {

	/**
	 * Output the Payment Methods on the checkout.
	 */
	function woocommerce_checkout_payment() {
		if ( WC()->cart->needs_payment() ) {
			$available_gateways = WC()->payment_gateways()->get_available_payment_gateways();
			WC()->payment_gateways()->set_current_gateway( $available_gateways );
		} else {
			$available_gateways = array();
		}

		wc_get_template( 'checkout/payment.php', array(
			'checkout'           => WC()->checkout(),
			'available_gateways' => $available_gateways,
			'order_button_text'  => apply_filters( 'woocommerce_order_button_text', __( 'Place order', 'woocommerce' ) ),
		) );
	}
}

if ( ! function_exists( 'woocommerce_checkout_coupon_form' ) ) {

	/**
	 * Output the Coupon form for the checkout.
	 */
	function woocommerce_checkout_coupon_form() {
		wc_get_template( 'checkout/form-coupon.php', array(
			'checkout' => WC()->checkout(),
		) );
	}
}

if ( ! function_exists( 'woocommerce_products_will_display' ) ) {

	/**
	 * Check if we will be showing products or not (and not sub-categories only).
	 *
	 * @return bool
	 */
	function woocommerce_products_will_display() {
		return 0 < wc_get_loop_prop( 'total', 0 );
	}
}

if ( ! function_exists( 'woocommerce_maybe_show_product_subcategories' ) ) {

	/**
	 * Maybe display categories before, or instead of, a product loop.
	 *
	 * @since 3.3.0
	 * @param string $loop_html HTML.
	 * @return string
	 */
	function woocommerce_maybe_show_product_subcategories( $loop_html ) {
		// Don't show when filtering, searching or when on page > 1.
		if ( 1 < wc_get_loop_prop( 'current_page' ) || wc_get_loop_prop( 'is_search' ) || wc_get_loop_prop( 'is_filtered' ) ) {
			return $loop_html;
		}

		$parent_id    = 0;
		$display_type = '';

		// Check categories are enabled and see what level to query.
		if ( is_shop() ) {
			$display_type = get_option( 'woocommerce_shop_page_display', '' );
		} elseif ( is_product_category() ) {
			$parent_id    = get_queried_object_id();
			$display_type = get_woocommerce_term_meta( $parent_id, 'display_type', true );
			$display_type = '' === $display_type ? get_option( 'woocommerce_category_archive_display', '' ) : $display_type;
		}

		// If displaying categories, append to the loop.
		if ( '' !== $display_type ) {
			ob_start();
			woocommerce_product_subcategories( array(
				'parent_id'    => $parent_id,
			) );
			$loop_html .= ob_get_clean();

			if ( 'subcategories' === $display_type ) {
				wc_set_loop_prop( 'total', 0 );
			}
		}

		return $loop_html;
	}
}

if ( ! function_exists( 'woocommerce_product_subcategories' ) ) {

	/**
	 * Display product sub categories as thumbnails.
	 *
	 * @param array $args Arguments.
	 * @return boolean
	 */
	function woocommerce_product_subcategories( $args = array() ) {
		$args = wp_parse_args( $args, array(
			'before'       => '',
			'after'        => '',
			'parent_id'    => 0,
		) );

		// NOTE: using child_of instead of parent - this is not ideal but due to a WP bug ( https://core.trac.wordpress.org/ticket/15626 ) pad_counts won't work.
		$product_categories = get_categories( apply_filters( 'woocommerce_product_subcategories_args', array(
			'parent'       => $args['parent_id'],
			'menu_order'   => 'ASC',
			'hide_empty'   => 0,
			'hierarchical' => 1,
			'taxonomy'     => 'product_cat',
			'pad_counts'   => 1,
		) ) );

		if ( apply_filters( 'woocommerce_product_subcategories_hide_empty', true ) ) {
			$product_categories = wp_list_filter( $product_categories, array( 'count' => 0 ), 'NOT' );
		}

		if ( ! $product_categories ) {
			return false;
		}

		echo wp_kses_post( $args['before'] );

		foreach ( $product_categories as $category ) {
			wc_get_template( 'content-product_cat.php', array(
				'category' => $category,
			) );
		}

		echo wp_kses_post( $args['after'] );

		return true;
	}
}

if ( ! function_exists( 'woocommerce_subcategory_thumbnail' ) ) {

	/**
	 * Show subcategory thumbnails.
	 *
	 * @param mixed $category Category.
	 */
	function woocommerce_subcategory_thumbnail( $category ) {
		$small_thumbnail_size = apply_filters( 'subcategory_archive_thumbnail_size', 'woocommerce_thumbnail' );
		$dimensions           = wc_get_image_size( $small_thumbnail_size );
		$thumbnail_id         = get_woocommerce_term_meta( $category->term_id, 'thumbnail_id', true );

		if ( $thumbnail_id ) {
			$image        = wp_get_attachment_image_src( $thumbnail_id, $small_thumbnail_size );
			$image        = $image[0];
			$image_srcset = function_exists( 'wp_get_attachment_image_srcset' ) ? wp_get_attachment_image_srcset( $thumbnail_id, $small_thumbnail_size ) : false;
			$image_sizes  = function_exists( 'wp_get_attachment_image_sizes' ) ? wp_get_attachment_image_sizes( $thumbnail_id, $small_thumbnail_size ) : false;
		} else {
			$image        = wc_placeholder_img_src();
			$image_srcset = false;
			$image_sizes  = false;
		}

		if ( $image ) {
			// Prevent esc_url from breaking spaces in urls for image embeds.
			// Ref: https://core.trac.wordpress.org/ticket/23605.
			$image = str_replace( ' ', '%20', $image );

			// Add responsive image markup if available.
			if ( $image_srcset && $image_sizes ) {
				echo '<img src="' . esc_url( $image ) . '" alt="' . esc_attr( $category->name ) . '" width="' . esc_attr( $dimensions['width'] ) . '" height="' . esc_attr( $dimensions['height'] ) . '" srcset="' . esc_attr( $image_srcset ) . '" sizes="' . esc_attr( $image_sizes ) . '" />';
			} else {
				echo '<img src="' . esc_url( $image ) . '" alt="' . esc_attr( $category->name ) . '" width="' . esc_attr( $dimensions['width'] ) . '" height="' . esc_attr( $dimensions['height'] ) . '" />';
			}
		}
	}
}

if ( ! function_exists( 'woocommerce_order_details_table' ) ) {

	/**
	 * Displays order details in a table.
	 *
	 * @param mixed $order_id Order ID.
	 */
	function woocommerce_order_details_table( $order_id ) {
		if ( ! $order_id ) {
			return;
		}

		wc_get_template( 'order/order-details.php', array(
			'order_id' => $order_id,
		) );
	}
}

if ( ! function_exists( 'woocommerce_order_downloads_table' ) ) {

	/**
	 * Displays order downloads in a table.
	 *
	 * @since 3.2.0
	 * @param array $downloads Downloads.
	 */
	function woocommerce_order_downloads_table( $downloads ) {
		if ( ! $downloads ) {
			return;
		}
		wc_get_template( 'order/order-downloads.php', array(
			'downloads' => $downloads,
		) );
	}
}

if ( ! function_exists( 'woocommerce_order_again_button' ) ) {

	/**
	 * Display an 'order again' button on the view order page.
	 *
	 * @param object $order Order.
	 */
	function woocommerce_order_again_button( $order ) {
		if ( ! $order || ! $order->has_status( apply_filters( 'woocommerce_valid_order_statuses_for_order_again', array( 'completed' ) ) ) || ! is_user_logged_in() ) {
			return;
		}

		wc_get_template( 'order/order-again.php', array(
			'order' => $order,
		) );
	}
}

/** Forms */

if ( ! function_exists( 'woocommerce_form_field' ) ) {

	/**
	 * Outputs a checkout/address form field.
	 *
	 * @param string $key Key.
	 * @param mixed  $args Arguments.
	 * @param string $value (default: null).
	 * @return string
	 */
	function woocommerce_form_field( $key, $args, $value = null ) {
		$defaults = array(
			'type'              => 'text',
			'label'             => '',
			'description'       => '',
			'placeholder'       => '',
			'maxlength'         => false,
			'required'          => false,
			'autocomplete'      => false,
			'id'                => $key,
			'class'             => array(),
			'label_class'       => array(),
			'input_class'       => array(),
			'return'            => false,
			'options'           => array(),
			'custom_attributes' => array(),
			'validate'          => array(),
			'default'           => '',
			'autofocus'         => '',
			'priority'          => '',
		);

		$args = wp_parse_args( $args, $defaults );
		$args = apply_filters( 'woocommerce_form_field_args', $args, $key, $value );

		if ( $args['required'] ) {
			$args['class'][] = 'validate-required';
			$required = ' <abbr class="required" title="' . esc_attr__( 'required', 'woocommerce' ) . '">*</abbr>';
		} else {
			$required = '';
		}

		if ( is_string( $args['label_class'] ) ) {
			$args['label_class'] = array( $args['label_class'] );
		}

		if ( is_null( $value ) ) {
			$value = $args['default'];
		}

		// Custom attribute handling.
		$custom_attributes         = array();
		$args['custom_attributes'] = array_filter( (array) $args['custom_attributes'], 'strlen' );

		if ( $args['maxlength'] ) {
			$args['custom_attributes']['maxlength'] = absint( $args['maxlength'] );
		}

		if ( ! empty( $args['autocomplete'] ) ) {
			$args['custom_attributes']['autocomplete'] = $args['autocomplete'];
		}

		if ( true === $args['autofocus'] ) {
			$args['custom_attributes']['autofocus'] = 'autofocus';
		}

		if ( ! empty( $args['custom_attributes'] ) && is_array( $args['custom_attributes'] ) ) {
			foreach ( $args['custom_attributes'] as $attribute => $attribute_value ) {
				$custom_attributes[] = esc_attr( $attribute ) . '="' . esc_attr( $attribute_value ) . '"';
			}
		}

		if ( ! empty( $args['validate'] ) ) {
			foreach ( $args['validate'] as $validate ) {
				$args['class'][] = 'validate-' . $validate;
			}
		}

		$field           = '';
		$label_id        = $args['id'];
		$sort            = $args['priority'] ? $args['priority'] : '';
		$field_container = '<p class="form-row %1$s" id="%2$s" data-priority="' . esc_attr( $sort ) . '">%3$s</p>';

		switch ( $args['type'] ) {
			case 'country':
				$countries = 'shipping_country' === $key ? WC()->countries->get_shipping_countries() : WC()->countries->get_allowed_countries();

				if ( 1 === count( $countries ) ) {

					$field .= '<strong>' . current( array_values( $countries ) ) . '</strong>';

					$field .= '<input type="hidden" name="' . esc_attr( $key ) . '" id="' . esc_attr( $args['id'] ) . '" value="' . current( array_keys( $countries ) ) . '" ' . implode( ' ', $custom_attributes ) . ' class="country_to_state" readonly="readonly" />';

				} else {

					$field = '<select name="' . esc_attr( $key ) . '" id="' . esc_attr( $args['id'] ) . '" class="country_to_state country_select ' . esc_attr( implode( ' ', $args['input_class'] ) ) . '" ' . implode( ' ', $custom_attributes ) . '><option value="">' . esc_html__( 'Select a country&hellip;', 'woocommerce' ) . '</option>';

					foreach ( $countries as $ckey => $cvalue ) {
						$field .= '<option value="' . esc_attr( $ckey ) . '" ' . selected( $value, $ckey, false ) . '>' . $cvalue . '</option>';
					}

					$field .= '</select>';

					$field .= '<noscript><button type="submit" name="woocommerce_checkout_update_totals" value="' . esc_attr__( 'Update country', 'woocommerce' ) . '">' . esc_html__( 'Update country', 'woocommerce' ) . '</button></noscript>';

				}

				break;
			case 'state':
				/* Get country this state field is representing */
				$for_country = isset( $args['country'] ) ? $args['country'] : WC()->checkout->get_value( 'billing_state' === $key ? 'billing_country' : 'shipping_country' );
				$states      = WC()->countries->get_states( $for_country );

				if ( is_array( $states ) && empty( $states ) ) {

					$field_container = '<p class="form-row %1$s" id="%2$s" style="display: none">%3$s</p>';

					$field .= '<input type="hidden" class="hidden" name="' . esc_attr( $key ) . '" id="' . esc_attr( $args['id'] ) . '" value="" ' . implode( ' ', $custom_attributes ) . ' placeholder="' . esc_attr( $args['placeholder'] ) . '" readonly="readonly" />';

				} elseif ( ! is_null( $for_country ) && is_array( $states ) ) {

					$field .= '<select name="' . esc_attr( $key ) . '" id="' . esc_attr( $args['id'] ) . '" class="state_select ' . esc_attr( implode( ' ', $args['input_class'] ) ) . '" ' . implode( ' ', $custom_attributes ) . ' data-placeholder="' . esc_attr( $args['placeholder'] ) . '">
						<option value="">' . esc_html__( 'Select a state&hellip;', 'woocommerce' ) . '</option>';

					foreach ( $states as $ckey => $cvalue ) {
						$field .= '<option value="' . esc_attr( $ckey ) . '" ' . selected( $value, $ckey, false ) . '>' . $cvalue . '</option>';
					}

					$field .= '</select>';

				} else {

					$field .= '<input type="text" class="input-text ' . esc_attr( implode( ' ', $args['input_class'] ) ) . '" value="' . esc_attr( $value ) . '"  placeholder="' . esc_attr( $args['placeholder'] ) . '" name="' . esc_attr( $key ) . '" id="' . esc_attr( $args['id'] ) . '" ' . implode( ' ', $custom_attributes ) . ' />';

				}

				break;
			case 'textarea':
				$field .= '<textarea name="' . esc_attr( $key ) . '" class="input-text ' . esc_attr( implode( ' ', $args['input_class'] ) ) . '" id="' . esc_attr( $args['id'] ) . '" placeholder="' . esc_attr( $args['placeholder'] ) . '" ' . ( empty( $args['custom_attributes']['rows'] ) ? ' rows="2"' : '' ) . ( empty( $args['custom_attributes']['cols'] ) ? ' cols="5"' : '' ) . implode( ' ', $custom_attributes ) . '>' . esc_textarea( $value ) . '</textarea>';

				break;
			case 'checkbox':
				$field = '<label class="checkbox ' . implode( ' ', $args['label_class'] ) . '" ' . implode( ' ', $custom_attributes ) . '>
						<input type="' . esc_attr( $args['type'] ) . '" class="input-checkbox ' . esc_attr( implode( ' ', $args['input_class'] ) ) . '" name="' . esc_attr( $key ) . '" id="' . esc_attr( $args['id'] ) . '" value="1" ' . checked( $value, 1, false ) . ' /> '
						 . $args['label'] . $required . '</label>';

				break;
			case 'password':
			case 'text':
			case 'email':
			case 'tel':
			case 'number':
				$field .= '<input type="' . esc_attr( $args['type'] ) . '" class="input-text ' . esc_attr( implode( ' ', $args['input_class'] ) ) . '" name="' . esc_attr( $key ) . '" id="' . esc_attr( $args['id'] ) . '" placeholder="' . esc_attr( $args['placeholder'] ) . '"  value="' . esc_attr( $value ) . '" ' . implode( ' ', $custom_attributes ) . ' />';

				break;
			case 'select':
				$field   = '';
				$options = '';

				if ( ! empty( $args['options'] ) ) {
					foreach ( $args['options'] as $option_key => $option_text ) {
						if ( '' === $option_key ) {
							// If we have a blank option, select2 needs a placeholder.
							if ( empty( $args['placeholder'] ) ) {
								$args['placeholder'] = $option_text ? $option_text : __( 'Choose an option', 'woocommerce' );
							}
							$custom_attributes[] = 'data-allow_clear="true"';
						}
						$options .= '<option value="' . esc_attr( $option_key ) . '" ' . selected( $value, $option_key, false ) . '>' . esc_attr( $option_text ) . '</option>';
					}

					$field .= '<select name="' . esc_attr( $key ) . '" id="' . esc_attr( $args['id'] ) . '" class="select ' . esc_attr( implode( ' ', $args['input_class'] ) ) . '" ' . implode( ' ', $custom_attributes ) . ' data-placeholder="' . esc_attr( $args['placeholder'] ) . '">
							' . $options . '
						</select>';
				}

				break;
			case 'radio':
				$label_id = current( array_keys( $args['options'] ) );

				if ( ! empty( $args['options'] ) ) {
					foreach ( $args['options'] as $option_key => $option_text ) {
						$field .= '<input type="radio" class="input-radio ' . esc_attr( implode( ' ', $args['input_class'] ) ) . '" value="' . esc_attr( $option_key ) . '" name="' . esc_attr( $key ) . '" ' . implode( ' ', $custom_attributes ) . ' id="' . esc_attr( $args['id'] ) . '_' . esc_attr( $option_key ) . '"' . checked( $value, $option_key, false ) . ' />';
						$field .= '<label for="' . esc_attr( $args['id'] ) . '_' . esc_attr( $option_key ) . '" class="radio ' . implode( ' ', $args['label_class'] ) . '">' . $option_text . '</label>';
					}
				}

				break;
		}

		if ( ! empty( $field ) ) {
			$field_html = '';

			if ( $args['label'] && 'checkbox' !== $args['type'] ) {
				$field_html .= '<label for="' . esc_attr( $label_id ) . '" class="' . esc_attr( implode( ' ', $args['label_class'] ) ) . '">' . $args['label'] . $required . '</label>';
			}

			$field_html .= $field;

			if ( $args['description'] ) {
				$field_html .= '<span class="description">' . esc_html( $args['description'] ) . '</span>';
			}

			$container_class = esc_attr( implode( ' ', $args['class'] ) );
			$container_id    = esc_attr( $args['id'] ) . '_field';
			$field           = sprintf( $field_container, $container_class, $container_id, $field_html );
		}

		$field = apply_filters( 'woocommerce_form_field_' . $args['type'], $field, $key, $args, $value );

		if ( $args['return'] ) {
			return $field;
		} else {
			echo $field; // WPCS: XSS ok.
		}
	}
}

if ( ! function_exists( 'get_product_search_form' ) ) {

	/**
	 * Display product search form.
	 *
	 * Will first attempt to locate the product-searchform.php file in either the child or.
	 * the parent, then load it. If it doesn't exist, then the default search form.
	 * will be displayed.
	 *
	 * The default searchform uses html5.
	 *
	 * @param bool $echo (default: true).
	 * @return string
	 */
	function get_product_search_form( $echo = true ) {
		global $product_search_form_index;

		ob_start();

		if ( empty( $product_search_form_index ) ) {
			$product_search_form_index = 0;
		}

		do_action( 'pre_get_product_search_form' );

		wc_get_template( 'product-searchform.php', array(
			'index' => $product_search_form_index++,
		) );

		$form = apply_filters( 'get_product_search_form', ob_get_clean() );

		if ( $echo ) {
			echo $form; // WPCS: XSS ok.
		} else {
			return $form;
		}
	}
}

if ( ! function_exists( 'woocommerce_output_auth_header' ) ) {

	/**
	 * Output the Auth header.
	 */
	function woocommerce_output_auth_header() {
		wc_get_template( 'auth/header.php' );
	}
}

if ( ! function_exists( 'woocommerce_output_auth_footer' ) ) {

	/**
	 * Output the Auth footer.
	 */
	function woocommerce_output_auth_footer() {
		wc_get_template( 'auth/footer.php' );
	}
}

if ( ! function_exists( 'woocommerce_single_variation' ) ) {

	/**
	 * Output placeholders for the single variation.
	 */
	function woocommerce_single_variation() {
		echo '<div class="woocommerce-variation single_variation"></div>';
	}
}

if ( ! function_exists( 'woocommerce_single_variation_add_to_cart_button' ) ) {

	/**
	 * Output the add to cart button for variations.
	 */
	function woocommerce_single_variation_add_to_cart_button() {
		wc_get_template( 'single-product/add-to-cart/variation-add-to-cart-button.php' );
	}
}

if ( ! function_exists( 'wc_dropdown_variation_attribute_options' ) ) {

	/**
	 * Output a list of variation attributes for use in the cart forms.
	 *
	 * @param array $args Arguments.
	 * @since 2.4.0
	 */
	function wc_dropdown_variation_attribute_options( $args = array() ) {
		$args = wp_parse_args( apply_filters( 'woocommerce_dropdown_variation_attribute_options_args', $args ), array(
			'options'          => false,
			'attribute'        => false,
			'product'          => false,
			'selected'         => false,
			'name'             => '',
			'id'               => '',
			'class'            => '',
			'show_option_none' => __( 'Choose an option', 'woocommerce' ),
		) );

		$options               = $args['options'];
		$product               = $args['product'];
		$attribute             = $args['attribute'];
		$name                  = $args['name'] ? $args['name'] : 'attribute_' . sanitize_title( $attribute );
		$id                    = $args['id'] ? $args['id'] : sanitize_title( $attribute );
		$class                 = $args['class'];
		$show_option_none      = $args['show_option_none'] ? true : false;
		$show_option_none_text = $args['show_option_none'] ? $args['show_option_none'] : __( 'Choose an option', 'woocommerce' ); // We'll do our best to hide the placeholder, but we'll need to show something when resetting options.

		if ( empty( $options ) && ! empty( $product ) && ! empty( $attribute ) ) {
			$attributes = $product->get_variation_attributes();
			$options    = $attributes[ $attribute ];
		}

		$html = '<select id="' . esc_attr( $id ) . '" class="' . esc_attr( $class ) . '" name="' . esc_attr( $name ) . '" data-attribute_name="attribute_' . esc_attr( sanitize_title( $attribute ) ) . '" data-show_option_none="' . ( $show_option_none ? 'yes' : 'no' ) . '">';
		$html .= '<option value="">' . esc_html( $show_option_none_text ) . '</option>';

		if ( ! empty( $options ) ) {
			if ( $product && taxonomy_exists( $attribute ) ) {
				// Get terms if this is a taxonomy - ordered. We need the names too.
				$terms = wc_get_product_terms( $product->get_id(), $attribute, array(
					'fields' => 'all',
				) );

				foreach ( $terms as $term ) {
					if ( in_array( $term->slug, $options, true ) ) {
						$html .= '<option value="' . esc_attr( $term->slug ) . '" ' . selected( sanitize_title( $args['selected'] ), $term->slug, false ) . '>' . esc_html( apply_filters( 'woocommerce_variation_option_name', $term->name ) ) . '</option>';
					}
				}
			} else {
				foreach ( $options as $option ) {
					// This handles < 2.4.0 bw compatibility where text attributes were not sanitized.
					$selected = sanitize_title( $args['selected'] ) === $args['selected'] ? selected( $args['selected'], sanitize_title( $option ), false ) : selected( $args['selected'], $option, false );
					$html .= '<option value="' . esc_attr( $option ) . '" ' . $selected . '>' . esc_html( apply_filters( 'woocommerce_variation_option_name', $option ) ) . '</option>';
				}
			}
		}

		$html .= '</select>';

		echo apply_filters( 'woocommerce_dropdown_variation_attribute_options_html', $html, $args ); // WPCS: XSS ok.
	}
}

if ( ! function_exists( 'woocommerce_account_content' ) ) {

	/**
	 * My Account content output.
	 */
	function woocommerce_account_content() {
		global $wp;

		if ( ! empty( $wp->query_vars ) ) {
			foreach ( $wp->query_vars as $key => $value ) {
				// Ignore pagename param.
				if ( 'pagename' === $key ) {
					continue;
				}

				if ( has_action( 'woocommerce_account_' . $key . '_endpoint' ) ) {
					do_action( 'woocommerce_account_' . $key . '_endpoint', $value );
					return;
				}
			}
		}

		// No endpoint found? Default to dashboard.
		wc_get_template( 'myaccount/dashboard.php', array(
			'current_user' => get_user_by( 'id', get_current_user_id() ),
		) );
	}
}

if ( ! function_exists( 'woocommerce_account_navigation' ) ) {

	/**
	 * My Account navigation template.
	 */
	function woocommerce_account_navigation() {
		wc_get_template( 'myaccount/navigation.php' );
	}
}

if ( ! function_exists( 'woocommerce_account_orders' ) ) {

	/**
	 * My Account > Orders template.
	 *
	 * @param int $current_page Current page number.
	 */
	function woocommerce_account_orders( $current_page ) {
		$current_page    = empty( $current_page ) ? 1 : absint( $current_page );
		$customer_orders = wc_get_orders( apply_filters( 'woocommerce_my_account_my_orders_query', array(
			'customer' => get_current_user_id(),
			'page'     => $current_page,
			'paginate' => true,
		) ) );

		wc_get_template(
			'myaccount/orders.php',
			array(
				'current_page' => absint( $current_page ),
				'customer_orders' => $customer_orders,
				'has_orders' => 0 < $customer_orders->total,
			)
		);
	}
}

if ( ! function_exists( 'woocommerce_account_view_order' ) ) {

	/**
	 * My Account > View order template.
	 *
	 * @param int $order_id Order ID.
	 */
	function woocommerce_account_view_order( $order_id ) {
		WC_Shortcode_My_Account::view_order( absint( $order_id ) );
	}
}

if ( ! function_exists( 'woocommerce_account_downloads' ) ) {

	/**
	 * My Account > Downloads template.
	 */
	function woocommerce_account_downloads() {
		wc_get_template( 'myaccount/downloads.php' );
	}
}

if ( ! function_exists( 'woocommerce_account_edit_address' ) ) {

	/**
	 * My Account > Edit address template.
	 *
	 * @param string $type Address type.
	 */
	function woocommerce_account_edit_address( $type ) {
		$type = wc_edit_address_i18n( sanitize_title( $type ), true );

		WC_Shortcode_My_Account::edit_address( $type );
	}
}

if ( ! function_exists( 'woocommerce_account_payment_methods' ) ) {

	/**
	 * My Account > Downloads template.
	 */
	function woocommerce_account_payment_methods() {
		wc_get_template( 'myaccount/payment-methods.php' );
	}
}

if ( ! function_exists( 'woocommerce_account_add_payment_method' ) ) {

	/**
	 * My Account > Add payment method template.
	 */
	function woocommerce_account_add_payment_method() {
		WC_Shortcode_My_Account::add_payment_method();
	}
}

if ( ! function_exists( 'woocommerce_account_edit_account' ) ) {

	/**
	 * My Account > Edit account template.
	 */
	function woocommerce_account_edit_account() {
		WC_Shortcode_My_Account::edit_account();
	}
}

if ( ! function_exists( 'wc_no_products_found' ) ) {

	/**
	 * Show no products found message.
	 */
	function wc_no_products_found() {
		wc_get_template( 'loop/no-products-found.php' );
	}
}


if ( ! function_exists( 'wc_get_email_order_items' ) ) {
	/**
	 * Get HTML for the order items to be shown in emails.
	 *
	 * @param WC_Order $order Order object.
	 * @param array    $args Arguments.
	 *
	 * @since 3.0.0
	 * @return string
	 */
	function wc_get_email_order_items( $order, $args = array() ) {
		ob_start();

		$defaults = array(
			'show_sku'      => false,
			'show_image'    => false,
			'image_size'    => array( 32, 32 ),
			'plain_text'    => false,
			'sent_to_admin' => false,
		);

		$args     = wp_parse_args( $args, $defaults );
		$template = $args['plain_text'] ? 'emails/plain/email-order-items.php' : 'emails/email-order-items.php';

		wc_get_template( $template, apply_filters( 'woocommerce_email_order_items_args', array(
			'order'               => $order,
			'items'               => $order->get_items(),
			'show_download_links' => $order->is_download_permitted() && ! $args['sent_to_admin'],
			'show_sku'            => $args['show_sku'],
			'show_purchase_note'  => $order->is_paid() && ! $args['sent_to_admin'],
			'show_image'          => $args['show_image'],
			'image_size'          => $args['image_size'],
			'plain_text'          => $args['plain_text'],
			'sent_to_admin'       => $args['sent_to_admin'],
		) ) );

		return apply_filters( 'woocommerce_email_order_items_table', ob_get_clean(), $order );
	}
}

if ( ! function_exists( 'wc_display_item_meta' ) ) {
	/**
	 * Display item meta data.
	 *
	 * @since  3.0.0
	 * @param  WC_Order_Item $item Order Item.
	 * @param  array         $args Arguments.
	 * @return string|void
	 */
	function wc_display_item_meta( $item, $args = array() ) {
		$strings = array();
		$html    = '';
		$args    = wp_parse_args( $args, array(
			'before'    => '<ul class="wc-item-meta"><li>',
			'after'     => '</li></ul>',
			'separator' => '</li><li>',
			'echo'      => true,
			'autop'     => false,
		) );

		foreach ( $item->get_formatted_meta_data() as $meta_id => $meta ) {
			$value = $args['autop'] ? wp_kses_post( $meta->display_value ) : wp_kses_post( make_clickable( trim( $meta->display_value ) ) );
			$strings[] = '<strong class="wc-item-meta-label">' . wp_kses_post( $meta->display_key ) . ':</strong> ' . $value;
		}

		if ( $strings ) {
			$html = $args['before'] . implode( $args['separator'], $strings ) . $args['after'];
		}

		$html = apply_filters( 'woocommerce_display_item_meta', $html, $item, $args );

		if ( $args['echo'] ) {
			echo $html; // WPCS: XSS ok.
		} else {
			return $html;
		}
	}
}

if ( ! function_exists( 'wc_display_item_downloads' ) ) {
	/**
	 * Display item download links.
	 *
	 * @since  3.0.0
	 * @param  WC_Order_Item $item Order Item.
	 * @param  array         $args Arguments.
	 * @return string|void
	 */
	function wc_display_item_downloads( $item, $args = array() ) {
		$strings = array();
		$html    = '';
		$args    = wp_parse_args( $args, array(
			'before'    => '<ul class ="wc-item-downloads"><li>',
			'after'     => '</li></ul>',
			'separator' => '</li><li>',
			'echo'      => true,
			'show_url'  => false,
		) );

		$downloads = is_object( $item ) && $item->is_type( 'line_item' ) ? $item->get_item_downloads() : array();

		if ( $downloads ) {
			$i = 0;
			foreach ( $downloads as $file ) {
				$i ++;

				if ( $args['show_url'] ) {
					$strings[] = '<strong class="wc-item-download-label">' . esc_html( $file['name'] ) . ':</strong> ' . esc_html( $file['download_url'] );
				} else {
					/* translators: %d: downloads count */
					$prefix = count( $downloads ) > 1 ? sprintf( __( 'Download %d', 'woocommerce' ), $i ) : __( 'Download', 'woocommerce' );
					$strings[] = '<strong class="wc-item-download-label">' . $prefix . ':</strong> <a href="' . esc_url( $file['download_url'] ) . '" target="_blank">' . esc_html( $file['name'] ) . '</a>';
				}
			}
		}

		if ( $strings ) {
			$html = $args['before'] . implode( $args['separator'], $strings ) . $args['after'];
		}

		$html = apply_filters( 'woocommerce_display_item_downloads', $html, $item, $args );

		if ( $args['echo'] ) {
			echo $html; // WPCS: XSS ok.
		} else {
			return $html;
		}
	}
}

if ( ! function_exists( 'woocommerce_photoswipe' ) ) {

	/**
	 * Get the shop sidebar template.
	 */
	function woocommerce_photoswipe() {
		if ( current_theme_supports( 'wc-product-gallery-lightbox' ) ) {
			wc_get_template( 'single-product/photoswipe.php' );
		}
	}
}

/**
 * Outputs a list of product attributes for a product.
 *
 * @since  3.0.0
 * @param  WC_Product $product Product Object.
 */
function wc_display_product_attributes( $product ) {
	wc_get_template( 'single-product/product-attributes.php', array(
		'product'            => $product,
		'attributes'         => array_filter( $product->get_attributes(), 'wc_attributes_array_filter_visible' ),
		'display_dimensions' => apply_filters( 'wc_product_enable_dimensions_display', $product->has_weight() || $product->has_dimensions() ),
	) );
}

/**
 * Get HTML to show product stock.
 *
 * @since  3.0.0
 * @param  WC_Product $product Product Object.
 * @return string
 */
function wc_get_stock_html( $product ) {

	$html = '';
	$availability = $product->get_availability();

	if ( ! empty( $availability['availability'] ) ) {
		ob_start();

		wc_get_template( 'single-product/stock.php', array(
			'product'      => $product,
			'class'        => $availability['class'],
			'availability' => $availability['availability'],
		) );

		$html = ob_get_clean();
	}

	if ( has_filter( 'woocommerce_stock_html' ) ) {
		wc_deprecated_function( 'The woocommerce_stock_html filter', '', 'woocommerce_get_stock_html' );
		$html = apply_filters( 'woocommerce_stock_html', $html, $availability['availability'], $product );
	}

	return apply_filters( 'woocommerce_get_stock_html', $html, $product );
}

/**
 * Get HTML for ratings.
 *
 * @since  3.0.0
 * @param  float $rating Rating being shown.
 * @param  int   $count  Total number of ratings.
 * @return string
 */
function wc_get_rating_html( $rating, $count = 0 ) {
	if ( 0 < $rating ) {
		$html  = '<div class="star-rating">';
		$html .= wc_get_star_rating_html( $rating, $count );
		$html .= '</div>';
	} else {
		$html  = '';
	}

	return apply_filters( 'woocommerce_product_get_rating_html', $html, $rating, $count );
}

/**
 * Get HTML for star rating.
 *
 * @since  3.1.0
 * @param  float $rating Rating being shown.
 * @param  int   $count  Total number of ratings.
 * @return string
 */
function wc_get_star_rating_html( $rating, $count = 0 ) {
	$html = '<span style="width:' . ( ( $rating / 5 ) * 100 ) . '%">';

	if ( 0 < $count ) {
		/* translators: 1: rating 2: rating count */
		$html .= sprintf( _n( 'Rated %1$s out of 5 based on %2$s customer rating', 'Rated %1$s out of 5 based on %2$s customer ratings', $count, 'woocommerce' ), '<strong class="rating">' . esc_html( $rating ) . '</strong>', '<span class="rating">' . esc_html( $count ) . '</span>' );
	} else {
		/* translators: %s: rating */
		$html .= sprintf( esc_html__( 'Rated %s out of 5', 'woocommerce' ), '<strong class="rating">' . esc_html( $rating ) . '</strong>' );
	}

	$html .= '</span>';

	return apply_filters( 'woocommerce_get_star_rating_html', $html, $rating, $count );
}

/**
 * Returns a 'from' prefix if you want to show where prices start at.
 *
 * @since  3.0.0
 * @return string
 */
function wc_get_price_html_from_text() {
	return apply_filters( 'woocommerce_get_price_html_from_text', '<span class="from">' . _x( 'From:', 'min_price', 'woocommerce' ) . ' </span>' );
}

/**
 * Get logout endpoint.
 *
 * @since  2.6.9
 *
 * @param string $redirect Redirect URL.
 *
 * @return string
 */
function wc_logout_url( $redirect = '' ) {
	$logout_endpoint = get_option( 'woocommerce_logout_endpoint' );
	$redirect        = $redirect ? $redirect : wc_get_page_permalink( 'myaccount' );

	if ( $logout_endpoint ) {
		return wp_nonce_url( wc_get_endpoint_url( 'customer-logout', '', $redirect ), 'customer-logout' );
	} else {
		return wp_logout_url( $redirect );
	}
}

/**
 * Show notice if cart is empty.
 *
 * @since 3.1.0
 */
function wc_empty_cart_message() {
	echo '<p class="cart-empty">' . wp_kses_post( apply_filters( 'wc_empty_cart_message', __( 'Your cart is currently empty.', 'woocommerce' ) ) ) . '</p>';
}

/**
 * Disable search engines indexing core, dynamic, cart/checkout pages.
 *
 * @since 3.2.0
 */
function wc_page_noindex() {
	if ( is_page( wc_get_page_id( 'cart' ) ) || is_page( wc_get_page_id( 'checkout' ) ) || is_page( wc_get_page_id( 'myaccount' ) ) ) {
		wp_no_robots();
	}
}
add_action( 'wp_head', 'wc_page_noindex' );

/**
 * Get a slug identifying the current theme.
 *
 * @since 3.3.0
 * @return string
 */
function wc_get_theme_slug_for_templates() {
	return apply_filters( 'woocommerce_theme_slug_for_templates', get_option( 'template' ) );
}

/**
<<<<<<< HEAD
 * Gets and formats a list of cart item data + variations for display on the frontend.
 *
 * @since 3.3.0
 * @param array $cart_item Cart item object.
 * @param bool  $flat Should the data be returned flat or in a list.
 * @return string
 */
function wc_get_formatted_cart_item_data( $cart_item, $flat = false ) {
	$item_data = array();

	// Variation values are shown only if they are not found in the title as of 3.0.
	// This is because variation titles display the attributes.
	if ( $cart_item['data']->is_type( 'variation' ) && is_array( $cart_item['variation'] ) ) {
		foreach ( $cart_item['variation'] as $name => $value ) {
			$taxonomy = wc_attribute_taxonomy_name( str_replace( 'attribute_pa_', '', urldecode( $name ) ) );

			if ( taxonomy_exists( $taxonomy ) ) {
				// If this is a term slug, get the term's nice name.
				$term = get_term_by( 'slug', $value, $taxonomy );
				if ( ! is_wp_error( $term ) && $term && $term->name ) {
					$value = $term->name;
				}
				$label = wc_attribute_label( $taxonomy );
			} else {
				// If this is a custom option slug, get the options name.
				$value = apply_filters( 'woocommerce_variation_option_name', $value );
				$label = wc_attribute_label( str_replace( 'attribute_', '', $name ), $cart_item['data'] );
			}

			// Check the nicename against the title.
			if ( '' === $value || wc_is_attribute_in_product_name( $value, $cart_item['data']->get_name() ) ) {
				continue;
			}

			$item_data[] = array(
				'key'   => $label,
				'value' => $value,
			);
		}
	}

	// Filter item data to allow 3rd parties to add more to the array.
	$item_data = apply_filters( 'woocommerce_get_item_data', $item_data, $cart_item );

	// Format item data ready to display.
	foreach ( $item_data as $key => $data ) {
		// Set hidden to true to not display meta on cart.
		if ( ! empty( $data['hidden'] ) ) {
			unset( $item_data[ $key ] );
			continue;
		}
		$item_data[ $key ]['key']     = ! empty( $data['key'] ) ? $data['key'] : $data['name'];
		$item_data[ $key ]['display'] = ! empty( $data['display'] ) ? $data['display'] : $data['value'];
	}

	// Output flat or in list format.
	if ( count( $item_data ) > 0 ) {
		ob_start();

		if ( $flat ) {
			foreach ( $item_data as $data ) {
				echo esc_html( $data['key'] ) . ': ' . wp_kses_post( $data['display'] ) . "\n";
			}
		} else {
			wc_get_template( 'cart/cart-item-data.php', array( 'item_data' => $item_data ) );
		}

		return ob_get_clean();
	}

	return '';
}

/**
 * Gets the url to remove an item from the cart.
 *
 * @since 3.3.0
 * @param string $cart_item_key contains the id of the cart item.
 * @return string url to page
 */
function wc_get_cart_remove_url( $cart_item_key ) {
	$cart_page_url = wc_get_page_permalink( 'cart' );
	return apply_filters( 'woocommerce_get_remove_url', $cart_page_url ? wp_nonce_url( add_query_arg( 'remove_item', $cart_item_key, $cart_page_url ), 'woocommerce-cart' ) : '' );
}

/**
 * Gets the url to re-add an item into the cart.
 *
 * @since 3.3.0
 * @param  string $cart_item_key Cart item key to undo.
 * @return string url to page
 */
function wc_get_cart_undo_url( $cart_item_key ) {
	$cart_page_url = wc_get_page_permalink( 'cart' );

	$query_args = array(
		'undo_item' => $cart_item_key,
	);

	return apply_filters( 'woocommerce_get_undo_url', $cart_page_url ? wp_nonce_url( add_query_arg( $query_args, $cart_page_url ), 'woocommerce-cart' ) : '', $cart_item_key );
=======
 * Products RSS Feed.
 *
 * @deprecated 2.6
 */
function wc_products_rss_feed() {
	wc_deprecated_function( 'wc_products_rss_feed', '2.6' );
}

if ( ! function_exists( 'woocommerce_reset_loop' ) ) {

	/**
	 * Reset the loop's index and columns when we're done outputting a product loop.
	 *
	 * @deprecated 3.3
	 */
	function woocommerce_reset_loop() {
		wc_reset_loop();
	}
}

if ( ! function_exists( 'woocommerce_product_reviews_tab' ) ) {
	/**
	 * Output the reviews tab content.
	 *
	 * @deprecated 2.4.0 Unused.
	 */
	function woocommerce_product_reviews_tab() {
		wc_deprecated_function( 'woocommerce_product_reviews_tab', '2.4' );
	}
>>>>>>> 85eae84d
}<|MERGE_RESOLUTION|>--- conflicted
+++ resolved
@@ -2699,7 +2699,6 @@
 }
 
 /**
-<<<<<<< HEAD
  * Gets and formats a list of cart item data + variations for display on the frontend.
  *
  * @since 3.3.0
@@ -2800,7 +2799,8 @@
 	);
 
 	return apply_filters( 'woocommerce_get_undo_url', $cart_page_url ? wp_nonce_url( add_query_arg( $query_args, $cart_page_url ), 'woocommerce-cart' ) : '', $cart_item_key );
-=======
+
+/*
  * Products RSS Feed.
  *
  * @deprecated 2.6
@@ -2830,5 +2830,4 @@
 	function woocommerce_product_reviews_tab() {
 		wc_deprecated_function( 'woocommerce_product_reviews_tab', '2.4' );
 	}
->>>>>>> 85eae84d
 }