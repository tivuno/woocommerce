<?php
/**
 * Post Data
 *
 * Standardises certain post data on save.
 *
 * @package WooCommerce/Classes/Data
 * @version 2.2.0
 */

defined( 'ABSPATH' ) || exit;

/**
 * Post data class.
 */
class WC_Post_Data {

	/**
	 * Editing term.
	 *
	 * @var object
	 */
	private static $editing_term = null;

	/**
	 * Hook in methods.
	 */
	public static function init() {
		add_filter( 'post_type_link', array( __CLASS__, 'variation_post_link' ), 10, 2 );
		add_action( 'shutdown', array( __CLASS__, 'do_deferred_product_sync' ), 10 );
		add_action( 'set_object_terms', array( __CLASS__, 'force_default_term' ), 10, 5 );
		add_action( 'set_object_terms', array( __CLASS__, 'delete_product_query_transients' ) );
		add_action( 'woocommerce_product_set_stock_status', array( __CLASS__, 'delete_product_query_transients' ) );
		add_action( 'woocommerce_product_set_visibility', array( __CLASS__, 'delete_product_query_transients' ) );
		add_action( 'woocommerce_product_type_changed', array( __CLASS__, 'product_type_changed' ), 10, 3 );

		add_action( 'edit_term', array( __CLASS__, 'edit_term' ), 10, 3 );
		add_action( 'edited_term', array( __CLASS__, 'edited_term' ), 10, 3 );
		add_filter( 'update_order_item_metadata', array( __CLASS__, 'update_order_item_metadata' ), 10, 5 );
		add_filter( 'update_post_metadata', array( __CLASS__, 'update_post_metadata' ), 10, 5 );
		add_filter( 'wp_insert_post_data', array( __CLASS__, 'wp_insert_post_data' ) );
		add_filter( 'oembed_response_data', array( __CLASS__, 'filter_oembed_response_data' ), 10, 2 );

		// Status transitions.
		add_action( 'transition_post_status', array( __CLASS__, 'transition_post_status' ), 10, 3 );
		add_action( 'delete_post', array( __CLASS__, 'delete_post' ) );
		add_action( 'wp_trash_post', array( __CLASS__, 'trash_post' ) );
		add_action( 'untrashed_post', array( __CLASS__, 'untrash_post' ) );
		add_action( 'before_delete_post', array( __CLASS__, 'before_delete_order' ) );

		// Meta cache flushing.
		add_action( 'updated_post_meta', array( __CLASS__, 'flush_object_meta_cache' ), 10, 4 );
		add_action( 'updated_order_item_meta', array( __CLASS__, 'flush_object_meta_cache' ), 10, 4 );
	}

	/**
	 * Link to parent products when getting permalink for variation.
	 *
	 * @param string  $permalink Permalink.
	 * @param WP_Post $post      Post data.
	 *
	 * @return string
	 */
	public static function variation_post_link( $permalink, $post ) {
		if ( isset( $post->ID, $post->post_type ) && 'product_variation' === $post->post_type ) {
			$variation = wc_get_product( $post->ID );

			if ( $variation && $variation->get_parent_id() ) {
				return $variation->get_permalink();
			}
		}
		return $permalink;
	}

	/**
	 * Sync products queued to sync.
	 */
	public static function do_deferred_product_sync() {
		global $wc_deferred_product_sync;

		if ( ! empty( $wc_deferred_product_sync ) ) {
			$wc_deferred_product_sync = wp_parse_id_list( $wc_deferred_product_sync );
			array_walk( $wc_deferred_product_sync, array( __CLASS__, 'deferred_product_sync' ) );
		}
	}

	/**
	 * Sync a product.
	 *
	 * @param int $product_id Product ID.
	 */
	public static function deferred_product_sync( $product_id ) {
		$product = wc_get_product( $product_id );

		if ( is_callable( array( $product, 'sync' ) ) ) {
			$product->sync( $product );
		}
	}

	/**
<<<<<<< HEAD
=======
	 * Delete transients when terms are set.
	 *
	 * @param int    $object_id  Object ID.
	 * @param mixed  $terms      An array of object terms.
	 * @param array  $tt_ids     An array of term taxonomy IDs.
	 * @param string $taxonomy   Taxonomy slug.
	 * @param mixed  $append     Whether to append new terms to the old terms.
	 * @param array  $old_tt_ids Old array of term taxonomy IDs.
	 */
	public static function set_object_terms( $object_id, $terms, $tt_ids, $taxonomy, $append, $old_tt_ids ) {
		if ( in_array( get_post_type( $object_id ), array( 'product', 'product_variation' ), true ) ) {
			self::delete_product_query_transients();
		}
	}

	/**
>>>>>>> f18f4082
	 * When a post status changes.
	 *
	 * @param string  $new_status New status.
	 * @param string  $old_status Old status.
	 * @param WP_Post $post       Post data.
	 */
	public static function transition_post_status( $new_status, $old_status, $post ) {
		if ( ( 'publish' === $new_status || 'publish' === $old_status ) && in_array( $post->post_type, array( 'product', 'product_variation' ), true ) ) {
			self::delete_product_query_transients();
		}
	}

	/**
	 * Delete product view transients when needed e.g. when post status changes, or visibility/stock status is modified.
	 */
	public static function delete_product_query_transients() {
		WC_Cache_Helper::get_transient_version( 'product_query', true );
	}

	/**
	 * Handle type changes.
	 *
	 * @since 3.0.0
	 * @param WC_Product $product Product data.
	 * @param string     $from    Origin type.
	 * @param string     $to      New type.
	 */
	public static function product_type_changed( $product, $from, $to ) {
		if ( 'variable' === $from && 'variable' !== $to ) {
			// If the product is no longer variable, we should ensure all variations are removed.
			$data_store = WC_Data_Store::load( 'product-variable' );
			$data_store->delete_variations( $product->get_id() );
		}
	}

	/**
	 * When editing a term, check for product attributes.
	 *
	 * @param  int    $term_id  Term ID.
	 * @param  int    $tt_id    Term taxonomy ID.
	 * @param  string $taxonomy Taxonomy slug.
	 */
	public static function edit_term( $term_id, $tt_id, $taxonomy ) {
		if ( strpos( $taxonomy, 'pa_' ) === 0 ) {
			self::$editing_term = get_term_by( 'id', $term_id, $taxonomy );
		} else {
			self::$editing_term = null;
		}
	}

	/**
	 * When a term is edited, check for product attributes and update variations.
	 *
	 * @param  int    $term_id  Term ID.
	 * @param  int    $tt_id    Term taxonomy ID.
	 * @param  string $taxonomy Taxonomy slug.
	 */
	public static function edited_term( $term_id, $tt_id, $taxonomy ) {
		if ( ! is_null( self::$editing_term ) && strpos( $taxonomy, 'pa_' ) === 0 ) {
			$edited_term = get_term_by( 'id', $term_id, $taxonomy );

			if ( $edited_term->slug !== self::$editing_term->slug ) {
				global $wpdb;

				$wpdb->query( $wpdb->prepare( "UPDATE {$wpdb->postmeta} SET meta_value = %s WHERE meta_key = %s AND meta_value = %s;", $edited_term->slug, 'attribute_' . sanitize_title( $taxonomy ), self::$editing_term->slug ) );

				$wpdb->query(
					$wpdb->prepare(
						"UPDATE {$wpdb->postmeta} SET meta_value = REPLACE( meta_value, %s, %s ) WHERE meta_key = '_default_attributes'",
						serialize( self::$editing_term->taxonomy ) . serialize( self::$editing_term->slug ),
						serialize( $edited_term->taxonomy ) . serialize( $edited_term->slug )
					)
				);
			}
		} else {
			self::$editing_term = null;
		}
	}

	/**
	 * Ensure floats are correctly converted to strings based on PHP locale.
	 *
	 * @param  null   $check      Whether to allow updating metadata for the given type.
	 * @param  int    $object_id  Object ID.
	 * @param  string $meta_key   Meta key.
	 * @param  mixed  $meta_value Meta value. Must be serializable if non-scalar.
	 * @param  mixed  $prev_value If specified, only update existing metadata entries with the specified value. Otherwise, update all entries.
	 * @return null|bool
	 */
	public static function update_order_item_metadata( $check, $object_id, $meta_key, $meta_value, $prev_value ) {
		if ( ! empty( $meta_value ) && is_float( $meta_value ) ) {

			// Convert float to string.
			$meta_value = wc_float_to_string( $meta_value );

			// Update meta value with new string.
			update_metadata( 'order_item', $object_id, $meta_key, $meta_value, $prev_value );

			return true;
		}
		return $check;
	}

	/**
	 * Ensure floats are correctly converted to strings based on PHP locale.
	 *
	 * @param  null   $check      Whether to allow updating metadata for the given type.
	 * @param  int    $object_id  Object ID.
	 * @param  string $meta_key   Meta key.
	 * @param  mixed  $meta_value Meta value. Must be serializable if non-scalar.
	 * @param  mixed  $prev_value If specified, only update existing metadata entries with the specified value. Otherwise, update all entries.
	 * @return null|bool
	 */
	public static function update_post_metadata( $check, $object_id, $meta_key, $meta_value, $prev_value ) {
		// Delete product cache if someone uses meta directly.
		if ( in_array( get_post_type( $object_id ), array( 'product', 'product_variation' ), true ) ) {
			wp_cache_delete( 'product-' . $object_id, 'products' );
		}

		if ( ! empty( $meta_value ) && is_float( $meta_value ) && ! registered_meta_key_exists( 'post', $meta_key ) && in_array( get_post_type( $object_id ), array_merge( wc_get_order_types(), array( 'shop_coupon', 'product', 'product_variation' ) ), true ) ) {

			// Convert float to string.
			$meta_value = wc_float_to_string( $meta_value );

			// Update meta value with new string.
			update_metadata( 'post', $object_id, $meta_key, $meta_value, $prev_value );

			return true;
		}
		return $check;
	}

	/**
	 * Forces the order posts to have a title in a certain format (containing the date).
	 * Forces certain product data based on the product's type, e.g. grouped products cannot have a parent.
	 *
	 * @param array $data An array of slashed post data.
	 * @return array
	 */
	public static function wp_insert_post_data( $data ) {
		if ( 'shop_order' === $data['post_type'] && isset( $data['post_date'] ) ) {
			$order_title = 'Order';
			if ( $data['post_date'] ) {
				$order_title .= ' &ndash; ' . date_i18n( 'F j, Y @ h:i A', strtotime( $data['post_date'] ) );
			}
			$data['post_title'] = $order_title;
		} elseif ( 'product' === $data['post_type'] && isset( $_POST['product-type'] ) ) { // WPCS: input var ok, CSRF ok.
			$product_type = wc_clean( wp_unslash( $_POST['product-type'] ) ); // WPCS: input var ok, CSRF ok.
			switch ( $product_type ) {
				case 'grouped':
				case 'variable':
					$data['post_parent'] = 0;
					break;
			}
		} elseif ( 'product' === $data['post_type'] && 'auto-draft' === $data['post_status'] ) {
			$data['post_title'] = 'AUTO-DRAFT';
		}

		return $data;
	}

	/**
	 * Change embed data for certain post types.
	 *
	 * @since 3.2.0
	 * @param array   $data The response data.
	 * @param WP_Post $post The post object.
	 * @return array
	 */
	public static function filter_oembed_response_data( $data, $post ) {
		if ( in_array( $post->post_type, array( 'shop_order', 'shop_coupon' ), true ) ) {
			return array();
		}
		return $data;
	}

	/**
	 * Removes variations etc belonging to a deleted post, and clears transients.
	 *
	 * @param mixed $id ID of post being deleted.
	 */
	public static function delete_post( $id ) {
		if ( ! current_user_can( 'delete_posts' ) || ! $id ) {
			return;
		}

		$post_type = get_post_type( $id );

		switch ( $post_type ) {
			case 'product':
				$data_store = WC_Data_Store::load( 'product-variable' );
				$data_store->delete_variations( $id, true );
				$parent_id = wp_get_post_parent_id( $id );

				if ( $parent_id ) {
					wc_delete_product_transients( $parent_id );
				}
				break;
			case 'product_variation':
				wc_delete_product_transients( wp_get_post_parent_id( $id ) );
				break;
			case 'shop_order':
				global $wpdb;

				$refunds = $wpdb->get_results( $wpdb->prepare( "SELECT ID FROM $wpdb->posts WHERE post_type = 'shop_order_refund' AND post_parent = %d", $id ) );

				if ( ! is_null( $refunds ) ) {
					foreach ( $refunds as $refund ) {
						wp_delete_post( $refund->ID, true );
					}
				}
				break;
		}
	}

	/**
	 * Trash post.
	 *
	 * @param mixed $id Post ID.
	 */
	public static function trash_post( $id ) {
		if ( ! $id ) {
			return;
		}

		$post_type = get_post_type( $id );

		// If this is an order, trash any refunds too.
		if ( in_array( $post_type, wc_get_order_types( 'order-count' ), true ) ) {
			global $wpdb;

			$refunds = $wpdb->get_results( $wpdb->prepare( "SELECT ID FROM $wpdb->posts WHERE post_type = 'shop_order_refund' AND post_parent = %d", $id ) );

			foreach ( $refunds as $refund ) {
				$wpdb->update( $wpdb->posts, array( 'post_status' => 'trash' ), array( 'ID' => $refund->ID ) );
			}

			wc_delete_shop_order_transients( $id );

			// If this is a product, trash children variations.
		} elseif ( 'product' === $post_type ) {
			$data_store = WC_Data_Store::load( 'product-variable' );
			$data_store->delete_variations( $id, false );
		}
	}

	/**
	 * Untrash post.
	 *
	 * @param mixed $id Post ID.
	 */
	public static function untrash_post( $id ) {
		if ( ! $id ) {
			return;
		}

		$post_type = get_post_type( $id );

		if ( in_array( $post_type, wc_get_order_types( 'order-count' ), true ) ) {
			global $wpdb;

			$refunds = $wpdb->get_results( $wpdb->prepare( "SELECT ID FROM $wpdb->posts WHERE post_type = 'shop_order_refund' AND post_parent = %d", $id ) );

			foreach ( $refunds as $refund ) {
				$wpdb->update( $wpdb->posts, array( 'post_status' => 'wc-completed' ), array( 'ID' => $refund->ID ) );
			}

			wc_delete_shop_order_transients( $id );

		} elseif ( 'product' === $post_type ) {
			$data_store = WC_Data_Store::load( 'product-variable' );
			$data_store->untrash_variations( $id );

			wc_product_force_unique_sku( $id );
		}
	}

	/**
	 * Before deleting an order, do some cleanup.
	 *
	 * @since 3.2.0
	 * @param int $order_id Order ID.
	 */
	public static function before_delete_order( $order_id ) {
		if ( in_array( get_post_type( $order_id ), wc_get_order_types(), true ) ) {
			// Clean up user.
			$order = wc_get_order( $order_id );

			// Check for `get_customer_id`, since this may be e.g. a refund order (which doesn't implement it).
			$customer_id = is_callable( array( $order, 'get_customer_id' ) ) ? $order->get_customer_id() : 0;

			if ( $customer_id > 0 && 'shop_order' === $order->get_type() ) {
				$customer    = new WC_Customer( $customer_id );
				$order_count = $customer->get_order_count();
				$order_count --;

				if ( 0 === $order_count ) {
					$customer->set_is_paying_customer( false );
					$customer->save();
				}

				// Delete order count meta.
				delete_user_meta( $customer_id, '_order_count' );
			}

			// Clean up items.
			self::delete_order_items( $order_id );
			self::delete_order_downloadable_permissions( $order_id );
		}
	}

	/**
	 * Remove item meta on permanent deletion.
	 *
	 * @param int $postid Post ID.
	 */
	public static function delete_order_items( $postid ) {
		global $wpdb;

		if ( in_array( get_post_type( $postid ), wc_get_order_types(), true ) ) {
			do_action( 'woocommerce_delete_order_items', $postid );

			$wpdb->query(
				"
				DELETE {$wpdb->prefix}woocommerce_order_items, {$wpdb->prefix}woocommerce_order_itemmeta
				FROM {$wpdb->prefix}woocommerce_order_items
				JOIN {$wpdb->prefix}woocommerce_order_itemmeta ON {$wpdb->prefix}woocommerce_order_items.order_item_id = {$wpdb->prefix}woocommerce_order_itemmeta.order_item_id
				WHERE {$wpdb->prefix}woocommerce_order_items.order_id = '{$postid}';
				"
			); // WPCS: unprepared SQL ok.

			do_action( 'woocommerce_deleted_order_items', $postid );
		}
	}

	/**
	 * Remove downloadable permissions on permanent order deletion.
	 *
	 * @param int $postid Post ID.
	 */
	public static function delete_order_downloadable_permissions( $postid ) {
		if ( in_array( get_post_type( $postid ), wc_get_order_types(), true ) ) {
			do_action( 'woocommerce_delete_order_downloadable_permissions', $postid );

			$data_store = WC_Data_Store::load( 'customer-download' );
			$data_store->delete_by_order_id( $postid );

			do_action( 'woocommerce_deleted_order_downloadable_permissions', $postid );
		}
	}

	/**
	 * Flush meta cache for CRUD objects on direct update.
	 *
	 * @param  int    $meta_id    Meta ID.
	 * @param  int    $object_id  Object ID.
	 * @param  string $meta_key   Meta key.
	 * @param  string $meta_value Meta value.
	 */
	public static function flush_object_meta_cache( $meta_id, $object_id, $meta_key, $meta_value ) {
		WC_Cache_Helper::incr_cache_prefix( 'object_' . $object_id );
	}

	/**
	 * Ensure default category gets set.
	 *
	 * @since 3.3.0
	 * @param int    $object_id Product ID.
	 * @param array  $terms     Terms array.
	 * @param array  $tt_ids    Term ids array.
	 * @param string $taxonomy  Taxonomy name.
	 * @param bool   $append    Are we appending or setting terms.
	 */
	public static function force_default_term( $object_id, $terms, $tt_ids, $taxonomy, $append ) {
		if ( ! $append && 'product_cat' === $taxonomy && empty( $tt_ids ) && 'product' === get_post_type( $object_id ) ) {
			$default_term = absint( get_option( 'default_product_cat', 0 ) );
			$tt_ids       = array_map( 'absint', $tt_ids );

			if ( $default_term && ! in_array( $default_term, $tt_ids, true ) ) {
				wp_set_post_terms( $object_id, array( $default_term ), 'product_cat', true );
			}
		}
	}

	/**
	 * When setting stock level, ensure the stock status is kept in sync.
	 *
	 * @param  int    $meta_id    Meta ID.
	 * @param  int    $object_id  Object ID.
	 * @param  string $meta_key   Meta key.
	 * @param  mixed  $meta_value Meta value.
	 * @deprecated    3.3
	 */
	public static function sync_product_stock_status( $meta_id, $object_id, $meta_key, $meta_value ) {}

	/**
	 * Update changed downloads.
	 *
	 * @deprecated  3.3.0 No action is necessary on changes to download paths since download_id is no longer based on file hash.
	 * @param int   $product_id   Product ID.
	 * @param int   $variation_id Variation ID. Optional product variation identifier.
	 * @param array $downloads    Newly set files.
	 */
	public static function process_product_file_download_paths( $product_id, $variation_id, $downloads ) {
		wc_deprecated_function( __FUNCTION__, '3.3' );
	}

	/**
	 * Delete transients when terms are set.
	 *
	 * @deprecated   3.6
	 * @param int    $object_id  Object ID.
	 * @param mixed  $terms      An array of object terms.
	 * @param array  $tt_ids     An array of term taxonomy IDs.
	 * @param string $taxonomy   Taxonomy slug.
	 * @param mixed  $append     Whether to append new terms to the old terms.
	 * @param array  $old_tt_ids Old array of term taxonomy IDs.
	 */
	public static function set_object_terms( $object_id, $terms, $tt_ids, $taxonomy, $append, $old_tt_ids ) {
		if ( in_array( get_post_type( $object_id ), array( 'product', 'product_variation' ), true ) ) {
			self::delete_product_query_transients();
		}
	}
}

WC_Post_Data::init();<|MERGE_RESOLUTION|>--- conflicted
+++ resolved
@@ -98,25 +98,6 @@
 	}
 
 	/**
-<<<<<<< HEAD
-=======
-	 * Delete transients when terms are set.
-	 *
-	 * @param int    $object_id  Object ID.
-	 * @param mixed  $terms      An array of object terms.
-	 * @param array  $tt_ids     An array of term taxonomy IDs.
-	 * @param string $taxonomy   Taxonomy slug.
-	 * @param mixed  $append     Whether to append new terms to the old terms.
-	 * @param array  $old_tt_ids Old array of term taxonomy IDs.
-	 */
-	public static function set_object_terms( $object_id, $terms, $tt_ids, $taxonomy, $append, $old_tt_ids ) {
-		if ( in_array( get_post_type( $object_id ), array( 'product', 'product_variation' ), true ) ) {
-			self::delete_product_query_transients();
-		}
-	}
-
-	/**
->>>>>>> f18f4082
 	 * When a post status changes.
 	 *
 	 * @param string  $new_status New status.
