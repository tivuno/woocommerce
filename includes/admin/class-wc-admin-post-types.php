--- conflicted
+++ resolved
@@ -689,11 +689,7 @@
 							<td class="qty"><?php echo esc_html( $item->get_quantity() ); ?></td>
 							<td class="name">
 								<?php  if ( $product ) : ?>
-<<<<<<< HEAD
-									<?php echo ( wc_product_sku_enabled() && $product->get_sku() ) ? $product->get_sku() . ' - ' : ''; ?><a href="<?php echo get_edit_post_link( $product->id ); ?>"><?php echo apply_filters( 'woocommerce_order_item_name', $item->get_name(), $item, false ); ?></a>
-=======
-									<?php echo ( wc_product_sku_enabled() && $product->get_sku() ) ? $product->get_sku() . ' - ' : ''; ?><a href="<?php echo get_edit_post_link( $product->get_id() ); ?>" title="<?php echo apply_filters( 'woocommerce_order_item_name', $item->get_name(), $item, false ); ?>"><?php echo apply_filters( 'woocommerce_order_item_name', $item->get_name(), $item, false ); ?></a>
->>>>>>> 81f3fe2e
+									<?php echo ( wc_product_sku_enabled() && $product->get_sku() ) ? $product->get_sku() . ' - ' : ''; ?><a href="<?php echo get_edit_post_link( $product->get_id() ); ?>"><?php echo apply_filters( 'woocommerce_order_item_name', $item->get_name(), $item, false ); ?></a>
 								<?php else : ?>
 									<?php echo apply_filters( 'woocommerce_order_item_name', $item->get_name(), $item, false ); ?>
 								<?php endif; ?>
