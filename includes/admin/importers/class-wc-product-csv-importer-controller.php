--- conflicted
+++ resolved
@@ -283,7 +283,7 @@
 
 		// Check if all fields matches.
 		if ( 0 === count( array_diff( $mapped_items, $this->get_default_fields() ) ) ) {
-			wp_redirect( esc_url_raw( $this->get_next_step_link() ) );
+			wp_redirect( esc_url_raw( add_query_arg( array( 'auto_map' => 1 ), $this->get_next_step_link() ) ) );
 			exit;
 		}
 
@@ -301,15 +301,13 @@
 
 		if ( ! empty( $_POST['map_to'] ) ) {
 			$mapping = wp_unslash( $_POST['map_to'] );
-		} else {
-<<<<<<< HEAD
+		} elseif ( ! empty( $_GET['auto_map'] ) ) {
 			// Auto mapping.
 			$importer = self::get_importer( $this->file, array( 'lines' => 1 ) );
 			$mapping  = $this->auto_map_columns( $importer->get_raw_keys(), false );
-=======
+		} else {
 			wp_redirect( esc_url_raw( $this->get_next_step_link( 'upload' ) ) );
 			exit;
->>>>>>> 54cc0b34
 		}
 
 		wp_localize_script( 'wc-product-import', 'wc_product_import_params', array(
@@ -487,10 +485,7 @@
 	protected function get_mapping_options( $item = '' ) {
 		// Get index for special column names.
 		$index = $item;
-<<<<<<< HEAD
-=======
-
->>>>>>> 54cc0b34
+
 		if ( preg_match( '/\d+$/', $item, $matches ) ) {
 			$index = $matches[0];
 		}
