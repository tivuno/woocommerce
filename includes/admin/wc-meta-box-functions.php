--- conflicted
+++ resolved
@@ -7,12 +7,7 @@
 * @package     WooCommerce/Admin/Functions
 * @version     2.1.0
 */
-
-<<<<<<< HEAD
 if ( ! defined( 'ABSPATH' ) ) {
-=======
-if ( ! defined( 'ABSPATH' ) ){
->>>>>>> 7d4a6fc7
 	exit; // Exit if accessed directly
 }
 
@@ -140,19 +135,12 @@
 
 	echo '<p class="form-field ' . esc_attr( $field['id'] ) . '_field ' . esc_attr( $field['wrapper_class'] ) . '"><label for="' . esc_attr( $field['id'] ) . '">' . wp_kses_post( $field['label'] ) . '</label><input type="checkbox" class="' . esc_attr( $field['class'] ) . '" name="' . esc_attr( $field['name'] ) . '" id="' . esc_attr( $field['id'] ) . '" value="' . esc_attr( $field['cbvalue'] ) . '" ' . checked( $field['value'], $field['cbvalue'], false ) . ' /> ';
 
-<<<<<<< HEAD
-	if ( ! empty( $field['description'] ) ) {
-
-		if ( isset( $field['desc_tip'] ) && false !== $field['desc_tip'] ) {
-			echo '<img class="help_tip" data-tip="' . esc_attr( $field['description'] ) . '" src="' . esc_url( WC()->plugin_url() ) . '/assets/images/help.png" height="16" width="16" />';
-		} else {
-			echo '<span class="description">' . wp_kses_post( $field['description'] ) . '</span>';
-		}
-
-=======
-	if ( ! empty( $field['description'] ) ){
-		echo '<span class="description">' . wp_kses_post( $field['description'] ) . '</span>';
->>>>>>> 7d4a6fc7
+	if ( ! empty( $field['description'] ) ) {
+		if ( isset( $field['desc_tip'] ) && false !== $field['desc_tip'] ) {
+			echo '<img class="help_tip" data-tip="' . esc_attr( $field['description'] ) . '" src="' . esc_url( WC()->plugin_url() ) . '/assets/images/help.png" height="16" width="16" />';
+		} else {
+			echo '<span class="description">' . wp_kses_post( $field['description'] ) . '</span>';
+		}
 	}
 
 	echo '</p>';
@@ -232,5 +220,5 @@
 		}
 	}
 
-	echo '</fieldset>';
+    echo '</fieldset>';
 }