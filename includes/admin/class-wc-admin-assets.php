<?php
/**
 * Load assets
 *
 * @author      WooThemes
 * @category    Admin
 * @package     WooCommerce/Admin
 * @version     2.1.0
 */

if ( ! defined( 'ABSPATH' ) ) {
	exit;
}

if ( ! class_exists( 'WC_Admin_Assets', false ) ) :

/**
 * WC_Admin_Assets Class.
 */
class WC_Admin_Assets {

	/**
	 * Hook in tabs.
	 */
	public function __construct() {
		add_action( 'admin_enqueue_scripts', array( $this, 'admin_styles' ) );
		add_action( 'admin_enqueue_scripts', array( $this, 'admin_scripts' ) );
	}

	/**
	 * Enqueue styles.
	 */
	public function admin_styles() {
		global $wp_scripts;

		$screen         = get_current_screen();
		$screen_id      = $screen ? $screen->id : '';
		$jquery_version = isset( $wp_scripts->registered['jquery-ui-core']->ver ) ? $wp_scripts->registered['jquery-ui-core']->ver : '1.11.4';

		// Register admin styles
		wp_register_style( 'woocommerce_admin_menu_styles', WC()->plugin_url() . '/assets/css/menu.css', array(), WC_VERSION );
		wp_register_style( 'woocommerce_admin_styles', WC()->plugin_url() . '/assets/css/admin.css', array(), WC_VERSION );
		wp_register_style( 'jquery-ui-style', '//code.jquery.com/ui/' . $jquery_version . '/themes/smoothness/jquery-ui.min.css', array(), $jquery_version );
		wp_register_style( 'woocommerce_admin_dashboard_styles', WC()->plugin_url() . '/assets/css/dashboard.css', array(), WC_VERSION );
		wp_register_style( 'woocommerce_admin_print_reports_styles', WC()->plugin_url() . '/assets/css/reports-print.css', array(), WC_VERSION, 'print' );

		// Add RTL support for admin styles
		wp_style_add_data( 'woocommerce_admin_menu_styles', 'rtl', 'replace' );
		wp_style_add_data( 'woocommerce_admin_styles', 'rtl', 'replace' );
		wp_style_add_data( 'woocommerce_admin_dashboard_styles', 'rtl', 'replace' );
		wp_style_add_data( 'woocommerce_admin_print_reports_styles', 'rtl', 'replace' );

		// Sitewide menu CSS
		wp_enqueue_style( 'woocommerce_admin_menu_styles' );

		// Admin styles for WC pages only
		if ( in_array( $screen_id, wc_get_screen_ids() ) ) {
			wp_enqueue_style( 'woocommerce_admin_styles' );
			wp_enqueue_style( 'jquery-ui-style' );
			wp_enqueue_style( 'wp-color-picker' );
		}

		if ( in_array( $screen_id, array( 'dashboard' ) ) ) {
			wp_enqueue_style( 'woocommerce_admin_dashboard_styles' );
		}

		if ( in_array( $screen_id, array( 'woocommerce_page_wc-reports', 'toplevel_page_wc-reports' ) ) ) {
			wp_enqueue_style( 'woocommerce_admin_print_reports_styles' );
		}

		/**
		 * @deprecated 2.3
		 */
		if ( has_action( 'woocommerce_admin_css' ) ) {
			do_action( 'woocommerce_admin_css' );
			wc_deprecated_function( 'The woocommerce_admin_css action', '2.3', 'admin_enqueue_scripts' );
		}
	}


	/**
	 * Enqueue scripts.
	 */
	public function admin_scripts() {
		global $wp_query, $post;

		$screen       = get_current_screen();
		$screen_id    = $screen ? $screen->id : '';
		$wc_screen_id = sanitize_title( __( 'WooCommerce', 'woocommerce' ) );
		$suffix       = defined( 'SCRIPT_DEBUG' ) && SCRIPT_DEBUG ? '' : '.min';

		// Register scripts
		wp_register_script( 'woocommerce_admin', WC()->plugin_url() . '/assets/js/admin/woocommerce_admin' . $suffix . '.js', array( 'jquery', 'jquery-blockui', 'jquery-ui-sortable', 'jquery-ui-widget', 'jquery-ui-core', 'jquery-tiptip' ), WC_VERSION );
		wp_register_script( 'jquery-blockui', WC()->plugin_url() . '/assets/js/jquery-blockui/jquery.blockUI' . $suffix . '.js', array( 'jquery' ), '2.70', true );
		wp_register_script( 'jquery-tiptip', WC()->plugin_url() . '/assets/js/jquery-tiptip/jquery.tipTip' . $suffix . '.js', array( 'jquery' ), WC_VERSION, true );
		wp_register_script( 'round', WC()->plugin_url() . '/assets/js/round/round' . $suffix . '.js', array( 'jquery' ), WC_VERSION );
		wp_register_script( 'wc-admin-meta-boxes', WC()->plugin_url() . '/assets/js/admin/meta-boxes' . $suffix . '.js', array( 'jquery', 'jquery-ui-datepicker', 'jquery-ui-sortable', 'accounting', 'round', 'wc-enhanced-select', 'plupload-all', 'stupidtable', 'jquery-tiptip' ), WC_VERSION );
		wp_register_script( 'zeroclipboard', WC()->plugin_url() . '/assets/js/zeroclipboard/jquery.zeroclipboard' . $suffix . '.js', array( 'jquery' ), WC_VERSION );
		wp_register_script( 'qrcode', WC()->plugin_url() . '/assets/js/jquery-qrcode/jquery.qrcode' . $suffix . '.js', array( 'jquery' ), WC_VERSION );
		wp_register_script( 'stupidtable', WC()->plugin_url() . '/assets/js/stupidtable/stupidtable' . $suffix . '.js', array( 'jquery' ), WC_VERSION );
		wp_register_script( 'serializejson', WC()->plugin_url() . '/assets/js/jquery-serializejson/jquery.serializejson' . $suffix . '.js', array( 'jquery' ), '2.8.1' );
		wp_register_script( 'flot', WC()->plugin_url() . '/assets/js/jquery-flot/jquery.flot' . $suffix . '.js', array( 'jquery' ), WC_VERSION );
		wp_register_script( 'flot-resize', WC()->plugin_url() . '/assets/js/jquery-flot/jquery.flot.resize' . $suffix . '.js', array( 'jquery', 'flot' ), WC_VERSION );
		wp_register_script( 'flot-time', WC()->plugin_url() . '/assets/js/jquery-flot/jquery.flot.time' . $suffix . '.js', array( 'jquery', 'flot' ), WC_VERSION );
		wp_register_script( 'flot-pie', WC()->plugin_url() . '/assets/js/jquery-flot/jquery.flot.pie' . $suffix . '.js', array( 'jquery', 'flot' ), WC_VERSION );
		wp_register_script( 'flot-stack', WC()->plugin_url() . '/assets/js/jquery-flot/jquery.flot.stack' . $suffix . '.js', array( 'jquery', 'flot' ), WC_VERSION );
		wp_register_script( 'wc-settings-tax', WC()->plugin_url() . '/assets/js/admin/settings-views-html-settings-tax' . $suffix . '.js', array( 'jquery', 'wp-util', 'underscore', 'backbone', 'jquery-blockui' ), WC_VERSION );
		wp_register_script( 'wc-backbone-modal', WC()->plugin_url() . '/assets/js/admin/backbone-modal' . $suffix . '.js', array( 'underscore', 'backbone', 'wp-util' ), WC_VERSION );
		wp_register_script( 'wc-shipping-zones', WC()->plugin_url() . '/assets/js/admin/wc-shipping-zones' . $suffix . '.js', array( 'jquery', 'wp-util', 'underscore', 'backbone', 'jquery-ui-sortable', 'wc-enhanced-select', 'wc-backbone-modal' ), WC_VERSION );
		wp_register_script( 'wc-shipping-zone-methods', WC()->plugin_url() . '/assets/js/admin/wc-shipping-zone-methods' . $suffix . '.js', array( 'jquery', 'wp-util', 'underscore', 'backbone', 'jquery-ui-sortable', 'wc-backbone-modal' ), WC_VERSION );
		wp_register_script( 'wc-shipping-classes', WC()->plugin_url() . '/assets/js/admin/wc-shipping-classes' . $suffix . '.js', array( 'jquery', 'wp-util', 'underscore', 'backbone' ), WC_VERSION );
		wp_register_script( 'wc-clipboard', WC()->plugin_url() . '/assets/js/admin/wc-clipboard' . $suffix . '.js', array( 'jquery' ), WC_VERSION );
		wp_register_script( 'select2', WC()->plugin_url() . '/assets/js/select2/select2.full' . $suffix . '.js', array( 'jquery' ), '4.0.3' );
<<<<<<< HEAD
		wp_register_script( 'selectWoo', WC()->plugin_url() . '/assets/js/selectWoo/selectWoo.full' . $suffix . '.js', array( 'jquery' ), '1.0.0' );

=======
		wp_register_script( 'selectWoo', WC()->plugin_url() . '/assets/js/selectWoo/selectWoo.full' . $suffix . '.js', array( 'jquery' ), '1.0.1' );
>>>>>>> 9117414d
		wp_register_script( 'wc-enhanced-select', WC()->plugin_url() . '/assets/js/admin/wc-enhanced-select' . $suffix . '.js', array( 'jquery', 'selectWoo' ), WC_VERSION );
		wp_localize_script( 'wc-enhanced-select', 'wc_enhanced_select_params', array(
			'i18n_no_matches'           => _x( 'No matches found', 'enhanced select', 'woocommerce' ),
			'i18n_ajax_error'           => _x( 'Loading failed', 'enhanced select', 'woocommerce' ),
			'i18n_input_too_short_1'    => _x( 'Please enter 1 or more characters', 'enhanced select', 'woocommerce' ),
			'i18n_input_too_short_n'    => _x( 'Please enter %qty% or more characters', 'enhanced select', 'woocommerce' ),
			'i18n_input_too_long_1'     => _x( 'Please delete 1 character', 'enhanced select', 'woocommerce' ),
			'i18n_input_too_long_n'     => _x( 'Please delete %qty% characters', 'enhanced select', 'woocommerce' ),
			'i18n_selection_too_long_1' => _x( 'You can only select 1 item', 'enhanced select', 'woocommerce' ),
			'i18n_selection_too_long_n' => _x( 'You can only select %qty% items', 'enhanced select', 'woocommerce' ),
			'i18n_load_more'            => _x( 'Loading more results&hellip;', 'enhanced select', 'woocommerce' ),
			'i18n_searching'            => _x( 'Searching&hellip;', 'enhanced select', 'woocommerce' ),
			'ajax_url'                  => admin_url( 'admin-ajax.php' ),
			'search_products_nonce'     => wp_create_nonce( 'search-products' ),
			'search_customers_nonce'    => wp_create_nonce( 'search-customers' ),
			'search_categories_nonce'   => wp_create_nonce( 'search-categories' ),
		) );

		wp_register_script( 'accounting', WC()->plugin_url() . '/assets/js/accounting/accounting' . $suffix . '.js', array( 'jquery' ), '0.4.2' );
		wp_localize_script( 'accounting', 'accounting_params', array(
			'mon_decimal_point' => wc_get_price_decimal_separator(),
		) );

		wp_register_script( 'wc-orders', WC()->plugin_url() . '/assets/js/admin/wc-orders' . $suffix . '.js', array( 'jquery', 'wp-util', 'underscore', 'backbone', 'jquery-blockui' ), WC_VERSION );
		wp_localize_script( 'wc-orders', 'wc_orders_params', array(
			'ajax_url'      => admin_url( 'admin-ajax.php' ),
			'preview_nonce' => wp_create_nonce( 'woocommerce-preview-order' ),
		) );

		// WooCommerce admin pages.
		if ( in_array( $screen_id, wc_get_screen_ids() ) ) {
			wp_enqueue_script( 'iris' );
			wp_enqueue_script( 'woocommerce_admin' );
			wp_enqueue_script( 'wc-enhanced-select' );
			wp_enqueue_script( 'jquery-ui-sortable' );
			wp_enqueue_script( 'jquery-ui-autocomplete' );

			$locale  = localeconv();
			$decimal = isset( $locale['decimal_point'] ) ? $locale['decimal_point'] : '.';

			$params = array(
				/* translators: %s: decimal */
				'i18n_decimal_error'                => sprintf( __( 'Please enter in decimal (%s) format without thousand separators.', 'woocommerce' ), $decimal ),
				/* translators: %s: price decimal separator */
				'i18n_mon_decimal_error'            => sprintf( __( 'Please enter in monetary decimal (%s) format without thousand separators and currency symbols.', 'woocommerce' ), wc_get_price_decimal_separator() ),
				'i18n_country_iso_error'            => __( 'Please enter in country code with two capital letters.', 'woocommerce' ),
				'i18_sale_less_than_regular_error'  => __( 'Please enter in a value less than the regular price.', 'woocommerce' ),
				'i18_delete_product_notice'         => __( 'This product has produced sales and may be linked to existing orders. Are you sure you want to delete it?', 'woocommerce' ),
				'decimal_point'                     => $decimal,
				'mon_decimal_point'                 => wc_get_price_decimal_separator(),
				'strings' => array(
					'import_products' => __( 'Import', 'woocommerce' ),
					'export_products' => __( 'Export', 'woocommerce' ),
				),
				'urls' => array(
					'import_products' => esc_url_raw( admin_url( 'edit.php?post_type=product&page=product_importer' ) ),
					'export_products' => esc_url_raw( admin_url( 'edit.php?post_type=product&page=product_exporter' ) ),
				),
			);

			wp_localize_script( 'woocommerce_admin', 'woocommerce_admin', $params );
		}

		// Edit product category pages
		if ( in_array( $screen_id, array( 'edit-product_cat' ) ) ) {
			wp_enqueue_media();
		}

		// Products
		if ( in_array( $screen_id, array( 'edit-product' ) ) ) {
			wp_enqueue_script( 'woocommerce_quick-edit', WC()->plugin_url() . '/assets/js/admin/quick-edit' . $suffix . '.js', array( 'jquery', 'woocommerce_admin' ), WC_VERSION );

			$params = array(
				'strings' => array(
					'allow_reviews' => esc_js( __( 'Enable reviews', 'woocommerce' ) ),
				),
			);

			wp_localize_script( 'woocommerce_quick-edit', 'woocommerce_quick_edit', $params );
		}

		// Meta boxes
		if ( in_array( $screen_id, array( 'product', 'edit-product' ) ) ) {
			wp_enqueue_media();
			wp_register_script( 'wc-admin-product-meta-boxes', WC()->plugin_url() . '/assets/js/admin/meta-boxes-product' . $suffix . '.js', array( 'wc-admin-meta-boxes', 'media-models' ), WC_VERSION );
			wp_register_script( 'wc-admin-variation-meta-boxes', WC()->plugin_url() . '/assets/js/admin/meta-boxes-product-variation' . $suffix . '.js', array( 'wc-admin-meta-boxes', 'serializejson', 'media-models' ), WC_VERSION );

			wp_enqueue_script( 'wc-admin-product-meta-boxes' );
			wp_enqueue_script( 'wc-admin-variation-meta-boxes' );

			$params = array(
				'post_id'                             => isset( $post->ID ) ? $post->ID : '',
				'plugin_url'                          => WC()->plugin_url(),
				'ajax_url'                            => admin_url( 'admin-ajax.php' ),
				'woocommerce_placeholder_img_src'     => wc_placeholder_img_src(),
				'add_variation_nonce'                 => wp_create_nonce( 'add-variation' ),
				'link_variation_nonce'                => wp_create_nonce( 'link-variations' ),
				'delete_variations_nonce'             => wp_create_nonce( 'delete-variations' ),
				'load_variations_nonce'               => wp_create_nonce( 'load-variations' ),
				'save_variations_nonce'               => wp_create_nonce( 'save-variations' ),
				'bulk_edit_variations_nonce'          => wp_create_nonce( 'bulk-edit-variations' ),
				'i18n_link_all_variations'            => esc_js( sprintf( __( 'Are you sure you want to link all variations? This will create a new variation for each and every possible combination of variation attributes (max %d per run).', 'woocommerce' ), defined( 'WC_MAX_LINKED_VARIATIONS' ) ? WC_MAX_LINKED_VARIATIONS : 50 ) ),
				'i18n_enter_a_value'                  => esc_js( __( 'Enter a value', 'woocommerce' ) ),
				'i18n_enter_menu_order'               => esc_js( __( 'Variation menu order (determines position in the list of variations)', 'woocommerce' ) ),
				'i18n_enter_a_value_fixed_or_percent' => esc_js( __( 'Enter a value (fixed or %)', 'woocommerce' ) ),
				'i18n_delete_all_variations'          => esc_js( __( 'Are you sure you want to delete all variations? This cannot be undone.', 'woocommerce' ) ),
				'i18n_last_warning'                   => esc_js( __( 'Last warning, are you sure?', 'woocommerce' ) ),
				'i18n_choose_image'                   => esc_js( __( 'Choose an image', 'woocommerce' ) ),
				'i18n_set_image'                      => esc_js( __( 'Set variation image', 'woocommerce' ) ),
				'i18n_variation_added'                => esc_js( __( "variation added", 'woocommerce' ) ),
				'i18n_variations_added'               => esc_js( __( "variations added", 'woocommerce' ) ),
				'i18n_no_variations_added'            => esc_js( __( "No variations added", 'woocommerce' ) ),
				'i18n_remove_variation'               => esc_js( __( 'Are you sure you want to remove this variation?', 'woocommerce' ) ),
				'i18n_scheduled_sale_start'           => esc_js( __( 'Sale start date (YYYY-MM-DD format or leave blank)', 'woocommerce' ) ),
				'i18n_scheduled_sale_end'             => esc_js( __( 'Sale end date (YYYY-MM-DD format or leave blank)', 'woocommerce' ) ),
				'i18n_edited_variations'              => esc_js( __( 'Save changes before changing page?', 'woocommerce' ) ),
				'i18n_variation_count_single'         => esc_js( __( '%qty% variation', 'woocommerce' ) ),
				'i18n_variation_count_plural'         => esc_js( __( '%qty% variations', 'woocommerce' ) ),
				'variations_per_page'                 => absint( apply_filters( 'woocommerce_admin_meta_boxes_variations_per_page', 15 ) ),
			);

			wp_localize_script( 'wc-admin-variation-meta-boxes', 'woocommerce_admin_meta_boxes_variations', $params );
		}
		if ( in_array( str_replace( 'edit-', '', $screen_id ), wc_get_order_types( 'order-meta-boxes' ) ) ) {
			$default_location = wc_get_customer_default_location();

			wp_enqueue_script( 'wc-admin-order-meta-boxes', WC()->plugin_url() . '/assets/js/admin/meta-boxes-order' . $suffix . '.js', array( 'wc-admin-meta-boxes', 'wc-backbone-modal', 'selectWoo' ), WC_VERSION );
			wp_localize_script( 'wc-admin-order-meta-boxes', 'woocommerce_admin_meta_boxes_order', array(
				'countries'              => json_encode( array_merge( WC()->countries->get_allowed_country_states(), WC()->countries->get_shipping_country_states() ) ),
				'i18n_select_state_text' => esc_attr__( 'Select an option&hellip;', 'woocommerce' ),
				'default_country'        => isset( $default_location['country'] ) ? $default_location['country'] : '',
				'default_state'          => isset( $default_location['state'] ) ? $default_location['state'] : '',
				'placeholder_name'       => esc_attr__( 'Name (required)', 'woocommerce' ),
				'placeholder_value'      => esc_attr__( 'Value (required)', 'woocommerce' ),
			) );
		}
		if ( in_array( $screen_id, array( 'shop_coupon', 'edit-shop_coupon' ) ) ) {
			wp_enqueue_script( 'wc-admin-coupon-meta-boxes', WC()->plugin_url() . '/assets/js/admin/meta-boxes-coupon' . $suffix . '.js', array( 'wc-admin-meta-boxes' ), WC_VERSION );
		}
		if ( in_array( str_replace( 'edit-', '', $screen_id ), array_merge( array( 'shop_coupon', 'product' ), wc_get_order_types( 'order-meta-boxes' ) ) ) ) {
			$post_id  = isset( $post->ID ) ? $post->ID : '';
			$currency = '';

			if ( $post_id && in_array( get_post_type( $post_id ), wc_get_order_types( 'order-meta-boxes' ) ) && ( $order = wc_get_order( $post_id ) ) ) {
				$currency = $order->get_currency();
			}

			$params = array(
				'remove_item_notice'            => __( "Are you sure you want to remove the selected items? If you have previously reduced this item's stock, or this order was submitted by a customer, you will need to manually restore the item's stock.", 'woocommerce' ),
				'i18n_select_items'             => __( 'Please select some items.', 'woocommerce' ),
				'i18n_do_refund'                => __( 'Are you sure you wish to process this refund? This action cannot be undone.', 'woocommerce' ),
				'i18n_delete_refund'            => __( 'Are you sure you wish to delete this refund? This action cannot be undone.', 'woocommerce' ),
				'i18n_delete_tax'               => __( 'Are you sure you wish to delete this tax column? This action cannot be undone.', 'woocommerce' ),
				'remove_item_meta'              => __( 'Remove this item meta?', 'woocommerce' ),
				'remove_attribute'              => __( 'Remove this attribute?', 'woocommerce' ),
				'name_label'                    => __( 'Name', 'woocommerce' ),
				'remove_label'                  => __( 'Remove', 'woocommerce' ),
				'click_to_toggle'               => __( 'Click to toggle', 'woocommerce' ),
				'values_label'                  => __( 'Value(s)', 'woocommerce' ),
				'text_attribute_tip'            => __( 'Enter some text, or some attributes by pipe (|) separating values.', 'woocommerce' ),
				'visible_label'                 => __( 'Visible on the product page', 'woocommerce' ),
				'used_for_variations_label'     => __( 'Used for variations', 'woocommerce' ),
				'new_attribute_prompt'          => __( 'Enter a name for the new attribute term:', 'woocommerce' ),
				'calc_totals'                   => __( 'Recalculate totals? This will calculate taxes based on the customers country (or the store base country) and update totals.', 'woocommerce' ),
				'copy_billing'                  => __( 'Copy billing information to shipping information? This will remove any currently entered shipping information.', 'woocommerce' ),
				'load_billing'                  => __( "Load the customer's billing information? This will remove any currently entered billing information.", 'woocommerce' ),
				'load_shipping'                 => __( "Load the customer's shipping information? This will remove any currently entered shipping information.", 'woocommerce' ),
				'featured_label'                => __( 'Featured', 'woocommerce' ),
				'prices_include_tax'            => esc_attr( get_option( 'woocommerce_prices_include_tax' ) ),
				'tax_based_on'                  => esc_attr( get_option( 'woocommerce_tax_based_on' ) ),
				'round_at_subtotal'             => esc_attr( get_option( 'woocommerce_tax_round_at_subtotal' ) ),
				'no_customer_selected'          => __( 'No customer selected', 'woocommerce' ),
				'plugin_url'                    => WC()->plugin_url(),
				'ajax_url'                      => admin_url( 'admin-ajax.php' ),
				'order_item_nonce'              => wp_create_nonce( 'order-item' ),
				'add_attribute_nonce'           => wp_create_nonce( 'add-attribute' ),
				'save_attributes_nonce'         => wp_create_nonce( 'save-attributes' ),
				'calc_totals_nonce'             => wp_create_nonce( 'calc-totals' ),
				'get_customer_details_nonce'    => wp_create_nonce( 'get-customer-details' ),
				'search_products_nonce'         => wp_create_nonce( 'search-products' ),
				'grant_access_nonce'            => wp_create_nonce( 'grant-access' ),
				'revoke_access_nonce'           => wp_create_nonce( 'revoke-access' ),
				'add_order_note_nonce'          => wp_create_nonce( 'add-order-note' ),
				'delete_order_note_nonce'       => wp_create_nonce( 'delete-order-note' ),
				'calendar_image'                => WC()->plugin_url() . '/assets/images/calendar.png',
				'post_id'                       => isset( $post->ID ) ? $post->ID : '',
				'base_country'                  => WC()->countries->get_base_country(),
				'currency_format_num_decimals'  => wc_get_price_decimals(),
				'currency_format_symbol'        => get_woocommerce_currency_symbol( $currency ),
				'currency_format_decimal_sep'   => esc_attr( wc_get_price_decimal_separator() ),
				'currency_format_thousand_sep'  => esc_attr( wc_get_price_thousand_separator() ),
				'currency_format'               => esc_attr( str_replace( array( '%1$s', '%2$s' ), array( '%s', '%v' ), get_woocommerce_price_format() ) ), // For accounting JS
				'rounding_precision'            => wc_get_rounding_precision(),
				'tax_rounding_mode'             => WC_TAX_ROUNDING_MODE,
				'product_types'                 => array_unique( array_merge( array( 'simple', 'grouped', 'variable', 'external' ), array_keys( wc_get_product_types() ) ) ),
				'i18n_download_permission_fail' => __( 'Could not grant access - the user may already have permission for this file or billing email is not set. Ensure the billing email is set, and the order has been saved.', 'woocommerce' ),
				'i18n_permission_revoke'        => __( 'Are you sure you want to revoke access to this download?', 'woocommerce' ),
				'i18n_tax_rate_already_exists'  => __( 'You cannot add the same tax rate twice!', 'woocommerce' ),
				'i18n_delete_note'              => __( 'Are you sure you wish to delete this note? This action cannot be undone.', 'woocommerce' ),
				'i18n_apply_coupon'             => __( 'Enter a coupon code to apply to this order.', 'woocommerce' ),
				'i18n_add_fee'                  => __( 'Enter a fixed amount or percentage to apply as a fee.', 'woocommerce' ),
			);

			wp_localize_script( 'wc-admin-meta-boxes', 'woocommerce_admin_meta_boxes', $params );
		}

		// Term ordering - only when sorting by term_order
		if ( ( strstr( $screen_id, 'edit-pa_' ) || ( ! empty( $_GET['taxonomy'] ) && in_array( $_GET['taxonomy'], apply_filters( 'woocommerce_sortable_taxonomies', array( 'product_cat' ) ) ) ) ) && ! isset( $_GET['orderby'] ) ) {

			wp_register_script( 'woocommerce_term_ordering', WC()->plugin_url() . '/assets/js/admin/term-ordering' . $suffix . '.js', array( 'jquery-ui-sortable' ), WC_VERSION );
			wp_enqueue_script( 'woocommerce_term_ordering' );

			$taxonomy = isset( $_GET['taxonomy'] ) ? wc_clean( $_GET['taxonomy'] ) : '';

			$woocommerce_term_order_params = array(
				'taxonomy' => $taxonomy,
			);

			wp_localize_script( 'woocommerce_term_ordering', 'woocommerce_term_ordering_params', $woocommerce_term_order_params );
		}

		// Product sorting - only when sorting by menu order on the products page
		if ( current_user_can( 'edit_others_pages' ) && 'edit-product' === $screen_id && isset( $wp_query->query['orderby'] ) && 'menu_order title' === $wp_query->query['orderby'] ) {
			wp_register_script( 'woocommerce_product_ordering', WC()->plugin_url() . '/assets/js/admin/product-ordering' . $suffix . '.js', array( 'jquery-ui-sortable' ), WC_VERSION, true );
			wp_enqueue_script( 'woocommerce_product_ordering' );
		}

		// Reports Pages
		if ( in_array( $screen_id, apply_filters( 'woocommerce_reports_screen_ids', array( $wc_screen_id . '_page_wc-reports', 'toplevel_page_wc-reports', 'dashboard' ) ) ) ) {
			wp_register_script( 'wc-reports', WC()->plugin_url() . '/assets/js/admin/reports' . $suffix . '.js', array( 'jquery', 'jquery-ui-datepicker' ), WC_VERSION );

			wp_enqueue_script( 'wc-reports' );
			wp_enqueue_script( 'flot' );
			wp_enqueue_script( 'flot-resize' );
			wp_enqueue_script( 'flot-time' );
			wp_enqueue_script( 'flot-pie' );
			wp_enqueue_script( 'flot-stack' );
		}

		// API settings
		if ( $wc_screen_id . '_page_wc-settings' === $screen_id && isset( $_GET['section'] ) && 'keys' == $_GET['section'] ) {
			wp_register_script( 'wc-api-keys', WC()->plugin_url() . '/assets/js/admin/api-keys' . $suffix . '.js', array( 'jquery', 'woocommerce_admin', 'underscore', 'backbone', 'wp-util', 'qrcode', 'wc-clipboard' ), WC_VERSION, true );
			wp_enqueue_script( 'wc-api-keys' );
			wp_localize_script(
				'wc-api-keys',
				'woocommerce_admin_api_keys',
				array(
					'ajax_url'         => admin_url( 'admin-ajax.php' ),
					'update_api_nonce' => wp_create_nonce( 'update-api-key' ),
					'clipboard_failed' => esc_html__( 'Copying to clipboard failed. Please press Ctrl/Cmd+C to copy.', 'woocommerce' ),
				)
			);
		}

		// System status.
		if ( $wc_screen_id . '_page_wc-status' === $screen_id ) {
			wp_register_script( 'wc-admin-system-status', WC()->plugin_url() . '/assets/js/admin/system-status' . $suffix . '.js', array( 'wc-clipboard' ), WC_VERSION );
			wp_enqueue_script( 'wc-admin-system-status' );
			wp_localize_script(
				'wc-admin-system-status',
				'woocommerce_admin_system_status',
				array(
					'delete_log_confirmation' => esc_js( __( 'Are you sure you want to delete this log?', 'woocommerce' ) ),
				)
			);
		}

		if ( in_array( $screen_id, array( 'user-edit', 'profile' ) ) ) {
			wp_register_script( 'wc-users', WC()->plugin_url() . '/assets/js/admin/users' . $suffix . '.js', array( 'jquery', 'wc-enhanced-select', 'selectWoo' ), WC_VERSION, true );
			wp_enqueue_script( 'wc-users' );
			wp_localize_script(
				'wc-users',
				'wc_users_params',
				array(
					'countries'              => json_encode( array_merge( WC()->countries->get_allowed_country_states(), WC()->countries->get_shipping_country_states() ) ),
					'i18n_select_state_text' => esc_attr__( 'Select an option&hellip;', 'woocommerce' ),
				)
			);
		}
	}
}

endif;

return new WC_Admin_Assets();<|MERGE_RESOLUTION|>--- conflicted
+++ resolved
@@ -111,12 +111,7 @@
 		wp_register_script( 'wc-shipping-classes', WC()->plugin_url() . '/assets/js/admin/wc-shipping-classes' . $suffix . '.js', array( 'jquery', 'wp-util', 'underscore', 'backbone' ), WC_VERSION );
 		wp_register_script( 'wc-clipboard', WC()->plugin_url() . '/assets/js/admin/wc-clipboard' . $suffix . '.js', array( 'jquery' ), WC_VERSION );
 		wp_register_script( 'select2', WC()->plugin_url() . '/assets/js/select2/select2.full' . $suffix . '.js', array( 'jquery' ), '4.0.3' );
-<<<<<<< HEAD
-		wp_register_script( 'selectWoo', WC()->plugin_url() . '/assets/js/selectWoo/selectWoo.full' . $suffix . '.js', array( 'jquery' ), '1.0.0' );
-
-=======
 		wp_register_script( 'selectWoo', WC()->plugin_url() . '/assets/js/selectWoo/selectWoo.full' . $suffix . '.js', array( 'jquery' ), '1.0.1' );
->>>>>>> 9117414d
 		wp_register_script( 'wc-enhanced-select', WC()->plugin_url() . '/assets/js/admin/wc-enhanced-select' . $suffix . '.js', array( 'jquery', 'selectWoo' ), WC_VERSION );
 		wp_localize_script( 'wc-enhanced-select', 'wc_enhanced_select_params', array(
 			'i18n_no_matches'           => _x( 'No matches found', 'enhanced select', 'woocommerce' ),
