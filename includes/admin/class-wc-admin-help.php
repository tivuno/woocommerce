--- conflicted
+++ resolved
@@ -143,63 +143,30 @@
 				'id'        => 'woocommerce_101_tab',
 				'title'     => __( 'WooCommerce 101', 'woocommerce' ),
 				'content'   =>
-<<<<<<< HEAD
-					'<h2><a href="https://docs.woothemes.com/document/woocommerce-101-video-series/?utm_source=WooCommercePlugin&utm_medium=Help&utm_content=Videos&utm_campaign=Onboarding">' . __( 'WooCommerce 101', 'woocommerce' ) . '</a> &ndash; ' . esc_html( $video_map[ $video_key ]['title'] ) . '</h2>' .
-=======
-					'<h2><a href="http://docs.woothemes.com/document/woocommerce-101-video-series/?utm_source=helptab&utm_medium=product&utm_content=videos&utm_campaign=woocommerceplugin">' . __( 'WooCommerce 101', 'woocommerce' ) . '</a> &ndash; ' . esc_html( $video_map[ $video_key ]['title'] ) . '</h2>' .
->>>>>>> b0784fca
+					'<h2><a href="https://docs.woothemes.com/document/woocommerce-101-video-series/?utm_source=helptab&utm_medium=product&utm_content=videos&utm_campaign=woocommerceplugin">' . __( 'WooCommerce 101', 'woocommerce' ) . '</a> &ndash; ' . esc_html( $video_map[ $video_key ]['title'] ) . '</h2>' .
 					'<iframe data-src="' . esc_url( $video_map[ $video_key ]['url'] ) . '" src="" allowtransparency="true" frameborder="0" scrolling="no" class="wistia_embed" name="wistia_embed" allowfullscreen mozallowfullscreen webkitallowfullscreen oallowfullscreen msallowfullscreen width="480" height="298"></iframe>'
 			) );
 		}
 
 		$screen->add_help_tab( array(
-<<<<<<< HEAD
-=======
-			'id'        => 'woocommerce_docs_tab',
-			'title'     => __( 'Documentation', 'woocommerce' ),
-			'content'   =>
-				'<h2>' . __( 'Documentation', 'woocommerce' ) . '</h2>' .
-				'<p>' . __( 'Should you need help understanding, using, or extending WooCommerce, please read our documentation. You will find all kinds of resources including snippets, tutorials and much more.' , 'woocommerce' ) . '</p>' .
-				'<p><a href="' . 'http://docs.woothemes.com/documentation/plugins/woocommerce/?utm_source=helptab&utm_medium=product&utm_content=docs&utm_campaign=woocommerceplugin' . '" class="button button-primary">' . __( 'WooCommerce Documentation', 'woocommerce' ) . '</a> <a href="' . 'http://docs.woothemes.com/wc-apidocs/?utm_source=helptab&utm_medium=product&utm_content=apidocs&utm_campaign=woocommerceplugin' . '" class="button">' . __( 'Developer API Docs', 'woocommerce' ) . '</a></p>'
-
-		) );
-
-		$screen->add_help_tab( array(
->>>>>>> b0784fca
 			'id'        => 'woocommerce_support_tab',
 			'title'     => __( 'Help &amp; Support', 'woocommerce' ),
 			'content'   =>
-<<<<<<< HEAD
 				'<h2>' . __( 'Help &amp; Support', 'woocommerce' ) . '</h2>' .
 				'<p>' . sprintf(
 					__( 'Should you need help understanding, using, or extending WooCommerce, %splease read our documentation%s. You will find all kinds of resources including snippets, tutorials and much more.' , 'woocommerce' ),
-					'<a href="https://docs.woothemes.com/documentation/plugins/woocommerce/?utm_source=WooCommercePlugin&utm_medium=Help&utm_content=Docs&utm_campaign=Onboarding">',
+					'<a href="https://docs.woothemes.com/documentation/plugins/woocommerce/?utm_source=helptab&utm_medium=product&utm_content=docs&utm_campaign=woocommerceplugin">',
 					'</a>'
 				) . '</p>' .
 				'<p>' . sprintf(
 					__( 'For further assistance with WooCommerce core you can use the %scommunity forum%s. If you need help with premium add-ons sold by WooThemes, please %suse our helpdesk%s.', 'woocommerce' ),
 					'<a href="https://wordpress.org/support/plugin/woocommerce">',
 					'</a>',
-					'<a href="https://www.woothemes.com/my-account/tickets/?utm_source=WooCommercePlugin&utm_medium=Help&utm_content=Tickets&utm_campaign=Onboarding">',
+					'<a href="https://www.woothemes.com/my-account/tickets/?utm_source=helptab&utm_medium=product&utm_content=tickets&utm_campaign=woocommerceplugin">',
 					'</a>'
 				) . '</p>' .
 				'<p>' . __( 'Before asking for help we recommend checking the system status page to identify any problems with your configuration.', 'woocommerce' ) . '</p>' .
-				'<p><a href="' . admin_url( 'admin.php?page=wc-status' ) . '" class="button button-primary">' . __( 'System Status', 'woocommerce' ) . '</a> <a href="' . 'https://wordpress.org/support/plugin/woocommerce' . '" class="button">' . __( 'Community Forum', 'woocommerce' ) . '</a> <a href="' . 'https://www.woothemes.com/my-account/tickets/?utm_source=WooCommercePlugin&utm_medium=Help&utm_content=Tickets&utm_campaign=Onboarding' . '" class="button">' . __( 'WooThemes Helpdesk', 'woocommerce' ) . '</a></p>'
-=======
-				'<h2>' . __( 'Support', 'woocommerce' ) . '</h2>' .
-				'<p>' . sprintf( __( 'After %sreading the documentation%s, for further assistance you can use the %scommunity forums%s on WordPress.org to talk with other users. If however you are a WooThemes customer, or need help with premium add-ons sold by WooThemes, please %suse our helpdesk%s.', 'woocommerce' ), '<a href="http://docs.woothemes.com/documentation/plugins/woocommerce/?utm_source=helptab&utm_medium=product&utm_content=docs&utm_campaign=woocommerceplugin">', '</a>', '<a href="https://wordpress.org/support/plugin/woocommerce">', '</a>', '<a href="http://www.woothemes.com/my-account/tickets/?uutm_source=helptab&utm_medium=product&utm_content=tickets&utm_campaign=woocommerceplugin">', '</a>' ) . '</p>' .
-				'<p>' . __( 'Before asking for help we recommend checking the system status page to identify any problems with your configuration.', 'woocommerce' ) . '</p>' .
-				'<p><a href="' . admin_url( 'admin.php?page=wc-status' ) . '" class="button button-primary">' . __( 'System Status', 'woocommerce' ) . '</a> <a href="' . 'https://wordpress.org/support/plugin/woocommerce' . '" class="button">' . __( 'WordPress.org Forums', 'woocommerce' ) . '</a> <a href="' . 'http://www.woothemes.com/my-account/tickets/?utm_source=helptab&utm_medium=product&utm_content=tickets&utm_campaign=woocommerceplugin' . '" class="button">' . __( 'WooThemes Customer Support', 'woocommerce' ) . '</a></p>'
-		) );
-
-		$screen->add_help_tab( array(
-			'id'        => 'woocommerce_education_tab',
-			'title'     => __( 'Education', 'woocommerce' ),
-			'content'   =>
-				'<h2>' . __( 'Education', 'woocommerce' ) . '</h2>' .
-				'<p>' . __( 'If you would like to learn about using WooCommerce from an expert, consider following a WooCommerce course ran by one of our educational partners.', 'woocommerce' ) . '</p>' .
-				'<p><a href="' . 'http://www.woothemes.com/educational-partners/?utm_source=helptab&utm_medium=product&utm_content=edupartners&utm_campaign=woocommerceplugin' . '" class="button button-primary">' . __( 'View Education Partners', 'woocommerce' ) . '</a></p>'
->>>>>>> b0784fca
+				'<p><a href="' . admin_url( 'admin.php?page=wc-status' ) . '" class="button button-primary">' . __( 'System Status', 'woocommerce' ) . '</a> <a href="' . 'https://wordpress.org/support/plugin/woocommerce' . '" class="button">' . __( 'Community Forum', 'woocommerce' ) . '</a> <a href="' . 'https://www.woothemes.com/my-account/tickets/?utm_source=helptab&utm_medium=product&utm_content=tickets&utm_campaign=woocommerceplugin' . '" class="button">' . __( 'WooThemes Helpdesk', 'woocommerce' ) . '</a></p>'
 		) );
 
 		$screen->add_help_tab( array(
@@ -218,7 +185,7 @@
 			'content'   =>
 				'<h2>' . __( 'Education', 'woocommerce' ) . '</h2>' .
 				'<p>' . __( 'If you would like to learn about using WooCommerce from an expert, consider following a WooCommerce course ran by one of our educational partners.', 'woocommerce' ) . '</p>' .
-				'<p><a href="' . 'https://www.woothemes.com/educational-partners/?utm_source=WooCommercePlugin&utm_medium=Help&utm_content=EduPartners&utm_campaign=Onboarding' . '" class="button button-primary">' . __( 'View Education Partners', 'woocommerce' ) . '</a></p>'
+				'<p><a href="' . 'https://www.woothemes.com/educational-partners/?utm_source=helptab&utm_medium=product&utm_content=edupartners&utm_campaign=woocommerceplugin' . '" class="button button-primary">' . __( 'View Education Partners', 'woocommerce' ) . '</a></p>'
 		) );
 
 		$screen->add_help_tab( array(
@@ -233,19 +200,11 @@
 
 		$screen->set_help_sidebar(
 			'<p><strong>' . __( 'For more information:', 'woocommerce' ) . '</strong></p>' .
-<<<<<<< HEAD
-			'<p><a href="' . 'https://www.woothemes.com/woocommerce/?utm_source=WooCommercePlugin&utm_medium=Help&utm_content=WooCommerceProductPage&utm_campaign=Onboarding' . '" target="_blank">' . __( 'About WooCommerce', 'woocommerce' ) . '</a></p>' .
+			'<p><a href="' . 'https://www.woothemes.com/woocommerce/?utm_source=helptab&utm_medium=product&utm_content=about&utm_campaign=woocommerceplugin' . '" target="_blank">' . __( 'About WooCommerce', 'woocommerce' ) . '</a></p>' .
 			'<p><a href="' . 'https://wordpress.org/extend/plugins/woocommerce/' . '" target="_blank">' . __( 'WordPress.org Project', 'woocommerce' ) . '</a></p>' .
 			'<p><a href="' . 'https://github.com/woothemes/woocommerce' . '" target="_blank">' . __( 'Github Project', 'woocommerce' ) . '</a></p>' .
-			'<p><a href="' . 'https://www.woothemes.com/product-category/themes/woocommerce/?utm_source=WooCommercePlugin&utm_medium=Help&utm_content=WCThemes&utm_campaign=Onboarding' . '" target="_blank">' . __( 'Official Themes', 'woocommerce' ) . '</a></p>' .
-			'<p><a href="' . 'https://www.woothemes.com/product-category/woocommerce-extensions/?utm_source=WooCommercePlugin&utm_medium=Help&utm_content=WCExtensions&utm_campaign=Onboarding' . '" target="_blank">' . __( 'Official Extensions', 'woocommerce' ) . '</a></p>'
-=======
-			'<p><a href="' . 'http://www.woothemes.com/woocommerce/?utm_source=helptab&utm_medium=product&utm_content=about&utm_campaign=woocommerceplugin' . '" target="_blank">' . __( 'About WooCommerce', 'woocommerce' ) . '</a></p>' .
-			'<p><a href="' . 'http://wordpress.org/extend/plugins/woocommerce/' . '" target="_blank">' . __( 'WordPress.org Project', 'woocommerce' ) . '</a></p>' .
-			'<p><a href="' . 'https://github.com/woothemes/woocommerce' . '" target="_blank">' . __( 'Github Project', 'woocommerce' ) . '</a></p>' .
-			'<p><a href="' . 'http://www.woothemes.com/product-category/themes/woocommerce/?utm_source=helptab&utm_medium=product&utm_content=wcthemes&utm_campaign=woocommerceplugin' . '" target="_blank">' . __( 'Official Themes', 'woocommerce' ) . '</a></p>' .
-			'<p><a href="' . 'http://www.woothemes.com/product-category/woocommerce-extensions/?utm_source=helptab&utm_medium=product&utm_content=wcextensions&utm_campaign=woocommerceplugin' . '" target="_blank">' . __( 'Official Extensions', 'woocommerce' ) . '</a></p>'
->>>>>>> b0784fca
+			'<p><a href="' . 'https://www.woothemes.com/product-category/themes/woocommerce/?utm_source=helptab&utm_medium=product&utm_content=wcthemes&utm_campaign=woocommerceplugin' . '" target="_blank">' . __( 'Official Themes', 'woocommerce' ) . '</a></p>' .
+			'<p><a href="' . 'https://www.woothemes.com/product-category/woocommerce-extensions/?utm_source=helptab&utm_medium=product&utm_content=wcextensions&utm_campaign=woocommerceplugin' . '" target="_blank">' . __( 'Official Extensions', 'woocommerce' ) . '</a></p>'
 		);
 	}
 
