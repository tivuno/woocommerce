--- conflicted
+++ resolved
@@ -231,19 +231,8 @@
 			'ids'        => '',
 		), $atts, 'product_categories' );
 
-<<<<<<< HEAD
 		$ids        = array_filter( array_map( 'trim', explode( ',', $atts['ids'] ) ) );
-		$hide_empty = ( $atts['hide_empty'] == true || $atts['hide_empty'] == 1 ) ? 1 : 0;
-=======
-		if ( isset( $atts['ids'] ) ) {
-			$ids = explode( ',', $atts['ids'] );
-			$ids = array_map( 'trim', $ids );
-		} else {
-			$ids = array();
-		}
-
-		$hide_empty = ( true == $atts['hide_empty'] || 1 == $atts['hide_empty'] ) ? 1 : 0;
->>>>>>> 230c0398
+		$hide_empty = ( true === $atts['hide_empty'] || 'true' === $atts['hide_empty'] || 1 === $atts['hide_empty'] || '1' === $atts['hide_empty'] ) ? 1 : 0;
 
 		// get terms and workaround WP bug with parents/pad counts
 		$args = array(
