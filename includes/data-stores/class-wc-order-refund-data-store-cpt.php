<?php
/**
 * Class WC_Order_Refund_Data_Store_CPT file.
 *
 * @package WooCommerce\DataStores
 */

if ( ! defined( 'ABSPATH' ) ) {
	exit;
}

/**
 * WC Order Refund Data Store: Stored in CPT.
 *
 * @version  3.0.0
 */
class WC_Order_Refund_Data_Store_CPT extends Abstract_WC_Order_Data_Store_CPT implements WC_Object_Data_Store_Interface, WC_Order_Refund_Data_Store_Interface {

	/**
	 * Data stored in meta keys, but not considered "meta" for an order.
	 *
	 * @since 3.0.0
	 * @var array
	 */
	protected $internal_meta_keys = array(
		'_order_currency',
		'_cart_discount',
		'_refund_amount',
		'_refunded_by',
		'_refunded_payment',
		'_refund_reason',
		'_cart_discount_tax',
		'_order_shipping',
		'_order_shipping_tax',
		'_order_tax',
		'_order_total',
		'_order_version',
		'_prices_include_tax',
		'_payment_tokens',
	);

	/**
	 * Delete a refund - no trash is supported.
	 *
	 * @param WC_Order $order Order object.
	 * @param array    $args Array of args to pass to the delete method.
	 */
	public function delete( &$order, $args = array() ) {
		$id = $order->get_id();

		if ( ! $id ) {
			return;
		}

		wp_delete_post( $id );
		$order->set_id( 0 );
		do_action( 'woocommerce_delete_order_refund', $id );
	}

	/**
	 * Read refund data. Can be overridden by child classes to load other props.
	 *
	 * @param WC_Order $refund Refund object.
	 * @param object   $post_object Post object.
	 * @since 3.0.0
	 */
	protected function read_order_data( &$refund, $post_object ) {
		parent::read_order_data( $refund, $post_object );
		$id = $refund->get_id();
<<<<<<< HEAD
		$refund->set_props( array(
			'amount'           => get_post_meta( $id, '_refund_amount', true ),
			'refunded_by'      => metadata_exists( 'post', $id, '_refunded_by' ) ? get_post_meta( $id, '_refunded_by', true )    : absint( $post_object->post_author ),
			'refunded_payment' => wc_string_to_bool( get_post_meta( $id, '_refunded_payment', true ) ),
			'reason'           => metadata_exists( 'post', $id, '_refund_reason' ) ? get_post_meta( $id, '_refund_reason', true ): $post_object->post_excerpt,
		) );
=======
		$refund->set_props(
			array(
				'amount'      => get_post_meta( $id, '_refund_amount', true ),
				'refunded_by' => metadata_exists( 'post', $id, '_refunded_by' ) ? get_post_meta( $id, '_refunded_by', true ) : absint( $post_object->post_author ),
				'reason'      => metadata_exists( 'post', $id, '_refund_reason' ) ? get_post_meta( $id, '_refund_reason', true ) : $post_object->post_excerpt,
			)
		);
>>>>>>> 2d0a5bcc
	}

	/**
	 * Helper method that updates all the post meta for an order based on it's settings in the WC_Order class.
	 *
	 * @param WC_Order $refund Refund object.
	 * @since 3.0.0
	 */
	protected function update_post_meta( &$refund ) {
		parent::update_post_meta( $refund );

		$updated_props     = array();
		$meta_key_to_props = array(
			'_refund_amount'    => 'amount',
			'_refunded_by'      => 'refunded_by',
			'_refunded_payment' => 'refunded_payment',
			'_refund_reason'    => 'reason',
		);

		$props_to_update = $this->get_props_to_update( $refund, $meta_key_to_props );
		foreach ( $props_to_update as $meta_key => $prop ) {
			$value = $refund->{"get_$prop"}( 'edit' );
			update_post_meta( $refund->get_id(), $meta_key, $value );
			$updated_props[] = $prop;
		}

		do_action( 'woocommerce_order_refund_object_updated_props', $refund, $updated_props );
	}

	/**
	 * Get a title for the new post type.
	 *
	 * @return string
	 */
	protected function get_post_title() {
		return sprintf(
			/* translators: %s: Order date */
			__( 'Refund &ndash; %s', 'woocommerce' ),
			strftime( _x( '%b %d, %Y @ %I:%M %p', 'Order date parsed by strftime', 'woocommerce' ) ) // phpcs:ignore WordPress.WP.I18n.MissingTranslatorsComment, WordPress.WP.I18n.UnorderedPlaceholdersText
		);
	}
}<|MERGE_RESOLUTION|>--- conflicted
+++ resolved
@@ -67,22 +67,14 @@
 	protected function read_order_data( &$refund, $post_object ) {
 		parent::read_order_data( $refund, $post_object );
 		$id = $refund->get_id();
-<<<<<<< HEAD
-		$refund->set_props( array(
-			'amount'           => get_post_meta( $id, '_refund_amount', true ),
-			'refunded_by'      => metadata_exists( 'post', $id, '_refunded_by' ) ? get_post_meta( $id, '_refunded_by', true )    : absint( $post_object->post_author ),
-			'refunded_payment' => wc_string_to_bool( get_post_meta( $id, '_refunded_payment', true ) ),
-			'reason'           => metadata_exists( 'post', $id, '_refund_reason' ) ? get_post_meta( $id, '_refund_reason', true ): $post_object->post_excerpt,
-		) );
-=======
 		$refund->set_props(
 			array(
-				'amount'      => get_post_meta( $id, '_refund_amount', true ),
-				'refunded_by' => metadata_exists( 'post', $id, '_refunded_by' ) ? get_post_meta( $id, '_refunded_by', true ) : absint( $post_object->post_author ),
-				'reason'      => metadata_exists( 'post', $id, '_refund_reason' ) ? get_post_meta( $id, '_refund_reason', true ) : $post_object->post_excerpt,
+				'amount'           => get_post_meta( $id, '_refund_amount', true ),
+				'refunded_by'      => metadata_exists( 'post', $id, '_refunded_by' ) ? get_post_meta( $id, '_refunded_by', true )    : absint( $post_object->post_author ),
+				'refunded_payment' => wc_string_to_bool( get_post_meta( $id, '_refunded_payment', true ) ),
+				'reason'           => metadata_exists( 'post', $id, '_refund_reason' ) ? get_post_meta( $id, '_refund_reason', true ): $post_object->post_excerpt,
 			)
 		);
->>>>>>> 2d0a5bcc
 	}
 
 	/**
