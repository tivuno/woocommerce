--- conflicted
+++ resolved
@@ -1478,11 +1478,7 @@
 					$meta_key
 				)
 			);
-<<<<<<< HEAD
-			// phpcs:enable
-=======
 			// phpcs:enable WordPress.DB.PreparedSQL.InterpolatedNotPrepared
->>>>>>> 55fd39d4
 			break;
 		case 'downloadable':
 		case 'virtual':
@@ -1501,19 +1497,12 @@
 					$meta_key
 				)
 			);
-<<<<<<< HEAD
-			// phpcs:enable
-=======
 			// phpcs:enable WordPress.DB.PreparedSQL.InterpolatedNotPrepared
->>>>>>> 55fd39d4
 			break;
 		case 'onsale':
 			$column   = esc_sql( $column );
 			$decimals = absint( wc_get_price_decimals() );
-<<<<<<< HEAD
-=======
-
->>>>>>> 55fd39d4
+
 			// phpcs:disable WordPress.DB.PreparedSQL.InterpolatedNotPrepared
 			$wpdb->query(
 				$wpdb->prepare(
@@ -1533,12 +1522,8 @@
 					$decimals
 				)
 			);
-<<<<<<< HEAD
-			// phpcs:enable
-=======
 			// phpcs:enable WordPress.DB.PreparedSQL.InterpolatedNotPrepared
 
->>>>>>> 55fd39d4
 			delete_option( 'woocommerce_product_lookup_table_is_generating' ); // Complete.
 			break;
 	}
