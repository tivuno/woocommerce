<?php
/**
 * Installation related functions and actions.
 *
<<<<<<< HEAD
 * @package  WooCommerce/Classes
 * @version  3.0.0
=======
 * @package WooCommerce/Classes
 * @version 3.0.0
>>>>>>> 46516422
 */

defined( 'ABSPATH' ) || exit;

/**
 * WC_Install Class.
 */
class WC_Install {

	/**
	 * DB updates and callbacks that need to be run per version.
	 *
	 * @var array
	 */
	private static $db_updates = array(
		'2.0.0' => array(
			'wc_update_200_file_paths',
			'wc_update_200_permalinks',
			'wc_update_200_subcat_display',
			'wc_update_200_taxrates',
			'wc_update_200_line_items',
			'wc_update_200_images',
			'wc_update_200_db_version',
		),
		'2.0.9' => array(
			'wc_update_209_brazillian_state',
			'wc_update_209_db_version',
		),
		'2.1.0' => array(
			'wc_update_210_remove_pages',
			'wc_update_210_file_paths',
			'wc_update_210_db_version',
		),
		'2.2.0' => array(
			'wc_update_220_shipping',
			'wc_update_220_order_status',
			'wc_update_220_variations',
			'wc_update_220_attributes',
			'wc_update_220_db_version',
		),
		'2.3.0' => array(
			'wc_update_230_options',
			'wc_update_230_db_version',
		),
		'2.4.0' => array(
			'wc_update_240_options',
			'wc_update_240_shipping_methods',
			'wc_update_240_api_keys',
			'wc_update_240_refunds',
			'wc_update_240_db_version',
		),
		'2.4.1' => array(
			'wc_update_241_variations',
			'wc_update_241_db_version',
		),
		'2.5.0' => array(
			'wc_update_250_currency',
			'wc_update_250_db_version',
		),
		'2.6.0' => array(
			'wc_update_260_options',
			'wc_update_260_termmeta',
			'wc_update_260_zones',
			'wc_update_260_zone_methods',
			'wc_update_260_refunds',
			'wc_update_260_db_version',
		),
		'3.0.0' => array(
			'wc_update_300_grouped_products',
			'wc_update_300_settings',
			'wc_update_300_product_visibility',
			'wc_update_300_db_version',
		),
		'3.1.0' => array(
			'wc_update_310_downloadable_products',
			'wc_update_310_old_comments',
			'wc_update_310_db_version',
		),
		'3.1.2' => array(
			'wc_update_312_shop_manager_capabilities',
			'wc_update_312_db_version',
		),
		'3.2.0' => array(
			'wc_update_320_mexican_states',
			'wc_update_320_db_version',
		),
		'3.3.0' => array(
			'wc_update_330_image_options',
			'wc_update_330_webhooks',
			'wc_update_330_product_stock_status',
			'wc_update_330_set_default_product_cat',
			'wc_update_330_clear_transients',
			'wc_update_330_set_paypal_sandbox_credentials',
			'wc_update_330_db_version',
		),
		'3.4.0' => array(
			'wc_update_340_order_customer_id',
		),
	);

	/**
	 * Background update class.
	 *
	 * @var object
	 */
	private static $background_updater;

	/**
	 * Hook in tabs.
	 */
	public static function init() {
		add_action( 'init', array( __CLASS__, 'check_version' ), 5 );
		add_action( 'init', array( __CLASS__, 'init_background_updater' ), 5 );
		add_action( 'admin_init', array( __CLASS__, 'install_actions' ) );
		add_filter( 'plugin_action_links_' . WC_PLUGIN_BASENAME, array( __CLASS__, 'plugin_action_links' ) );
		add_filter( 'plugin_row_meta', array( __CLASS__, 'plugin_row_meta' ), 10, 2 );
		add_filter( 'wpmu_drop_tables', array( __CLASS__, 'wpmu_drop_tables' ) );
		add_filter( 'cron_schedules', array( __CLASS__, 'cron_schedules' ) );
		add_action( 'woocommerce_plugin_background_installer', array( __CLASS__, 'background_installer' ), 10, 2 );
		add_action( 'woocommerce_theme_background_installer', array( __CLASS__, 'theme_background_installer' ), 10, 1 );
	}

	/**
	 * Init background updates
	 */
	public static function init_background_updater() {
		include_once dirname( __FILE__ ) . '/class-wc-background-updater.php';
		self::$background_updater = new WC_Background_Updater();
	}

	/**
	 * Check WooCommerce version and run the updater is required.
	 *
	 * This check is done on all requests and runs if the versions do not match.
	 */
	public static function check_version() {
		if ( ! defined( 'IFRAME_REQUEST' ) && version_compare( get_option( 'woocommerce_version' ), WC()->version, '<' ) ) {
			self::install();
			do_action( 'woocommerce_updated' );
		}
	}

	/**
	 * Install actions when a update button is clicked within the admin area.
	 *
	 * This function is hooked into admin_init to affect admin only.
	 */
	public static function install_actions() {
		if ( ! empty( $_GET['do_update_woocommerce'] ) ) { // WPCS: input var ok, CSRF ok.
			self::update();
			WC_Admin_Notices::add_notice( 'update' );
		}
		if ( ! empty( $_GET['force_update_woocommerce'] ) ) { // WPCS: input var ok, CSRF ok.
			do_action( 'wp_' . get_current_blog_id() . '_wc_updater_cron' );
			wp_safe_redirect( admin_url( 'admin.php?page=wc-settings' ) );
			exit;
		}
	}

	/**
	 * Install WC.
	 */
	public static function install() {
		if ( ! is_blog_installed() ) {
			return;
		}

		// Check if we are not already running this routine.
		if ( 'yes' === get_transient( 'wc_installing' ) ) {
			return;
		}

		// If we made it till here nothing is running yet, lets set the transient now.
		set_transient( 'wc_installing', 'yes', MINUTE_IN_SECONDS * 10 );
		wc_maybe_define_constant( 'WC_INSTALLING', true );

		self::remove_admin_notices();
		self::create_options();
		self::create_tables();
		self::create_roles();
		self::setup_environment();
		self::create_terms();
		self::create_cron_jobs();
		self::create_files();
		self::maybe_enable_setup_wizard();
		self::update_wc_version();
		self::maybe_update_db_version();

		delete_transient( 'wc_installing' );

		do_action( 'woocommerce_flush_rewrite_rules' );
		do_action( 'woocommerce_installed' );
	}

	/**
	 * Reset any notices added to admin.
	 *
	 * @since 3.2.0
	 */
	private static function remove_admin_notices() {
		include_once dirname( __FILE__ ) . '/admin/class-wc-admin-notices.php';
		WC_Admin_Notices::remove_all_notices();
	}

	/**
	 * Setup WC environment - post types, taxonomies, endpoints.
	 *
	 * @since 3.2.0
	 */
	private static function setup_environment() {
		WC_Post_types::register_post_types();
		WC_Post_types::register_taxonomies();
		WC()->query->init_query_vars();
		WC()->query->add_endpoints();
		WC_API::add_endpoint();
		WC_Auth::add_endpoint();
	}

	/**
	 * Is this a brand new WC install?
	 *
	 * @since 3.2.0
	 * @return boolean
	 */
	private static function is_new_install() {
		return is_null( get_option( 'woocommerce_version', null ) ) && is_null( get_option( 'woocommerce_db_version', null ) );
	}

	/**
	 * Is a DB update needed?
	 *
	 * @since 3.2.0
	 * @return boolean
	 */
	private static function needs_db_update() {
		$current_db_version = get_option( 'woocommerce_db_version', null );
		$updates            = self::get_db_update_callbacks();

		return ! is_null( $current_db_version ) && version_compare( $current_db_version, max( array_keys( $updates ) ), '<' );
	}

	/**
	 * See if we need the wizard or not.
	 *
	 * @since 3.2.0
	 */
	private static function maybe_enable_setup_wizard() {
		if ( apply_filters( 'woocommerce_enable_setup_wizard', self::is_new_install() ) ) {
			WC_Admin_Notices::add_notice( 'install' );
			set_transient( '_wc_activation_redirect', 1, 30 );
		}
	}

	/**
	 * See if we need to show or run database updates during install.
	 *
	 * @since 3.2.0
	 */
	private static function maybe_update_db_version() {
		if ( self::needs_db_update() ) {
			if ( apply_filters( 'woocommerce_enable_auto_update_db', false ) ) {
				self::init_background_updater();
				self::update();
			} else {
				WC_Admin_Notices::add_notice( 'update' );
			}
		} else {
			self::update_db_version();
		}
	}

	/**
	 * Update WC version to current.
	 */
	private static function update_wc_version() {
		delete_option( 'woocommerce_version' );
		add_option( 'woocommerce_version', WC()->version );
	}

	/**
	 * Get list of DB update callbacks.
	 *
	 * @since  3.0.0
	 * @return array
	 */
	public static function get_db_update_callbacks() {
		return self::$db_updates;
	}

	/**
	 * Push all needed DB updates to the queue for processing.
	 */
	private static function update() {
		$current_db_version = get_option( 'woocommerce_db_version' );
		$logger             = wc_get_logger();
		$update_queued      = false;

		foreach ( self::get_db_update_callbacks() as $version => $update_callbacks ) {
			if ( version_compare( $current_db_version, $version, '<' ) ) {
				foreach ( $update_callbacks as $update_callback ) {
					$logger->info(
						sprintf( 'Queuing %s - %s', $version, $update_callback ),
						array( 'source' => 'wc_db_updates' )
					);
					self::$background_updater->push_to_queue( $update_callback );
					$update_queued = true;
				}
			}
		}

		if ( $update_queued ) {
			self::$background_updater->save()->dispatch();
		}
	}

	/**
	 * Update DB version to current.
	 *
	 * @param string|null $version New WooCommerce DB version or null.
	 */
	public static function update_db_version( $version = null ) {
		delete_option( 'woocommerce_db_version' );
		add_option( 'woocommerce_db_version', is_null( $version ) ? WC()->version : $version );
	}

	/**
	 * Add more cron schedules.
	 *
	 * @param  array $schedules List of WP scheduled cron jobs.
	 * @return array
	 */
	public static function cron_schedules( $schedules ) {
		$schedules['monthly'] = array(
			'interval' => 2635200,
			'display'  => __( 'Monthly', 'woocommerce' ),
		);
		return $schedules;
	}

	/**
	 * Create cron jobs (clear them first).
	 */
	private static function create_cron_jobs() {
		wp_clear_scheduled_hook( 'woocommerce_scheduled_sales' );
		wp_clear_scheduled_hook( 'woocommerce_cancel_unpaid_orders' );
		wp_clear_scheduled_hook( 'woocommerce_cleanup_sessions' );
		wp_clear_scheduled_hook( 'woocommerce_geoip_updater' );
		wp_clear_scheduled_hook( 'woocommerce_tracker_send_event' );

		$ve = get_option( 'gmt_offset' ) > 0 ? '-' : '+';

		wp_schedule_event( strtotime( '00:00 tomorrow ' . $ve . absint( get_option( 'gmt_offset' ) ) . ' HOURS' ), 'daily', 'woocommerce_scheduled_sales' );

		$held_duration = get_option( 'woocommerce_hold_stock_minutes', '60' );

		if ( '' !== $held_duration ) {
			wp_schedule_single_event( time() + ( absint( $held_duration ) * 60 ), 'woocommerce_cancel_unpaid_orders' );
		}

		wp_schedule_event( time(), 'twicedaily', 'woocommerce_cleanup_sessions' );
		wp_schedule_event( strtotime( 'first tuesday of next month' ), 'monthly', 'woocommerce_geoip_updater' );
		wp_schedule_event( time(), apply_filters( 'woocommerce_tracker_event_recurrence', 'daily' ), 'woocommerce_tracker_send_event' );
	}

	/**
	 * Create pages that the plugin relies on, storing page IDs in variables.
	 */
	public static function create_pages() {
		include_once dirname( __FILE__ ) . '/admin/wc-admin-functions.php';

		$pages = apply_filters(
			'woocommerce_create_pages', array(
				'shop'      => array(
					'name'    => _x( 'shop', 'Page slug', 'woocommerce' ),
					'title'   => _x( 'Shop', 'Page title', 'woocommerce' ),
					'content' => '',
				),
				'cart'      => array(
					'name'    => _x( 'cart', 'Page slug', 'woocommerce' ),
					'title'   => _x( 'Cart', 'Page title', 'woocommerce' ),
					'content' => '[' . apply_filters( 'woocommerce_cart_shortcode_tag', 'woocommerce_cart' ) . ']',
				),
				'checkout'  => array(
					'name'    => _x( 'checkout', 'Page slug', 'woocommerce' ),
					'title'   => _x( 'Checkout', 'Page title', 'woocommerce' ),
					'content' => '[' . apply_filters( 'woocommerce_checkout_shortcode_tag', 'woocommerce_checkout' ) . ']',
				),
				'myaccount' => array(
					'name'    => _x( 'my-account', 'Page slug', 'woocommerce' ),
					'title'   => _x( 'My account', 'Page title', 'woocommerce' ),
					'content' => '[' . apply_filters( 'woocommerce_my_account_shortcode_tag', 'woocommerce_my_account' ) . ']',
				),
			)
		);

		foreach ( $pages as $key => $page ) {
			wc_create_page( esc_sql( $page['name'] ), 'woocommerce_' . $key . '_page_id', $page['title'], $page['content'], ! empty( $page['parent'] ) ? wc_get_page_id( $page['parent'] ) : '' );
		}
	}

	/**
	 * Default options.
	 *
	 * Sets up the default options used on the settings page.
	 */
	private static function create_options() {
		// Include settings so that we can run through defaults.
		include_once dirname( __FILE__ ) . '/admin/class-wc-admin-settings.php';

		$settings = WC_Admin_Settings::get_settings_pages();

		foreach ( $settings as $section ) {
			if ( ! method_exists( $section, 'get_settings' ) ) {
				continue;
			}
			$subsections = array_unique( array_merge( array( '' ), array_keys( $section->get_sections() ) ) );

			foreach ( $subsections as $subsection ) {
				foreach ( $section->get_settings( $subsection ) as $value ) {
					if ( isset( $value['default'] ) && isset( $value['id'] ) ) {
						$autoload = isset( $value['autoload'] ) ? (bool) $value['autoload'] : true;
						add_option( $value['id'], $value['default'], '', ( $autoload ? 'yes' : 'no' ) );
					}
				}
			}
		}
	}

	/**
	 * Add the default terms for WC taxonomies - product types and order statuses. Modify this at your own risk.
	 */
	public static function create_terms() {
		$taxonomies = array(
			'product_type'       => array(
				'simple',
				'grouped',
				'variable',
				'external',
			),
			'product_visibility' => array(
				'exclude-from-search',
				'exclude-from-catalog',
				'featured',
				'outofstock',
				'rated-1',
				'rated-2',
				'rated-3',
				'rated-4',
				'rated-5',
			),
		);

		foreach ( $taxonomies as $taxonomy => $terms ) {
			foreach ( $terms as $term ) {
				if ( ! get_term_by( 'name', $term, $taxonomy ) ) { // @codingStandardsIgnoreLine.
					wp_insert_term( $term, $taxonomy );
				}
			}
		}

		$woocommerce_default_category = (int) get_option( 'default_product_cat', 0 );

		if ( ! $woocommerce_default_category || ! term_exists( $woocommerce_default_category, 'product_cat' ) ) {
			$default_product_cat_id   = 0;
			$default_product_cat_slug = sanitize_title( _x( 'Uncategorized', 'Default category slug', 'woocommerce' ) );
			$default_product_cat      = get_term_by( 'slug', $default_product_cat_slug, 'product_cat' ); // @codingStandardsIgnoreLine.

			if ( $default_product_cat ) {
				$default_product_cat_id = absint( $default_product_cat->term_taxonomy_id );
			} else {
				$result = wp_insert_term( _x( 'Uncategorized', 'Default category slug', 'woocommerce' ), 'product_cat', array( 'slug' => $default_product_cat_slug ) );

				if ( ! is_wp_error( $result ) && ! empty( $result['term_taxonomy_id'] ) ) {
					$default_product_cat_id = absint( $result['term_taxonomy_id'] );
				}
			}

			if ( $default_product_cat_id ) {
				update_option( 'default_product_cat', $default_product_cat_id );
			}
		}
	}

	/**
	 * Set up the database tables which the plugin needs to function.
	 *
	 * Tables:
	 *      woocommerce_attribute_taxonomies - Table for storing attribute taxonomies - these are user defined
	 *      woocommerce_termmeta - Term meta table - sadly WordPress does not have termmeta so we need our own
	 *      woocommerce_downloadable_product_permissions - Table for storing user and guest download permissions.
	 *          KEY(order_id, product_id, download_id) used for organizing downloads on the My Account page
	 *      woocommerce_order_items - Order line items are stored in a table to make them easily queryable for reports
	 *      woocommerce_order_itemmeta - Order line item meta is stored in a table for storing extra data.
	 *      woocommerce_tax_rates - Tax Rates are stored inside 2 tables making tax queries simple and efficient.
	 *      woocommerce_tax_rate_locations - Each rate can be applied to more than one postcode/city hence the second table.
	 */
	private static function create_tables() {
		global $wpdb;

		$wpdb->hide_errors();

		require_once ABSPATH . 'wp-admin/includes/upgrade.php';

		/**
		 * Before updating with DBDELTA, remove any primary keys which could be
		 * modified due to schema updates.
		 */
		if ( $wpdb->get_var( "SHOW TABLES LIKE '{$wpdb->prefix}woocommerce_downloadable_product_permissions';" ) ) {
			if ( ! $wpdb->get_var( "SHOW COLUMNS FROM `{$wpdb->prefix}woocommerce_downloadable_product_permissions` LIKE 'permission_id';" ) ) {
				$wpdb->query( "ALTER TABLE {$wpdb->prefix}woocommerce_downloadable_product_permissions DROP PRIMARY KEY, ADD `permission_id` BIGINT UNSIGNED NOT NULL PRIMARY KEY AUTO_INCREMENT;" );
			}
		}

		dbDelta( self::get_schema() );

		$index_exists = $wpdb->get_row( "SHOW INDEX FROM {$wpdb->comments} WHERE column_name = 'comment_type' and key_name = 'woo_idx_comment_type'" );

		if ( is_null( $index_exists ) ) {
			// Add an index to the field comment_type to improve the response time of the query
			// used by WC_Comments::wp_count_comments() to get the number of comments by type.
			$wpdb->query( "ALTER TABLE {$wpdb->comments} ADD INDEX woo_idx_comment_type (comment_type)" );
		}
	}

	/**
	 * Get Table schema.
	 *
	 * See https://github.com/woocommerce/woocommerce/wiki/Database-Description/
	 *
	 * A note on indexes; Indexes have a maximum size of 767 bytes. Historically, we haven't need to be concerned about that.
	 * As of WordPress 4.2, however, we moved to utf8mb4, which uses 4 bytes per character. This means that an index which
	 * used to have room for floor(767/3) = 255 characters, now only has room for floor(767/4) = 191 characters.
	 *
	 * Changing indexes may cause duplicate index notices in logs due to https://core.trac.wordpress.org/ticket/34870 but dropping
	 * indexes first causes too much load on some servers/larger DB.
	 *
	 * When adding or removing a table, make sure to update the list of tables in WC_Install::get_tables().
	 *
	 * @return string
	 */
	private static function get_schema() {
		global $wpdb;

		$collate = '';

		if ( $wpdb->has_cap( 'collation' ) ) {
			$collate = $wpdb->get_charset_collate();
		}

		$tables = "
CREATE TABLE {$wpdb->prefix}woocommerce_sessions (
  session_id BIGINT UNSIGNED NOT NULL AUTO_INCREMENT,
  session_key char(32) NOT NULL,
  session_value longtext NOT NULL,
  session_expiry BIGINT UNSIGNED NOT NULL,
  PRIMARY KEY  (session_key),
  UNIQUE KEY session_id (session_id)
) $collate;
CREATE TABLE {$wpdb->prefix}woocommerce_api_keys (
  key_id BIGINT UNSIGNED NOT NULL auto_increment,
  user_id BIGINT UNSIGNED NOT NULL,
  description varchar(200) NULL,
  permissions varchar(10) NOT NULL,
  consumer_key char(64) NOT NULL,
  consumer_secret char(43) NOT NULL,
  nonces longtext NULL,
  truncated_key char(7) NOT NULL,
  last_access datetime NULL default null,
  PRIMARY KEY  (key_id),
  KEY consumer_key (consumer_key),
  KEY consumer_secret (consumer_secret)
) $collate;
CREATE TABLE {$wpdb->prefix}woocommerce_attribute_taxonomies (
  attribute_id BIGINT UNSIGNED NOT NULL auto_increment,
  attribute_name varchar(200) NOT NULL,
  attribute_label varchar(200) NULL,
  attribute_type varchar(20) NOT NULL,
  attribute_orderby varchar(20) NOT NULL,
  attribute_public int(1) NOT NULL DEFAULT 1,
  PRIMARY KEY  (attribute_id),
  KEY attribute_name (attribute_name(20))
) $collate;
CREATE TABLE {$wpdb->prefix}woocommerce_downloadable_product_permissions (
  permission_id BIGINT UNSIGNED NOT NULL auto_increment,
  download_id varchar(36) NOT NULL,
  product_id BIGINT UNSIGNED NOT NULL,
  order_id BIGINT UNSIGNED NOT NULL DEFAULT 0,
  order_key varchar(200) NOT NULL,
  user_email varchar(200) NOT NULL,
  user_id BIGINT UNSIGNED NULL,
  downloads_remaining varchar(9) NULL,
  access_granted datetime NOT NULL default '0000-00-00 00:00:00',
  access_expires datetime NULL default null,
  download_count BIGINT UNSIGNED NOT NULL DEFAULT 0,
  PRIMARY KEY  (permission_id),
  KEY download_order_key_product (product_id,order_id,order_key(16),download_id),
  KEY download_order_product (download_id,order_id,product_id),
  KEY order_id (order_id)
) $collate;
CREATE TABLE {$wpdb->prefix}woocommerce_order_items (
  order_item_id BIGINT UNSIGNED NOT NULL auto_increment,
  order_item_name TEXT NOT NULL,
  order_item_type varchar(200) NOT NULL DEFAULT '',
  order_id BIGINT UNSIGNED NOT NULL,
  PRIMARY KEY  (order_item_id),
  KEY order_id (order_id)
) $collate;
CREATE TABLE {$wpdb->prefix}woocommerce_order_itemmeta (
  meta_id BIGINT UNSIGNED NOT NULL auto_increment,
  order_item_id BIGINT UNSIGNED NOT NULL,
  meta_key varchar(255) default NULL,
  meta_value longtext NULL,
  PRIMARY KEY  (meta_id),
  KEY order_item_id (order_item_id),
  KEY meta_key (meta_key(32))
) $collate;
CREATE TABLE {$wpdb->prefix}woocommerce_tax_rates (
  tax_rate_id BIGINT UNSIGNED NOT NULL auto_increment,
  tax_rate_country varchar(2) NOT NULL DEFAULT '',
  tax_rate_state varchar(200) NOT NULL DEFAULT '',
  tax_rate varchar(8) NOT NULL DEFAULT '',
  tax_rate_name varchar(200) NOT NULL DEFAULT '',
  tax_rate_priority BIGINT UNSIGNED NOT NULL,
  tax_rate_compound int(1) NOT NULL DEFAULT 0,
  tax_rate_shipping int(1) NOT NULL DEFAULT 1,
  tax_rate_order BIGINT UNSIGNED NOT NULL,
  tax_rate_class varchar(200) NOT NULL DEFAULT '',
  PRIMARY KEY  (tax_rate_id),
  KEY tax_rate_country (tax_rate_country),
  KEY tax_rate_state (tax_rate_state(2)),
  KEY tax_rate_class (tax_rate_class(10)),
  KEY tax_rate_priority (tax_rate_priority)
) $collate;
CREATE TABLE {$wpdb->prefix}woocommerce_tax_rate_locations (
  location_id BIGINT UNSIGNED NOT NULL auto_increment,
  location_code varchar(200) NOT NULL,
  tax_rate_id BIGINT UNSIGNED NOT NULL,
  location_type varchar(40) NOT NULL,
  PRIMARY KEY  (location_id),
  KEY tax_rate_id (tax_rate_id),
  KEY location_type_code (location_type(10),location_code(20))
) $collate;
CREATE TABLE {$wpdb->prefix}woocommerce_shipping_zones (
  zone_id BIGINT UNSIGNED NOT NULL auto_increment,
  zone_name varchar(200) NOT NULL,
  zone_order BIGINT UNSIGNED NOT NULL,
  PRIMARY KEY  (zone_id)
) $collate;
CREATE TABLE {$wpdb->prefix}woocommerce_shipping_zone_locations (
  location_id BIGINT UNSIGNED NOT NULL auto_increment,
  zone_id BIGINT UNSIGNED NOT NULL,
  location_code varchar(200) NOT NULL,
  location_type varchar(40) NOT NULL,
  PRIMARY KEY  (location_id),
  KEY location_id (location_id),
  KEY location_type_code (location_type(10),location_code(20))
) $collate;
CREATE TABLE {$wpdb->prefix}woocommerce_shipping_zone_methods (
  zone_id BIGINT UNSIGNED NOT NULL,
  instance_id BIGINT UNSIGNED NOT NULL auto_increment,
  method_id varchar(200) NOT NULL,
  method_order BIGINT UNSIGNED NOT NULL,
  is_enabled tinyint(1) NOT NULL DEFAULT '1',
  PRIMARY KEY  (instance_id)
) $collate;
CREATE TABLE {$wpdb->prefix}woocommerce_payment_tokens (
  token_id BIGINT UNSIGNED NOT NULL auto_increment,
  gateway_id varchar(200) NOT NULL,
  token text NOT NULL,
  user_id BIGINT UNSIGNED NOT NULL DEFAULT '0',
  type varchar(200) NOT NULL,
  is_default tinyint(1) NOT NULL DEFAULT '0',
  PRIMARY KEY  (token_id),
  KEY user_id (user_id)
) $collate;
CREATE TABLE {$wpdb->prefix}woocommerce_payment_tokenmeta (
  meta_id BIGINT UNSIGNED NOT NULL auto_increment,
  payment_token_id BIGINT UNSIGNED NOT NULL,
  meta_key varchar(255) NULL,
  meta_value longtext NULL,
  PRIMARY KEY  (meta_id),
  KEY payment_token_id (payment_token_id),
  KEY meta_key (meta_key(32))
) $collate;
CREATE TABLE {$wpdb->prefix}woocommerce_log (
  log_id BIGINT UNSIGNED NOT NULL AUTO_INCREMENT,
  timestamp datetime NOT NULL,
  level smallint(4) NOT NULL,
  source varchar(200) NOT NULL,
  message longtext NOT NULL,
  context longtext NULL,
  PRIMARY KEY (log_id),
  KEY level (level)
) $collate;
CREATE TABLE {$wpdb->prefix}wc_webhooks (
  webhook_id BIGINT UNSIGNED NOT NULL AUTO_INCREMENT,
  status varchar(200) NOT NULL,
  name text NOT NULL,
  user_id BIGINT UNSIGNED NOT NULL,
  delivery_url text NOT NULL,
  secret text NOT NULL,
  topic varchar(200) NOT NULL,
  date_created datetime NOT NULL DEFAULT '0000-00-00 00:00:00',
  date_created_gmt datetime NOT NULL DEFAULT '0000-00-00 00:00:00',
  date_modified datetime NOT NULL DEFAULT '0000-00-00 00:00:00',
  date_modified_gmt datetime NOT NULL DEFAULT '0000-00-00 00:00:00',
  api_version smallint(4) NOT NULL,
  failure_count smallint(10) NOT NULL DEFAULT '0',
  pending_delivery tinyint(1) NOT NULL DEFAULT '0',
  PRIMARY KEY  (webhook_id),
  KEY user_id (user_id)
) $collate;
CREATE TABLE {$wpdb->prefix}wc_download_log (
  download_log_id BIGINT UNSIGNED NOT NULL AUTO_INCREMENT,
  timestamp datetime NOT NULL,
  permission_id BIGINT UNSIGNED NOT NULL,
  user_id BIGINT UNSIGNED NULL,
  user_ip_address VARCHAR(100) NULL DEFAULT '',
  PRIMARY KEY (download_log_id),
  KEY permission_id (permission_id),
  KEY timestamp (timestamp)
) $collate;
		";

		/**
		 * Term meta is only needed for old installs and is now @deprecated by WordPress term meta.
		 */
		if ( ! function_exists( 'get_term_meta' ) ) {
			$tables .= "
CREATE TABLE {$wpdb->prefix}woocommerce_termmeta (
  meta_id BIGINT UNSIGNED NOT NULL auto_increment,
  woocommerce_term_id BIGINT UNSIGNED NOT NULL,
  meta_key varchar(255) default NULL,
  meta_value longtext NULL,
  PRIMARY KEY  (meta_id),
  KEY woocommerce_term_id (woocommerce_term_id),
  KEY meta_key (meta_key(32))
) $collate;
			";
		}

		return $tables;
	}

	/**
	 * Return a list of WooCommerce tables. Used to make sure all WC tables are dropped when uninstalling the plugin
	 * in a single site or multi site environment.
	 *
	 * @return array WC tables.
	 */
	public static function get_tables() {
		global $wpdb;

		$tables = array(
			"{$wpdb->prefix}wc_download_log",
			"{$wpdb->prefix}wc_webhooks",
			"{$wpdb->prefix}woocommerce_api_keys",
			"{$wpdb->prefix}woocommerce_attribute_taxonomies",
			"{$wpdb->prefix}woocommerce_downloadable_product_permissions",
			"{$wpdb->prefix}woocommerce_log",
			"{$wpdb->prefix}woocommerce_order_itemmeta",
			"{$wpdb->prefix}woocommerce_order_items",
			"{$wpdb->prefix}woocommerce_payment_tokenmeta",
			"{$wpdb->prefix}woocommerce_payment_tokens",
			"{$wpdb->prefix}woocommerce_sessions",
			"{$wpdb->prefix}woocommerce_shipping_zone_locations",
			"{$wpdb->prefix}woocommerce_shipping_zone_methods",
			"{$wpdb->prefix}woocommerce_shipping_zones",
			"{$wpdb->prefix}woocommerce_tax_rate_locations",
			"{$wpdb->prefix}woocommerce_tax_rates",
		);

		if ( ! function_exists( 'get_term_meta' ) ) {
			// This table is only needed for old installs and is now @deprecated by WordPress term meta.
			$tables[] = "{$wpdb->prefix}woocommerce_termmeta";
		}

		/**
		 * Filter the list of known WooCommerce tables.
		 *
		 * If WooCommerce plugins need to add new tables, they can inject them here.
		 *
		 * @param array $tables An array of WooCommerce-specific database table names.
		 */
		$tables = apply_filters( 'woocommerce_install_get_tables', $tables );

		return $tables;
	}

	/**
	 * Drop WooCommerce tables.
	 *
	 * @return void
	 */
	public static function drop_tables() {
		global $wpdb;

		$tables = self::get_tables();

		foreach ( $tables as $table ) {
			$wpdb->query( "DROP TABLE IF EXISTS {$table}" ); // phpcs:ignore WordPress.WP.PreparedSQL.NotPrepared
		}
	}

	/**
	 * Uninstall tables when MU blog is deleted.
	 *
	 * @param  array $tables List of tables that will be deleted by WP.
	 * @return string[]
	 */
	public static function wpmu_drop_tables( $tables ) {
		return array_merge( $tables, self::get_tables() );
	}

	/**
	 * Create roles and capabilities.
	 */
	public static function create_roles() {
		global $wp_roles;

		if ( ! class_exists( 'WP_Roles' ) ) {
			return;
		}

		if ( ! isset( $wp_roles ) ) {
			$wp_roles = new WP_Roles(); // @codingStandardsIgnoreLine
		}

		// Customer role.
		add_role(
			'customer',
			__( 'Customer', 'woocommerce' ),
			array(
				'read' => true,
			)
		);

		// Shop manager role.
		add_role(
			'shop_manager',
			__( 'Shop manager', 'woocommerce' ),
			array(
				'level_9'                => true,
				'level_8'                => true,
				'level_7'                => true,
				'level_6'                => true,
				'level_5'                => true,
				'level_4'                => true,
				'level_3'                => true,
				'level_2'                => true,
				'level_1'                => true,
				'level_0'                => true,
				'read'                   => true,
				'read_private_pages'     => true,
				'read_private_posts'     => true,
				'edit_users'             => true,
				'edit_posts'             => true,
				'edit_pages'             => true,
				'edit_published_posts'   => true,
				'edit_published_pages'   => true,
				'edit_private_pages'     => true,
				'edit_private_posts'     => true,
				'edit_others_posts'      => true,
				'edit_others_pages'      => true,
				'publish_posts'          => true,
				'publish_pages'          => true,
				'delete_posts'           => true,
				'delete_pages'           => true,
				'delete_private_pages'   => true,
				'delete_private_posts'   => true,
				'delete_published_pages' => true,
				'delete_published_posts' => true,
				'delete_others_posts'    => true,
				'delete_others_pages'    => true,
				'manage_categories'      => true,
				'manage_links'           => true,
				'moderate_comments'      => true,
				'upload_files'           => true,
				'export'                 => true,
				'import'                 => true,
				'list_users'             => true,
			)
		);

		$capabilities = self::get_core_capabilities();

		foreach ( $capabilities as $cap_group ) {
			foreach ( $cap_group as $cap ) {
				$wp_roles->add_cap( 'shop_manager', $cap );
				$wp_roles->add_cap( 'administrator', $cap );
			}
		}
	}

	/**
	 * Get capabilities for WooCommerce - these are assigned to admin/shop manager during installation or reset.
	 *
	 * @return array
	 */
	private static function get_core_capabilities() {
		$capabilities = array();

		$capabilities['core'] = array(
			'manage_woocommerce',
			'view_woocommerce_reports',
		);

		$capability_types = array( 'product', 'shop_order', 'shop_coupon' );

		foreach ( $capability_types as $capability_type ) {

			$capabilities[ $capability_type ] = array(
				// Post type.
				"edit_{$capability_type}",
				"read_{$capability_type}",
				"delete_{$capability_type}",
				"edit_{$capability_type}s",
				"edit_others_{$capability_type}s",
				"publish_{$capability_type}s",
				"read_private_{$capability_type}s",
				"delete_{$capability_type}s",
				"delete_private_{$capability_type}s",
				"delete_published_{$capability_type}s",
				"delete_others_{$capability_type}s",
				"edit_private_{$capability_type}s",
				"edit_published_{$capability_type}s",

				// Terms.
				"manage_{$capability_type}_terms",
				"edit_{$capability_type}_terms",
				"delete_{$capability_type}_terms",
				"assign_{$capability_type}_terms",
			);
		}

		return $capabilities;
	}

	/**
	 * Remove WooCommerce roles.
	 */
	public static function remove_roles() {
		global $wp_roles;

		if ( ! class_exists( 'WP_Roles' ) ) {
			return;
		}

		if ( ! isset( $wp_roles ) ) {
			$wp_roles = new WP_Roles(); // @codingStandardsIgnoreLine
		}

		$capabilities = self::get_core_capabilities();

		foreach ( $capabilities as $cap_group ) {
			foreach ( $cap_group as $cap ) {
				$wp_roles->remove_cap( 'shop_manager', $cap );
				$wp_roles->remove_cap( 'administrator', $cap );
			}
		}

		remove_role( 'customer' );
		remove_role( 'shop_manager' );
	}

	/**
	 * Create files/directories.
	 */
	private static function create_files() {
		// Bypass if filesystem is read-only and/or non-standard upload system is used.
		if ( apply_filters( 'woocommerce_install_skip_create_files', false ) ) {
			return;
		}

		// Install files and folders for uploading files and prevent hotlinking.
		$upload_dir      = wp_upload_dir();
		$download_method = get_option( 'woocommerce_file_download_method', 'force' );

		$files = array(
			array(
				'base'    => $upload_dir['basedir'] . '/woocommerce_uploads',
				'file'    => 'index.html',
				'content' => '',
			),
			array(
				'base'    => WC_LOG_DIR,
				'file'    => '.htaccess',
				'content' => 'deny from all',
			),
			array(
				'base'    => WC_LOG_DIR,
				'file'    => 'index.html',
				'content' => '',
			),
		);

		if ( 'redirect' !== $download_method ) {
			$files[] = array(
				'base'    => $upload_dir['basedir'] . '/woocommerce_uploads',
				'file'    => '.htaccess',
				'content' => 'deny from all',
			);
		}

		foreach ( $files as $file ) {
			if ( wp_mkdir_p( $file['base'] ) && ! file_exists( trailingslashit( $file['base'] ) . $file['file'] ) ) {
				$file_handle = @fopen( trailingslashit( $file['base'] ) . $file['file'], 'w' ); // phpcs:ignore Generic.PHP.NoSilencedErrors.Discouraged, WordPress.WP.AlternativeFunctions.file_system_read_fopen
				if ( $file_handle ) {
					fwrite( $file_handle, $file['content'] ); // phpcs:ignore WordPress.WP.AlternativeFunctions.file_system_read_fwrite
					fclose( $file_handle ); // phpcs:ignore WordPress.WP.AlternativeFunctions.file_system_read_fclose
				}
			}
		}
	}

	/**
	 * Show action links on the plugin screen.
	 *
	 * @param   mixed $links Plugin Action links.
	 * @return  array
	 */
	public static function plugin_action_links( $links ) {
		$action_links = array(
			'settings' => '<a href="' . admin_url( 'admin.php?page=wc-settings' ) . '" aria-label="' . esc_attr__( 'View WooCommerce settings', 'woocommerce' ) . '">' . esc_html__( 'Settings', 'woocommerce' ) . '</a>',
		);

		return array_merge( $action_links, $links );
	}

	/**
	 * Show row meta on the plugin screen.
	 *
	 * @param   mixed $links Plugin Row Meta.
	 * @param   mixed $file  Plugin Base file.
	 * @return  array
	 */
	public static function plugin_row_meta( $links, $file ) {
		if ( WC_PLUGIN_BASENAME === $file ) {
			$row_meta = array(
				'docs'    => '<a href="' . esc_url( apply_filters( 'woocommerce_docs_url', 'https://docs.woocommerce.com/documentation/plugins/woocommerce/' ) ) . '" aria-label="' . esc_attr__( 'View WooCommerce documentation', 'woocommerce' ) . '">' . esc_html__( 'Docs', 'woocommerce' ) . '</a>',
				'apidocs' => '<a href="' . esc_url( apply_filters( 'woocommerce_apidocs_url', 'https://docs.woocommerce.com/wc-apidocs/' ) ) . '" aria-label="' . esc_attr__( 'View WooCommerce API docs', 'woocommerce' ) . '">' . esc_html__( 'API docs', 'woocommerce' ) . '</a>',
				'support' => '<a href="' . esc_url( apply_filters( 'woocommerce_support_url', 'https://woocommerce.com/my-account/tickets/' ) ) . '" aria-label="' . esc_attr__( 'Visit premium customer support', 'woocommerce' ) . '">' . esc_html__( 'Premium support', 'woocommerce' ) . '</a>',
			);

			return array_merge( $links, $row_meta );
		}

		return (array) $links;
	}

	/**
	 * Get slug from path and associate it with the path.
	 *
	 * @param array  $plugins Associative array of plugin slugs to paths.
	 * @param string $key Plugin relative path. Example: woocommerce/woocommerce.php.
	 */
	private static function associate_plugin_slug( $plugins, $key ) {
		$slug                = explode( '/', $key );
		$slug                = explode( '.', end( $slug ) );
		$plugins[ $slug[0] ] = $key;
		return $plugins;
	}

	/**
	 * Install a plugin from .org in the background via a cron job (used by
	 * installer - opt in).
	 *
	 * @param string $plugin_to_install_id Plugin ID.
	 * @param array  $plugin_to_install Plugin information.
	 * @throws Exception If unable to proceed with plugin installation.
	 * @since 2.6.0
	 */
	public static function background_installer( $plugin_to_install_id, $plugin_to_install ) {
		// Explicitly clear the event.
		wp_clear_scheduled_hook( 'woocommerce_plugin_background_installer', func_get_args() );

		if ( ! empty( $plugin_to_install['repo-slug'] ) ) {
			require_once ABSPATH . 'wp-admin/includes/file.php';
			require_once ABSPATH . 'wp-admin/includes/plugin-install.php';
			require_once ABSPATH . 'wp-admin/includes/class-wp-upgrader.php';
			require_once ABSPATH . 'wp-admin/includes/plugin.php';

			WP_Filesystem();

			$skin              = new Automatic_Upgrader_Skin();
			$upgrader          = new WP_Upgrader( $skin );
			$installed_plugins = array_reduce( array_keys( get_plugins() ), array( __CLASS__, 'associate_plugin_slug' ), array() );
			$plugin_slug       = $plugin_to_install['repo-slug'];
			$installed         = false;
			$activate          = false;

			// See if the plugin is installed already.
			if ( isset( $installed_plugins[ $plugin_slug ] ) ) {
				$installed = true;
				$activate  = ! is_plugin_active( $installed_plugins[ $plugin_slug ] );
			}

			// Install this thing!
			if ( ! $installed ) {
				// Suppress feedback.
				ob_start();

				try {
					$plugin_information = plugins_api(
						'plugin_information',
						array(
							'slug'   => $plugin_to_install['repo-slug'],
							'fields' => array(
								'short_description' => false,
								'sections'          => false,
								'requires'          => false,
								'rating'            => false,
								'ratings'           => false,
								'downloaded'        => false,
								'last_updated'      => false,
								'added'             => false,
								'tags'              => false,
								'homepage'          => false,
								'donate_link'       => false,
								'author_profile'    => false,
								'author'            => false,
							),
						)
					);

					if ( is_wp_error( $plugin_information ) ) {
						throw new Exception( $plugin_information->get_error_message() );
					}

					$package  = $plugin_information->download_link;
					$download = $upgrader->download_package( $package );

					if ( is_wp_error( $download ) ) {
						throw new Exception( $download->get_error_message() );
					}

					$working_dir = $upgrader->unpack_package( $download, true );

					if ( is_wp_error( $working_dir ) ) {
						throw new Exception( $working_dir->get_error_message() );
					}

					$result = $upgrader->install_package(
						array(
							'source'                      => $working_dir,
							'destination'                 => WP_PLUGIN_DIR,
							'clear_destination'           => false,
							'abort_if_destination_exists' => false,
							'clear_working'               => true,
							'hook_extra'                  => array(
								'type'   => 'plugin',
								'action' => 'install',
							),
						)
					);

					if ( is_wp_error( $result ) ) {
						throw new Exception( $result->get_error_message() );
					}

					$activate = true;

				} catch ( Exception $e ) {
					WC_Admin_Notices::add_custom_notice(
						$plugin_to_install_id . '_install_error',
						sprintf(
							// translators: 1: plugin name, 2: error message, 3: URL to install plugin manually.
							__( '%1$s could not be installed (%2$s). <a href="%3$s">Please install it manually by clicking here.</a>', 'woocommerce' ),
							$plugin_to_install['name'],
							$e->getMessage(),
							esc_url( admin_url( 'index.php?wc-install-plugin-redirect=' . $plugin_to_install['repo-slug'] ) )
						)
					);
				}

				// Discard feedback.
				ob_end_clean();
			}

			wp_clean_plugins_cache();

			// Activate this thing.
			if ( $activate ) {
				try {
					$result = activate_plugin( $installed_plugins[ $plugin_slug ] );

					if ( is_wp_error( $result ) ) {
						throw new Exception( $result->get_error_message() );
					}
				} catch ( Exception $e ) {
					WC_Admin_Notices::add_custom_notice(
						$plugin_to_install_id . '_install_error',
						sprintf(
							// translators: 1: plugin name, 2: URL to WP plugin page.
							__( '%1$s was installed but could not be activated. <a href="%2$s">Please activate it manually by clicking here.</a>', 'woocommerce' ),
							$plugin_to_install['name'],
							admin_url( 'plugins.php' )
						)
					);
				}
			}
		}
	}

	/**
	 * Install a theme from .org in the background via a cron job (used by installer - opt in).
	 *
	 * @param string $theme_slug Theme slug.
	 * @throws Exception If unable to proceed with theme installation.
	 * @since 3.1.0
	 */
	public static function theme_background_installer( $theme_slug ) {
		// Explicitly clear the event.
		wp_clear_scheduled_hook( 'woocommerce_theme_background_installer', func_get_args() );

		if ( ! empty( $theme_slug ) ) {
			// Suppress feedback.
			ob_start();

			try {
				$theme = wp_get_theme( $theme_slug );

				if ( ! $theme->exists() ) {
					require_once ABSPATH . 'wp-admin/includes/file.php';
					include_once ABSPATH . 'wp-admin/includes/class-wp-upgrader.php';
					include_once ABSPATH . 'wp-admin/includes/theme.php';

					WP_Filesystem();

					$skin     = new Automatic_Upgrader_Skin();
					$upgrader = new Theme_Upgrader( $skin );
					$api      = themes_api(
						'theme_information', array(
							'slug'   => $theme_slug,
							'fields' => array( 'sections' => false ),
						)
					);
					$result   = $upgrader->install( $api->download_link );

					if ( is_wp_error( $result ) ) {
						throw new Exception( $result->get_error_message() );
					} elseif ( is_wp_error( $skin->result ) ) {
						throw new Exception( $skin->result->get_error_message() );
					} elseif ( is_null( $result ) ) {
						throw new Exception( 'Unable to connect to the filesystem. Please confirm your credentials.' );
					}
				}

				switch_theme( $theme_slug );
			} catch ( Exception $e ) {
				WC_Admin_Notices::add_custom_notice(
					$theme_slug . '_install_error',
					sprintf(
						// translators: 1: theme slug, 2: error message, 3: URL to install theme manually.
						__( '%1$s could not be installed (%2$s). <a href="%3$s">Please install it manually by clicking here.</a>', 'woocommerce' ),
						$theme_slug,
						$e->getMessage(),
						esc_url( admin_url( 'update.php?action=install-theme&theme=' . $theme_slug . '&_wpnonce=' . wp_create_nonce( 'install-theme_' . $theme_slug ) ) )
					)
				);
			}

			// Discard feedback.
			ob_end_clean();
		}
	}
}

WC_Install::init();<|MERGE_RESOLUTION|>--- conflicted
+++ resolved
@@ -2,13 +2,8 @@
 /**
  * Installation related functions and actions.
  *
-<<<<<<< HEAD
- * @package  WooCommerce/Classes
- * @version  3.0.0
-=======
  * @package WooCommerce/Classes
  * @version 3.0.0
->>>>>>> 46516422
  */
 
 defined( 'ABSPATH' ) || exit;
