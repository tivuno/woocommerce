<?php
/**
 * Installation related functions and actions.
 *
 * @author   WooThemes
 * @category Admin
 * @package  WooCommerce/Classes
 * @version  3.0.0
 */

if ( ! defined( 'ABSPATH' ) ) {
	exit;
}

/**
 * WC_Install Class.
 */
class WC_Install {

	/**
	 * DB updates and callbacks that need to be run per version.
	 *
	 * @var array
	 */
	private static $db_updates = array(
		'2.0.0' => array(
			'wc_update_200_file_paths',
			'wc_update_200_permalinks',
			'wc_update_200_subcat_display',
			'wc_update_200_taxrates',
			'wc_update_200_line_items',
			'wc_update_200_images',
			'wc_update_200_db_version',
		),
		'2.0.9' => array(
			'wc_update_209_brazillian_state',
			'wc_update_209_db_version',
		),
		'2.1.0' => array(
			'wc_update_210_remove_pages',
			'wc_update_210_file_paths',
			'wc_update_210_db_version',
		),
		'2.2.0' => array(
			'wc_update_220_shipping',
			'wc_update_220_order_status',
			'wc_update_220_variations',
			'wc_update_220_attributes',
			'wc_update_220_db_version',
		),
		'2.3.0' => array(
			'wc_update_230_options',
			'wc_update_230_db_version',
		),
		'2.4.0' => array(
			'wc_update_240_options',
			'wc_update_240_shipping_methods',
			'wc_update_240_api_keys',
			'wc_update_240_refunds',
			'wc_update_240_db_version',
		),
		'2.4.1' => array(
			'wc_update_241_variations',
			'wc_update_241_db_version',
		),
		'2.5.0' => array(
			'wc_update_250_currency',
			'wc_update_250_db_version',
		),
		'2.6.0' => array(
			'wc_update_260_options',
			'wc_update_260_termmeta',
			'wc_update_260_zones',
			'wc_update_260_zone_methods',
			'wc_update_260_refunds',
			'wc_update_260_db_version',
		),
		'3.0.0' => array(
			'wc_update_300_grouped_products',
			'wc_update_300_settings',
			'wc_update_300_product_visibility',
			'wc_update_300_db_version',
		),
		'3.1.0' => array(
			'wc_update_310_downloadable_products',
			'wc_update_310_old_comments',
			'wc_update_310_db_version',
		),
		'3.1.2' => array(
			'wc_update_312_shop_manager_capabilities',
			'wc_update_312_db_version',
		),
		'3.2.0' => array(
			'wc_update_320_mexican_states',
			'wc_update_320_db_version',
		),
		'3.3.0' => array(
			'wc_update_330_image_options',
			'wc_update_330_webhooks',
			'wc_update_330_product_stock_status',
			'wc_update_330_set_default_product_cat',
<<<<<<< HEAD
			'wc_update_330_order_customer_id',
=======
			'wc_update_330_clear_transients',
>>>>>>> 2cadd82c
			'wc_update_330_db_version',
		),
	);

	/**
	 * Background update class.
	 *
	 * @var object
	 */
	private static $background_updater;

	/**
	 * Hook in tabs.
	 */
	public static function init() {
		add_action( 'init', array( __CLASS__, 'check_version' ), 5 );
		add_action( 'init', array( __CLASS__, 'init_background_updater' ), 5 );
		add_action( 'admin_init', array( __CLASS__, 'install_actions' ) );
		add_filter( 'plugin_action_links_' . WC_PLUGIN_BASENAME, array( __CLASS__, 'plugin_action_links' ) );
		add_filter( 'plugin_row_meta', array( __CLASS__, 'plugin_row_meta' ), 10, 2 );
		add_filter( 'wpmu_drop_tables', array( __CLASS__, 'wpmu_drop_tables' ) );
		add_filter( 'cron_schedules', array( __CLASS__, 'cron_schedules' ) );
		add_action( 'woocommerce_plugin_background_installer', array( __CLASS__, 'background_installer' ), 10, 2 );
		add_action( 'woocommerce_theme_background_installer', array( __CLASS__, 'theme_background_installer' ), 10, 1 );
	}

	/**
	 * Init background updates
	 */
	public static function init_background_updater() {
		include_once dirname( __FILE__ ) . '/class-wc-background-updater.php';
		self::$background_updater = new WC_Background_Updater();
	}

	/**
	 * Check WooCommerce version and run the updater is required.
	 *
	 * This check is done on all requests and runs if the versions do not match.
	 */
	public static function check_version() {
		if ( ! defined( 'IFRAME_REQUEST' ) && get_option( 'woocommerce_version' ) !== WC()->version ) {
			self::install();
			do_action( 'woocommerce_updated' );
		}
	}

	/**
	 * Install actions when a update button is clicked within the admin area.
	 *
	 * This function is hooked into admin_init to affect admin only.
	 */
	public static function install_actions() {
		if ( ! empty( $_GET['do_update_woocommerce'] ) ) {
			self::update();
			WC_Admin_Notices::add_notice( 'update' );
		}
		if ( ! empty( $_GET['force_update_woocommerce'] ) ) {
			do_action( 'wp_wc_updater_cron' );
			wp_safe_redirect( admin_url( 'admin.php?page=wc-settings' ) );
			exit;
		}
	}

	/**
	 * Install WC.
	 */
	public static function install() {
		if ( ! is_blog_installed() ) {
			return;
		}

		// Check if we are not already running this routine.
		if ( 'yes' === get_transient( 'wc_installing' ) ) {
			return;
		}

		// If we made it till here nothing is running yet, lets set the transient now.
		set_transient( 'wc_installing', 'yes', MINUTE_IN_SECONDS * 10 );
		wc_maybe_define_constant( 'WC_INSTALLING', true );

		self::remove_admin_notices();
		self::create_options();
		self::create_tables();
		self::create_roles();
		self::setup_environment();
		self::create_terms();
		self::create_cron_jobs();
		self::create_files();
		self::maybe_enable_setup_wizard();
		self::update_wc_version();
		self::maybe_update_db_version();

		delete_transient( 'wc_installing' );

		do_action( 'woocommerce_flush_rewrite_rules' );
		do_action( 'woocommerce_installed' );
	}

	/**
	 * Reset any notices added to admin.
	 *
	 * @since 3.2.0
	 */
	private static function remove_admin_notices() {
		include_once dirname( __FILE__ ) . '/admin/class-wc-admin-notices.php';
		WC_Admin_Notices::remove_all_notices();
	}

	/**
	 * Setup WC environment - post types, taxonomies, endpoints.
	 *
	 * @since 3.2.0
	 */
	private static function setup_environment() {
		WC_Post_types::register_post_types();
		WC_Post_types::register_taxonomies();
		WC()->query->init_query_vars();
		WC()->query->add_endpoints();
		WC_API::add_endpoint();
		WC_Auth::add_endpoint();
	}

	/**
	 * Is this a brand new WC install?
	 *
	 * @since 3.2.0
	 * @return boolean
	 */
	private static function is_new_install() {
		return is_null( get_option( 'woocommerce_version', null ) ) && is_null( get_option( 'woocommerce_db_version', null ) );
	}

	/**
	 * Is a DB update needed?
	 *
	 * @since 3.2.0
	 * @return boolean
	 */
	private static function needs_db_update() {
		$current_db_version = get_option( 'woocommerce_db_version', null );
		$updates            = self::get_db_update_callbacks();

		return ! is_null( $current_db_version ) && version_compare( $current_db_version, max( array_keys( $updates ) ), '<' );
	}

	/**
	 * See if we need the wizard or not.
	 *
	 * @since 3.2.0
	 */
	private static function maybe_enable_setup_wizard() {
		if ( apply_filters( 'woocommerce_enable_setup_wizard', self::is_new_install() ) ) {
			WC_Admin_Notices::add_notice( 'install' );
			set_transient( '_wc_activation_redirect', 1, 30 );
		}
	}

	/**
	 * See if we need to show or run database updates during install.
	 *
	 * @since 3.2.0
	 */
	private static function maybe_update_db_version() {
		if ( self::needs_db_update() ) {
			if ( apply_filters( 'woocommerce_enable_auto_update_db', false ) ) {
				self::init_background_updater();
				self::update();
			} else {
				WC_Admin_Notices::add_notice( 'update' );
			}
		} else {
			self::update_db_version();
		}
	}

	/**
	 * Update WC version to current.
	 */
	private static function update_wc_version() {
		delete_option( 'woocommerce_version' );
		add_option( 'woocommerce_version', WC()->version );
	}

	/**
	 * Get list of DB update callbacks.
	 *
	 * @since  3.0.0
	 * @return array
	 */
	public static function get_db_update_callbacks() {
		return self::$db_updates;
	}

	/**
	 * Push all needed DB updates to the queue for processing.
	 */
	private static function update() {
		$current_db_version = get_option( 'woocommerce_db_version' );
		$logger             = wc_get_logger();
		$update_queued      = false;

		foreach ( self::get_db_update_callbacks() as $version => $update_callbacks ) {
			if ( version_compare( $current_db_version, $version, '<' ) ) {
				foreach ( $update_callbacks as $update_callback ) {
					$logger->info(
						sprintf( 'Queuing %s - %s', $version, $update_callback ),
						array( 'source' => 'wc_db_updates' )
					);
					self::$background_updater->push_to_queue( $update_callback );
					$update_queued = true;
				}
			}
		}

		if ( $update_queued ) {
			self::$background_updater->save()->dispatch();
		}
	}

	/**
	 * Update DB version to current.
	 *
	 * @param string|null $version New WooCommerce DB version or null.
	 */
	public static function update_db_version( $version = null ) {
		delete_option( 'woocommerce_db_version' );
		add_option( 'woocommerce_db_version', is_null( $version ) ? WC()->version : $version );
	}

	/**
	 * Add more cron schedules.
	 *
	 * @param  array $schedules List of WP scheduled cron jobs.
	 * @return array
	 */
	public static function cron_schedules( $schedules ) {
		$schedules['monthly'] = array(
			'interval' => 2635200,
			'display'  => __( 'Monthly', 'woocommerce' ),
		);
		return $schedules;
	}

	/**
	 * Create cron jobs (clear them first).
	 */
	private static function create_cron_jobs() {
		wp_clear_scheduled_hook( 'woocommerce_scheduled_sales' );
		wp_clear_scheduled_hook( 'woocommerce_cancel_unpaid_orders' );
		wp_clear_scheduled_hook( 'woocommerce_cleanup_sessions' );
		wp_clear_scheduled_hook( 'woocommerce_geoip_updater' );
		wp_clear_scheduled_hook( 'woocommerce_tracker_send_event' );

		$ve = get_option( 'gmt_offset' ) > 0 ? '-' : '+';

		wp_schedule_event( strtotime( '00:00 tomorrow ' . $ve . absint( get_option( 'gmt_offset' ) ) . ' HOURS' ), 'daily', 'woocommerce_scheduled_sales' );

		$held_duration = get_option( 'woocommerce_hold_stock_minutes', '60' );

		if ( '' != $held_duration ) {
			wp_schedule_single_event( time() + ( absint( $held_duration ) * 60 ), 'woocommerce_cancel_unpaid_orders' );
		}

		wp_schedule_event( time(), 'twicedaily', 'woocommerce_cleanup_sessions' );
		wp_schedule_event( strtotime( 'first tuesday of next month' ), 'monthly', 'woocommerce_geoip_updater' );
		wp_schedule_event( time(), apply_filters( 'woocommerce_tracker_event_recurrence', 'daily' ), 'woocommerce_tracker_send_event' );
	}

	/**
	 * Create pages that the plugin relies on, storing page IDs in variables.
	 */
	public static function create_pages() {
		include_once dirname( __FILE__ ) . '/admin/wc-admin-functions.php';

		$pages = apply_filters(
			'woocommerce_create_pages', array(
				'shop'      => array(
					'name'    => _x( 'shop', 'Page slug', 'woocommerce' ),
					'title'   => _x( 'Shop', 'Page title', 'woocommerce' ),
					'content' => '',
				),
				'cart'      => array(
					'name'    => _x( 'cart', 'Page slug', 'woocommerce' ),
					'title'   => _x( 'Cart', 'Page title', 'woocommerce' ),
					'content' => '[' . apply_filters( 'woocommerce_cart_shortcode_tag', 'woocommerce_cart' ) . ']',
				),
				'checkout'  => array(
					'name'    => _x( 'checkout', 'Page slug', 'woocommerce' ),
					'title'   => _x( 'Checkout', 'Page title', 'woocommerce' ),
					'content' => '[' . apply_filters( 'woocommerce_checkout_shortcode_tag', 'woocommerce_checkout' ) . ']',
				),
				'myaccount' => array(
					'name'    => _x( 'my-account', 'Page slug', 'woocommerce' ),
					'title'   => _x( 'My account', 'Page title', 'woocommerce' ),
					'content' => '[' . apply_filters( 'woocommerce_my_account_shortcode_tag', 'woocommerce_my_account' ) . ']',
				),
			)
		);

		foreach ( $pages as $key => $page ) {
			wc_create_page( esc_sql( $page['name'] ), 'woocommerce_' . $key . '_page_id', $page['title'], $page['content'], ! empty( $page['parent'] ) ? wc_get_page_id( $page['parent'] ) : '' );
		}

		delete_transient( 'woocommerce_cache_excluded_uris' );
	}

	/**
	 * Default options.
	 *
	 * Sets up the default options used on the settings page.
	 */
	private static function create_options() {
		// Include settings so that we can run through defaults.
		include_once dirname( __FILE__ ) . '/admin/class-wc-admin-settings.php';

		$settings = WC_Admin_Settings::get_settings_pages();

		foreach ( $settings as $section ) {
			if ( ! method_exists( $section, 'get_settings' ) ) {
				continue;
			}
			$subsections = array_unique( array_merge( array( '' ), array_keys( $section->get_sections() ) ) );

			foreach ( $subsections as $subsection ) {
				foreach ( $section->get_settings( $subsection ) as $value ) {
					if ( isset( $value['default'] ) && isset( $value['id'] ) ) {
						$autoload = isset( $value['autoload'] ) ? (bool) $value['autoload'] : true;
						add_option( $value['id'], $value['default'], '', ( $autoload ? 'yes' : 'no' ) );
					}
				}
			}
		}
	}

	/**
	 * Add the default terms for WC taxonomies - product types and order statuses. Modify this at your own risk.
	 */
	public static function create_terms() {
		$taxonomies = array(
			'product_type'       => array(
				'simple',
				'grouped',
				'variable',
				'external',
			),
			'product_visibility' => array(
				'exclude-from-search',
				'exclude-from-catalog',
				'featured',
				'outofstock',
				'rated-1',
				'rated-2',
				'rated-3',
				'rated-4',
				'rated-5',
			),
		);

		foreach ( $taxonomies as $taxonomy => $terms ) {
			foreach ( $terms as $term ) {
				if ( ! get_term_by( 'name', $term, $taxonomy ) ) { // @codingStandardsIgnoreLine.
					wp_insert_term( $term, $taxonomy );
				}
			}
		}

		$woocommerce_default_category = get_option( 'default_product_cat', 0 );

		if ( ! $woocommerce_default_category || ! term_exists( $woocommerce_default_category, 'product_cat' ) ) {
			$default_product_cat_id   = 0;
			$default_product_cat_slug = sanitize_title( _x( 'Uncategorized', 'Default category slug', 'woocommerce' ) );
			$default_product_cat      = get_term_by( 'slug', $default_product_cat_slug, 'product_cat' ); // @codingStandardsIgnoreLine.

			if ( $default_product_cat ) {
				$default_product_cat_id = absint( $default_product_cat->term_taxonomy_id );
			} else {
				$result = wp_insert_term( _x( 'Uncategorized', 'Default category slug', 'woocommerce' ), 'product_cat', array( 'slug' => $default_product_cat_slug ) );

				if ( ! empty( $result['term_taxonomy_id'] ) ) {
					$default_product_cat_id = absint( $result['term_taxonomy_id'] );
				}
			}

			if ( $default_product_cat_id ) {
				update_option( 'default_product_cat', $default_product_cat_id );
			}
		}
	}

	/**
	 * Set up the database tables which the plugin needs to function.
	 *
	 * Tables:
	 *      woocommerce_attribute_taxonomies - Table for storing attribute taxonomies - these are user defined
	 *      woocommerce_termmeta - Term meta table - sadly WordPress does not have termmeta so we need our own
	 *      woocommerce_downloadable_product_permissions - Table for storing user and guest download permissions.
	 *          KEY(order_id, product_id, download_id) used for organizing downloads on the My Account page
	 *      woocommerce_order_items - Order line items are stored in a table to make them easily queryable for reports
	 *      woocommerce_order_itemmeta - Order line item meta is stored in a table for storing extra data.
	 *      woocommerce_tax_rates - Tax Rates are stored inside 2 tables making tax queries simple and efficient.
	 *      woocommerce_tax_rate_locations - Each rate can be applied to more than one postcode/city hence the second table.
	 */
	private static function create_tables() {
		global $wpdb;

		$wpdb->hide_errors();

		require_once ABSPATH . 'wp-admin/includes/upgrade.php';

		/**
		 * Before updating with DBDELTA, remove any primary keys which could be
		 * modified due to schema updates.
		 */
		if ( $wpdb->get_var( "SHOW TABLES LIKE '{$wpdb->prefix}woocommerce_downloadable_product_permissions';" ) ) {
			if ( ! $wpdb->get_var( "SHOW COLUMNS FROM `{$wpdb->prefix}woocommerce_downloadable_product_permissions` LIKE 'permission_id';" ) ) {
				$wpdb->query( "ALTER TABLE {$wpdb->prefix}woocommerce_downloadable_product_permissions DROP PRIMARY KEY, ADD `permission_id` BIGINT UNSIGNED NOT NULL PRIMARY KEY AUTO_INCREMENT;" );
			}
		}

		dbDelta( self::get_schema() );

		$index_exists = $wpdb->get_row( "SHOW INDEX FROM {$wpdb->comments} WHERE column_name = 'comment_type' and key_name = 'woo_idx_comment_type'" );

		if ( is_null( $index_exists ) ) {
			// Add an index to the field comment_type to improve the response time of the query
			// used by WC_Comments::wp_count_comments() to get the number of comments by type.
			$wpdb->query( "ALTER TABLE {$wpdb->comments} ADD INDEX woo_idx_comment_type (comment_type)" );
		}
	}

	/**
	 * Get Table schema.
	 *
	 * See https://github.com/woocommerce/woocommerce/wiki/Database-Description/
	 *
	 * A note on indexes; Indexes have a maximum size of 767 bytes. Historically, we haven't need to be concerned about that.
	 * As of WordPress 4.2, however, we moved to utf8mb4, which uses 4 bytes per character. This means that an index which
	 * used to have room for floor(767/3) = 255 characters, now only has room for floor(767/4) = 191 characters.
	 *
	 * Changing indexes may cause duplicate index notices in logs due to https://core.trac.wordpress.org/ticket/34870 but dropping
	 * indexes first causes too much load on some servers/larger DB.
	 *
	 * @return string
	 */
	private static function get_schema() {
		global $wpdb;

		$collate = '';

		if ( $wpdb->has_cap( 'collation' ) ) {
			$collate = $wpdb->get_charset_collate();
		}

		$tables = "
CREATE TABLE {$wpdb->prefix}woocommerce_sessions (
  session_id BIGINT UNSIGNED NOT NULL AUTO_INCREMENT,
  session_key char(32) NOT NULL,
  session_value longtext NOT NULL,
  session_expiry BIGINT UNSIGNED NOT NULL,
  PRIMARY KEY  (session_key),
  UNIQUE KEY session_id (session_id)
) $collate;
CREATE TABLE {$wpdb->prefix}woocommerce_api_keys (
  key_id BIGINT UNSIGNED NOT NULL auto_increment,
  user_id BIGINT UNSIGNED NOT NULL,
  description varchar(200) NULL,
  permissions varchar(10) NOT NULL,
  consumer_key char(64) NOT NULL,
  consumer_secret char(43) NOT NULL,
  nonces longtext NULL,
  truncated_key char(7) NOT NULL,
  last_access datetime NULL default null,
  PRIMARY KEY  (key_id),
  KEY consumer_key (consumer_key),
  KEY consumer_secret (consumer_secret)
) $collate;
CREATE TABLE {$wpdb->prefix}woocommerce_attribute_taxonomies (
  attribute_id BIGINT UNSIGNED NOT NULL auto_increment,
  attribute_name varchar(200) NOT NULL,
  attribute_label varchar(200) NULL,
  attribute_type varchar(20) NOT NULL,
  attribute_orderby varchar(20) NOT NULL,
  attribute_public int(1) NOT NULL DEFAULT 1,
  PRIMARY KEY  (attribute_id),
  KEY attribute_name (attribute_name(20))
) $collate;
CREATE TABLE {$wpdb->prefix}woocommerce_downloadable_product_permissions (
  permission_id BIGINT UNSIGNED NOT NULL auto_increment,
  download_id varchar(36) NOT NULL,
  product_id BIGINT UNSIGNED NOT NULL,
  order_id BIGINT UNSIGNED NOT NULL DEFAULT 0,
  order_key varchar(200) NOT NULL,
  user_email varchar(200) NOT NULL,
  user_id BIGINT UNSIGNED NULL,
  downloads_remaining varchar(9) NULL,
  access_granted datetime NOT NULL default '0000-00-00 00:00:00',
  access_expires datetime NULL default null,
  download_count BIGINT UNSIGNED NOT NULL DEFAULT 0,
  PRIMARY KEY  (permission_id),
  KEY download_order_key_product (product_id,order_id,order_key(16),download_id),
  KEY download_order_product (download_id,order_id,product_id),
  KEY order_id (order_id)
) $collate;
CREATE TABLE {$wpdb->prefix}woocommerce_order_items (
  order_item_id BIGINT UNSIGNED NOT NULL auto_increment,
  order_item_name TEXT NOT NULL,
  order_item_type varchar(200) NOT NULL DEFAULT '',
  order_id BIGINT UNSIGNED NOT NULL,
  PRIMARY KEY  (order_item_id),
  KEY order_id (order_id)
) $collate;
CREATE TABLE {$wpdb->prefix}woocommerce_order_itemmeta (
  meta_id BIGINT UNSIGNED NOT NULL auto_increment,
  order_item_id BIGINT UNSIGNED NOT NULL,
  meta_key varchar(255) default NULL,
  meta_value longtext NULL,
  PRIMARY KEY  (meta_id),
  KEY order_item_id (order_item_id),
  KEY meta_key (meta_key(32))
) $collate;
CREATE TABLE {$wpdb->prefix}woocommerce_tax_rates (
  tax_rate_id BIGINT UNSIGNED NOT NULL auto_increment,
  tax_rate_country varchar(2) NOT NULL DEFAULT '',
  tax_rate_state varchar(200) NOT NULL DEFAULT '',
  tax_rate varchar(8) NOT NULL DEFAULT '',
  tax_rate_name varchar(200) NOT NULL DEFAULT '',
  tax_rate_priority BIGINT UNSIGNED NOT NULL,
  tax_rate_compound int(1) NOT NULL DEFAULT 0,
  tax_rate_shipping int(1) NOT NULL DEFAULT 1,
  tax_rate_order BIGINT UNSIGNED NOT NULL,
  tax_rate_class varchar(200) NOT NULL DEFAULT '',
  PRIMARY KEY  (tax_rate_id),
  KEY tax_rate_country (tax_rate_country),
  KEY tax_rate_state (tax_rate_state(2)),
  KEY tax_rate_class (tax_rate_class(10)),
  KEY tax_rate_priority (tax_rate_priority)
) $collate;
CREATE TABLE {$wpdb->prefix}woocommerce_tax_rate_locations (
  location_id BIGINT UNSIGNED NOT NULL auto_increment,
  location_code varchar(200) NOT NULL,
  tax_rate_id BIGINT UNSIGNED NOT NULL,
  location_type varchar(40) NOT NULL,
  PRIMARY KEY  (location_id),
  KEY tax_rate_id (tax_rate_id),
  KEY location_type_code (location_type(10),location_code(20))
) $collate;
CREATE TABLE {$wpdb->prefix}woocommerce_shipping_zones (
  zone_id BIGINT UNSIGNED NOT NULL auto_increment,
  zone_name varchar(200) NOT NULL,
  zone_order BIGINT UNSIGNED NOT NULL,
  PRIMARY KEY  (zone_id)
) $collate;
CREATE TABLE {$wpdb->prefix}woocommerce_shipping_zone_locations (
  location_id BIGINT UNSIGNED NOT NULL auto_increment,
  zone_id BIGINT UNSIGNED NOT NULL,
  location_code varchar(200) NOT NULL,
  location_type varchar(40) NOT NULL,
  PRIMARY KEY  (location_id),
  KEY location_id (location_id),
  KEY location_type_code (location_type(10),location_code(20))
) $collate;
CREATE TABLE {$wpdb->prefix}woocommerce_shipping_zone_methods (
  zone_id BIGINT UNSIGNED NOT NULL,
  instance_id BIGINT UNSIGNED NOT NULL auto_increment,
  method_id varchar(200) NOT NULL,
  method_order BIGINT UNSIGNED NOT NULL,
  is_enabled tinyint(1) NOT NULL DEFAULT '1',
  PRIMARY KEY  (instance_id)
) $collate;
CREATE TABLE {$wpdb->prefix}woocommerce_payment_tokens (
  token_id BIGINT UNSIGNED NOT NULL auto_increment,
  gateway_id varchar(200) NOT NULL,
  token text NOT NULL,
  user_id BIGINT UNSIGNED NOT NULL DEFAULT '0',
  type varchar(200) NOT NULL,
  is_default tinyint(1) NOT NULL DEFAULT '0',
  PRIMARY KEY  (token_id),
  KEY user_id (user_id)
) $collate;
CREATE TABLE {$wpdb->prefix}woocommerce_payment_tokenmeta (
  meta_id BIGINT UNSIGNED NOT NULL auto_increment,
  payment_token_id BIGINT UNSIGNED NOT NULL,
  meta_key varchar(255) NULL,
  meta_value longtext NULL,
  PRIMARY KEY  (meta_id),
  KEY payment_token_id (payment_token_id),
  KEY meta_key (meta_key(32))
) $collate;
CREATE TABLE {$wpdb->prefix}woocommerce_log (
  log_id BIGINT UNSIGNED NOT NULL AUTO_INCREMENT,
  timestamp datetime NOT NULL,
  level smallint(4) NOT NULL,
  source varchar(200) NOT NULL,
  message longtext NOT NULL,
  context longtext NULL,
  PRIMARY KEY (log_id),
  KEY level (level)
) $collate;
CREATE TABLE {$wpdb->prefix}wc_webhooks (
  webhook_id BIGINT UNSIGNED NOT NULL AUTO_INCREMENT,
  status varchar(200) NOT NULL,
  name text NOT NULL,
  user_id BIGINT UNSIGNED NOT NULL,
  delivery_url text NOT NULL,
  secret text NOT NULL,
  topic varchar(200) NOT NULL,
  date_created datetime NOT NULL DEFAULT '0000-00-00 00:00:00',
  date_created_gmt datetime NOT NULL DEFAULT '0000-00-00 00:00:00',
  date_modified datetime NOT NULL DEFAULT '0000-00-00 00:00:00',
  date_modified_gmt datetime NOT NULL DEFAULT '0000-00-00 00:00:00',
  api_version smallint(4) NOT NULL,
  failure_count smallint(10) NOT NULL DEFAULT '0',
  pending_delivery tinyint(1) NOT NULL DEFAULT '0',
  PRIMARY KEY  (webhook_id),
  KEY user_id (user_id)
) $collate;
CREATE TABLE {$wpdb->prefix}wc_download_log (
  download_log_id BIGINT UNSIGNED NOT NULL AUTO_INCREMENT,
  timestamp datetime NOT NULL,
  permission_id BIGINT UNSIGNED NOT NULL,
  user_id BIGINT UNSIGNED NULL,
  user_ip_address VARCHAR(100) NULL DEFAULT '',
  PRIMARY KEY (download_log_id),
  KEY permission_id (permission_id),
  KEY timestamp (timestamp)
) $collate;
		";

		/**
		 * Term meta is only needed for old installs and is now @deprecated by WordPress term meta.
		 */
		if ( ! function_exists( 'get_term_meta' ) ) {
			$tables .= "
CREATE TABLE {$wpdb->prefix}woocommerce_termmeta (
  meta_id BIGINT UNSIGNED NOT NULL auto_increment,
  woocommerce_term_id BIGINT UNSIGNED NOT NULL,
  meta_key varchar(255) default NULL,
  meta_value longtext NULL,
  PRIMARY KEY  (meta_id),
  KEY woocommerce_term_id (woocommerce_term_id),
  KEY meta_key (meta_key(32))
) $collate;
			";
		}

		return $tables;
	}

	/**
	 * Create roles and capabilities.
	 */
	public static function create_roles() {
		global $wp_roles;

		if ( ! class_exists( 'WP_Roles' ) ) {
			return;
		}

		if ( ! isset( $wp_roles ) ) {
			$wp_roles = new WP_Roles(); // @codingStandardsIgnoreLine
		}

		// Customer role.
		add_role(
			'customer',
			__( 'Customer', 'woocommerce' ),
			array(
				'read' => true,
			)
		);

		// Shop manager role.
		add_role(
			'shop_manager',
			__( 'Shop manager', 'woocommerce' ),
			array(
				'level_9'                => true,
				'level_8'                => true,
				'level_7'                => true,
				'level_6'                => true,
				'level_5'                => true,
				'level_4'                => true,
				'level_3'                => true,
				'level_2'                => true,
				'level_1'                => true,
				'level_0'                => true,
				'read'                   => true,
				'read_private_pages'     => true,
				'read_private_posts'     => true,
				'edit_users'             => true,
				'edit_posts'             => true,
				'edit_pages'             => true,
				'edit_published_posts'   => true,
				'edit_published_pages'   => true,
				'edit_private_pages'     => true,
				'edit_private_posts'     => true,
				'edit_others_posts'      => true,
				'edit_others_pages'      => true,
				'publish_posts'          => true,
				'publish_pages'          => true,
				'delete_posts'           => true,
				'delete_pages'           => true,
				'delete_private_pages'   => true,
				'delete_private_posts'   => true,
				'delete_published_pages' => true,
				'delete_published_posts' => true,
				'delete_others_posts'    => true,
				'delete_others_pages'    => true,
				'manage_categories'      => true,
				'manage_links'           => true,
				'moderate_comments'      => true,
				'upload_files'           => true,
				'export'                 => true,
				'import'                 => true,
				'list_users'             => true,
			)
		);

		$capabilities = self::get_core_capabilities();

		foreach ( $capabilities as $cap_group ) {
			foreach ( $cap_group as $cap ) {
				$wp_roles->add_cap( 'shop_manager', $cap );
				$wp_roles->add_cap( 'administrator', $cap );
			}
		}
	}

	/**
	 * Get capabilities for WooCommerce - these are assigned to admin/shop manager during installation or reset.
	 *
	 * @return array
	 */
	private static function get_core_capabilities() {
		$capabilities = array();

		$capabilities['core'] = array(
			'manage_woocommerce',
			'view_woocommerce_reports',
		);

		$capability_types = array( 'product', 'shop_order', 'shop_coupon' );

		foreach ( $capability_types as $capability_type ) {

			$capabilities[ $capability_type ] = array(
				// Post type.
				"edit_{$capability_type}",
				"read_{$capability_type}",
				"delete_{$capability_type}",
				"edit_{$capability_type}s",
				"edit_others_{$capability_type}s",
				"publish_{$capability_type}s",
				"read_private_{$capability_type}s",
				"delete_{$capability_type}s",
				"delete_private_{$capability_type}s",
				"delete_published_{$capability_type}s",
				"delete_others_{$capability_type}s",
				"edit_private_{$capability_type}s",
				"edit_published_{$capability_type}s",

				// Terms.
				"manage_{$capability_type}_terms",
				"edit_{$capability_type}_terms",
				"delete_{$capability_type}_terms",
				"assign_{$capability_type}_terms",
			);
		}

		return $capabilities;
	}

	/**
	 * Remove WooCommerce roles.
	 */
	public static function remove_roles() {
		global $wp_roles;

		if ( ! class_exists( 'WP_Roles' ) ) {
			return;
		}

		if ( ! isset( $wp_roles ) ) {
			$wp_roles = new WP_Roles(); // @codingStandardsIgnoreLine
		}

		$capabilities = self::get_core_capabilities();

		foreach ( $capabilities as $cap_group ) {
			foreach ( $cap_group as $cap ) {
				$wp_roles->remove_cap( 'shop_manager', $cap );
				$wp_roles->remove_cap( 'administrator', $cap );
			}
		}

		remove_role( 'customer' );
		remove_role( 'shop_manager' );
	}

	/**
	 * Create files/directories.
	 */
	private static function create_files() {
		// Bypass if filesystem is read-only and/or non-standard upload system is used.
		if ( apply_filters( 'woocommerce_install_skip_create_files', false ) ) {
			return;
		}

		// Install files and folders for uploading files and prevent hotlinking.
		$upload_dir      = wp_upload_dir();
		$download_method = get_option( 'woocommerce_file_download_method', 'force' );

		$files = array(
			array(
				'base'    => $upload_dir['basedir'] . '/woocommerce_uploads',
				'file'    => 'index.html',
				'content' => '',
			),
			array(
				'base'    => WC_LOG_DIR,
				'file'    => '.htaccess',
				'content' => 'deny from all',
			),
			array(
				'base'    => WC_LOG_DIR,
				'file'    => 'index.html',
				'content' => '',
			),
		);

		if ( 'redirect' !== $download_method ) {
			$files[] = array(
				'base'    => $upload_dir['basedir'] . '/woocommerce_uploads',
				'file'    => '.htaccess',
				'content' => 'deny from all',
			);
		}

		foreach ( $files as $file ) {
			if ( wp_mkdir_p( $file['base'] ) && ! file_exists( trailingslashit( $file['base'] ) . $file['file'] ) ) {
				$file_handle = @fopen( trailingslashit( $file['base'] ) . $file['file'], 'w' );
				if ( $file_handle ) {
					fwrite( $file_handle, $file['content'] );
					fclose( $file_handle );
				}
			}
		}
	}

	/**
	 * Show action links on the plugin screen.
	 *
	 * @param   mixed $links Plugin Action links.
	 * @return  array
	 */
	public static function plugin_action_links( $links ) {
		$action_links = array(
			'settings' => '<a href="' . admin_url( 'admin.php?page=wc-settings' ) . '" aria-label="' . esc_attr__( 'View WooCommerce settings', 'woocommerce' ) . '">' . esc_html__( 'Settings', 'woocommerce' ) . '</a>',
		);

		return array_merge( $action_links, $links );
	}

	/**
	 * Show row meta on the plugin screen.
	 *
	 * @param   mixed $links Plugin Row Meta.
	 * @param   mixed $file  Plugin Base file.
	 * @return  array
	 */
	public static function plugin_row_meta( $links, $file ) {
		if ( WC_PLUGIN_BASENAME == $file ) {
			$row_meta = array(
				'docs'    => '<a href="' . esc_url( apply_filters( 'woocommerce_docs_url', 'https://docs.woocommerce.com/documentation/plugins/woocommerce/' ) ) . '" aria-label="' . esc_attr__( 'View WooCommerce documentation', 'woocommerce' ) . '">' . esc_html__( 'Docs', 'woocommerce' ) . '</a>',
				'apidocs' => '<a href="' . esc_url( apply_filters( 'woocommerce_apidocs_url', 'https://docs.woocommerce.com/wc-apidocs/' ) ) . '" aria-label="' . esc_attr__( 'View WooCommerce API docs', 'woocommerce' ) . '">' . esc_html__( 'API docs', 'woocommerce' ) . '</a>',
				'support' => '<a href="' . esc_url( apply_filters( 'woocommerce_support_url', 'https://woocommerce.com/my-account/tickets/' ) ) . '" aria-label="' . esc_attr__( 'Visit premium customer support', 'woocommerce' ) . '">' . esc_html__( 'Premium support', 'woocommerce' ) . '</a>',
			);

			return array_merge( $links, $row_meta );
		}

		return (array) $links;
	}

	/**
	 * Uninstall tables when MU blog is deleted.
	 *
	 * @param  array $tables List of tables that will be deleted by WP.
	 * @return string[]
	 */
	public static function wpmu_drop_tables( $tables ) {
		global $wpdb;

		$tables[] = $wpdb->prefix . 'woocommerce_sessions';
		$tables[] = $wpdb->prefix . 'woocommerce_api_keys';
		$tables[] = $wpdb->prefix . 'woocommerce_attribute_taxonomies';
		$tables[] = $wpdb->prefix . 'woocommerce_downloadable_product_permissions';
		$tables[] = $wpdb->prefix . 'woocommerce_termmeta';
		$tables[] = $wpdb->prefix . 'woocommerce_tax_rates';
		$tables[] = $wpdb->prefix . 'woocommerce_tax_rate_locations';
		$tables[] = $wpdb->prefix . 'woocommerce_order_items';
		$tables[] = $wpdb->prefix . 'woocommerce_order_itemmeta';
		$tables[] = $wpdb->prefix . 'woocommerce_payment_tokens';
		$tables[] = $wpdb->prefix . 'woocommerce_shipping_zones';
		$tables[] = $wpdb->prefix . 'woocommerce_shipping_zone_locations';
		$tables[] = $wpdb->prefix . 'woocommerce_shipping_zone_methods';

		return $tables;
	}

	/**
	 * Get slug from path
	 *
	 * @param  string $key Plugin relative path. Example: woocommerce/woocommerce.php.
	 * @return string
	 */
	private static function format_plugin_slug( $key ) {
		$slug = explode( '/', $key );
		$slug = explode( '.', end( $slug ) );
		return $slug[0];
	}

	/**
	 * Install a plugin from .org in the background via a cron job (used by
	 * installer - opt in).
	 *
	 * @param string $plugin_to_install_id Plugin ID.
	 * @param array  $plugin_to_install Plugin information.
	 * @throws Exception If unable to proceed with plugin installation.
	 * @since 2.6.0
	 */
	public static function background_installer( $plugin_to_install_id, $plugin_to_install ) {
		// Explicitly clear the event.
		wp_clear_scheduled_hook( 'woocommerce_plugin_background_installer', func_get_args() );

		if ( ! empty( $plugin_to_install['repo-slug'] ) ) {
			require_once ABSPATH . 'wp-admin/includes/file.php';
			require_once ABSPATH . 'wp-admin/includes/plugin-install.php';
			require_once ABSPATH . 'wp-admin/includes/class-wp-upgrader.php';
			require_once ABSPATH . 'wp-admin/includes/plugin.php';

			WP_Filesystem();

			$skin              = new Automatic_Upgrader_Skin();
			$upgrader          = new WP_Upgrader( $skin );
			$installed_plugins = array_map( array( __CLASS__, 'format_plugin_slug' ), array_keys( get_plugins() ) );
			$plugin_slug       = $plugin_to_install['repo-slug'];
			$plugin            = $plugin_slug . '/' . $plugin_slug . '.php';
			$installed         = false;
			$activate          = false;

			// See if the plugin is installed already.
			if ( in_array( $plugin_to_install['repo-slug'], $installed_plugins ) ) {
				$installed = true;
				$activate  = ! is_plugin_active( $plugin );
			}

			// Install this thing!
			if ( ! $installed ) {
				// Suppress feedback.
				ob_start();

				try {
					$plugin_information = plugins_api(
						'plugin_information',
						array(
							'slug'   => $plugin_to_install['repo-slug'],
							'fields' => array(
								'short_description' => false,
								'sections'          => false,
								'requires'          => false,
								'rating'            => false,
								'ratings'           => false,
								'downloaded'        => false,
								'last_updated'      => false,
								'added'             => false,
								'tags'              => false,
								'homepage'          => false,
								'donate_link'       => false,
								'author_profile'    => false,
								'author'            => false,
							),
						)
					);

					if ( is_wp_error( $plugin_information ) ) {
						throw new Exception( $plugin_information->get_error_message() );
					}

					$package  = $plugin_information->download_link;
					$download = $upgrader->download_package( $package );

					if ( is_wp_error( $download ) ) {
						throw new Exception( $download->get_error_message() );
					}

					$working_dir = $upgrader->unpack_package( $download, true );

					if ( is_wp_error( $working_dir ) ) {
						throw new Exception( $working_dir->get_error_message() );
					}

					$result = $upgrader->install_package(
						array(
							'source'                      => $working_dir,
							'destination'                 => WP_PLUGIN_DIR,
							'clear_destination'           => false,
							'abort_if_destination_exists' => false,
							'clear_working'               => true,
							'hook_extra'                  => array(
								'type'   => 'plugin',
								'action' => 'install',
							),
						)
					);

					if ( is_wp_error( $result ) ) {
						throw new Exception( $result->get_error_message() );
					}

					$activate = true;

				} catch ( Exception $e ) {
					WC_Admin_Notices::add_custom_notice(
						$plugin_to_install_id . '_install_error',
						sprintf(
							// translators: 1: plugin name, 2: error message, 3: URL to install plugin manually.
							__( '%1$s could not be installed (%2$s). <a href="%3$s">Please install it manually by clicking here.</a>', 'woocommerce' ),
							$plugin_to_install['name'],
							$e->getMessage(),
							esc_url( admin_url( 'index.php?wc-install-plugin-redirect=' . $plugin_to_install['repo-slug'] ) )
						)
					);
				}

				// Discard feedback.
				ob_end_clean();
			}

			wp_clean_plugins_cache();

			// Activate this thing.
			if ( $activate ) {
				try {
					$result = activate_plugin( $plugin );

					if ( is_wp_error( $result ) ) {
						throw new Exception( $result->get_error_message() );
					}
				} catch ( Exception $e ) {
					WC_Admin_Notices::add_custom_notice(
						$plugin_to_install_id . '_install_error',
						sprintf(
							// translators: 1: plugin name, 2: URL to WP plugin page.
							__( '%1$s was installed but could not be activated. <a href="%2$s">Please activate it manually by clicking here.</a>', 'woocommerce' ),
							$plugin_to_install['name'],
							admin_url( 'plugins.php' )
						)
					);
				}
			}
		}
	}

	/**
	 * Install a theme from .org in the background via a cron job (used by installer - opt in).
	 *
	 * @param string $theme_slug Theme slug.
	 * @throws Exception If unable to proceed with theme installation.
	 * @since 3.1.0
	 */
	public static function theme_background_installer( $theme_slug ) {
		// Explicitly clear the event.
		wp_clear_scheduled_hook( 'woocommerce_theme_background_installer', func_get_args() );

		if ( ! empty( $theme_slug ) ) {
			// Suppress feedback.
			ob_start();

			try {
				$theme = wp_get_theme( $theme_slug );

				if ( ! $theme->exists() ) {
					require_once ABSPATH . 'wp-admin/includes/file.php';
					include_once ABSPATH . 'wp-admin/includes/class-wp-upgrader.php';
					include_once ABSPATH . 'wp-admin/includes/theme.php';

					WP_Filesystem();

					$skin     = new Automatic_Upgrader_Skin();
					$upgrader = new Theme_Upgrader( $skin );
					$api      = themes_api(
						'theme_information', array(
							'slug'   => $theme_slug,
							'fields' => array( 'sections' => false ),
						)
					);
					$result   = $upgrader->install( $api->download_link );

					if ( is_wp_error( $result ) ) {
						throw new Exception( $result->get_error_message() );
					} elseif ( is_wp_error( $skin->result ) ) {
						throw new Exception( $skin->result->get_error_message() );
					} elseif ( is_null( $result ) ) {
						throw new Exception( 'Unable to connect to the filesystem. Please confirm your credentials.' );
					}
				}

				switch_theme( $theme_slug );
			} catch ( Exception $e ) {
				WC_Admin_Notices::add_custom_notice(
					$theme_slug . '_install_error',
					sprintf(
						// translators: 1: theme slug, 2: error message, 3: URL to install theme manually.
						__( '%1$s could not be installed (%2$s). <a href="%3$s">Please install it manually by clicking here.</a>', 'woocommerce' ),
						$theme_slug,
						$e->getMessage(),
						esc_url( admin_url( 'update.php?action=install-theme&theme=' . $theme_slug . '&_wpnonce=' . wp_create_nonce( 'install-theme_' . $theme_slug ) ) )
					)
				);
			}

			// Discard feedback.
			ob_end_clean();
		}
	}
}

WC_Install::init();<|MERGE_RESOLUTION|>--- conflicted
+++ resolved
@@ -99,11 +99,8 @@
 			'wc_update_330_webhooks',
 			'wc_update_330_product_stock_status',
 			'wc_update_330_set_default_product_cat',
-<<<<<<< HEAD
 			'wc_update_330_order_customer_id',
-=======
 			'wc_update_330_clear_transients',
->>>>>>> 2cadd82c
 			'wc_update_330_db_version',
 		),
 	);
