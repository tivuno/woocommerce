--- conflicted
+++ resolved
@@ -9,13 +9,9 @@
 - Merchant Order Refund tests
 - Merchant Apply Coupon tests
 - Added new config variable for Simple Product price to `tests/e2e/env/config/default.json`. Defaults to 9.99
-<<<<<<< HEAD
+- Shopper Single Product tests
+- Shopper Checkout Apply Coupon
 - Shopper Shop Browse Search Sort
-=======
-- Shopper Single Product tests
->>>>>>> c477644d
-- Shopper Checkout Apply Coupon
-
 
 - Shopper Cart Apply Coupon
 
