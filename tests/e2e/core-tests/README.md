# WooCommerce Core End to End Test Suite

This package contains the automated end-to-end tests for WooCommerce.

## Table of contents

- [Pre-requisites](#pre-requisites)
- [Setting up core tests](#setting-up-core-tests)
- [Test functions](#test-functions)
  - [Activation and setup](#activation-and-setup)
  - [Merchant](#merchant)
  - [Shopper](#shopper)
- [Contributing a new test](#contributing-a-new-test)

## Pre-requisites

### Setting up the test environment

Follow [E2E setup instructions](https://github.com/woocommerce/woocommerce/blob/master/tests/e2e/README.md).

### Setting up core tests

- Create the folder `tests/e2e/specs` in your repository if it does not exist.
- To add a core test to your test suite, create a new `.test.js` file within `tests/e2e/specs` . Example code to run all the shopper tests:
```js

const { runShopperTests } = require( '@woocommerce/e2e-core-tests' );

runShopperTests();

```

## Test functions

The functions to access the core tests are:

### Activation and setup

- `runSetupOnboardingTests` - Run all setup and onboarding tests
  - `runActivationTest` - Merchant can activate WooCommerce
  - `runOnboardingFlowTest` - Merchant can complete onboarding flow
  - `runTaskListTest` - Merchant can complete onboarding task list
  - `runInitialStoreSettingsTest` - Merchant can complete initial settings

### Merchant

- `runMerchantTests` - Run all merchant tests
  - `runCreateCouponTest` - Merchant can create coupon
  - `runCreateOrderTest` - Merchant can create order
  - `runAddSimpleProductTest` - Merchant can create a simple product
  - `runAddVariableProductTest` - Merchant can create a variable product
  - `runUpdateGeneralSettingsTest` - Merchant can update general settings
  - `runProductSettingsTest` - Merchant can update product settings
  - `runTaxSettingsTest` - Merchant can update tax settings
  - `runOrderStatusFilterTest` - Merchant can filter orders by order status
  - `runOrderRefundTest` - Merchant can refund an order
  - `runOrderApplyCouponTest` - Merchant can apply a coupon to an order

### Shopper

- `runShopperTests` - Run all shopper tests
  - `runCartPageTest` - Shopper can view and update cart
  - `runCheckoutPageTest` - Shopper can complete checkout
  - `runMyAccountPageTest` - Shopper can access my account page
<<<<<<< HEAD
  - `runSingleProductPageTest` - Shopper can view single product page
  - `runProductBrowseSearchSortTest` - Shopper can browse, search & sort products
=======
  - `runSingleProductPageTest` - Shopper can view single product page in many variations (simple, variable, grouped)
>>>>>>> c477644d

## Contributing a new test

- In your branch create a new `example-test-name.test.js` under the `tests/e2e/core-tests/specs` folder.
- Jest does not allow its global functions to be accessed outside the jest environment. To allow the test code to be published in a package import any jest global functions used in your test
```js
const {
	it,
	describe,
	beforeAll,
} = require( '@jest/globals' );
```
- Wrap your test in a function and export it
```js
const runExampleTestName = () => {
	describe('Example test', () => {
		beforeAll(async () => {
			// ...
		});

		it('do some example action', async () => {
            // ...
		});
        // ...
    });
});

module.exports = runExampleTestName;
```
- Add your test to `tests/e2e/core-tests/specs/index.js`
```js
const runExampleTestName = require( './grouping/example-test-name.test' );
// ...
module.exports = {
// ...
    runExampleTestName,
}
```<|MERGE_RESOLUTION|>--- conflicted
+++ resolved
@@ -62,12 +62,8 @@
   - `runCartPageTest` - Shopper can view and update cart
   - `runCheckoutPageTest` - Shopper can complete checkout
   - `runMyAccountPageTest` - Shopper can access my account page
-<<<<<<< HEAD
-  - `runSingleProductPageTest` - Shopper can view single product page
+  - `runSingleProductPageTest` - Shopper can view single product page in many variations (simple, variable, grouped)
   - `runProductBrowseSearchSortTest` - Shopper can browse, search & sort products
-=======
-  - `runSingleProductPageTest` - Shopper can view single product page in many variations (simple, variable, grouped)
->>>>>>> c477644d
 
 ## Contributing a new test
 
