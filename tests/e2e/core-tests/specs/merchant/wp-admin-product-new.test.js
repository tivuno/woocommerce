--- conflicted
+++ resolved
@@ -118,16 +118,11 @@
 
 const runAddVariableProductTest = () => {
 	describe('Add New Variable Product Page', () => {
-<<<<<<< HEAD
-		it('can create product with variations', async () => {
-			await merchant.login();
-=======
 		beforeAll(async () => {
 			await merchant.login();
 		});
 
-		it('can create variable product', async () => {
->>>>>>> 3aca2b92
+		it('can create product with variations', async () => {
 			await openNewProductAndVerify();
 
 			// Set product data
