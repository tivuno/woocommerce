export * from './common';
export * from './cross-sell';
export * from './delivery';
<<<<<<< HEAD
export * from './grouped';
=======
export * from './external';
>>>>>>> bc9e3bf3
export * from './inventory';
export * from './price';
export * from './sales-tax';
export * from './shipping';
export * from './upsell';<|MERGE_RESOLUTION|>--- conflicted
+++ resolved
@@ -1,11 +1,8 @@
 export * from './common';
 export * from './cross-sell';
 export * from './delivery';
-<<<<<<< HEAD
+export * from './external';
 export * from './grouped';
-=======
-export * from './external';
->>>>>>> bc9e3bf3
 export * from './inventory';
 export * from './price';
 export * from './sales-tax';
