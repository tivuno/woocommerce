--- conflicted
+++ resolved
@@ -53,12 +53,9 @@
 | `runSetupWizard` | | Open the onboarding profiler |
 | `updateOrderStatus` | `orderId, status` | Update the status of an order |
 | `openEmailLog` | | Open the WP Mail Log page |
-<<<<<<< HEAD
-| `openImportProducts` | | Open the Import Products page |
-=======
 | `openAnalyticsPage` | | Open any Analytics page |
 | `openAllUsersView` | | Open the All Users page |
->>>>>>> 09b5fb46
+| `openImportProducts` | | Open the Import Products page |
 
 ### Shopper `shopper`
 
