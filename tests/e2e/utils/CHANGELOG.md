--- conflicted
+++ resolved
@@ -3,9 +3,7 @@
 ## Added
 
 - `emptyCart()` Shopper flow helper that empties the cart
-<<<<<<< HEAD
 - `deleteAllShippingZones` Delete all the existing shipping zones
-=======
 - constants
   - `WP_ADMIN_POST_TYPE`
   - `WP_ADMIN_NEW_POST_TYPE`
@@ -13,7 +11,6 @@
   - `WP_ADMIN_WC_HOME`
   - `IS_RETEST_MODE`
 - `withRestApi` flow containing utility functions that manage data with the rest api
->>>>>>> b1950072
 
 # 0.1.4
 
