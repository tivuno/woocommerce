--- conflicted
+++ resolved
@@ -85,19 +85,19 @@
 };
 
 const StoreOwnerFlow = {
-<<<<<<< HEAD
 	logout: async () => {
-		await page.goto( baseUrl + '/wp-login.php?action=logout', {
+		await page.goto(baseUrl + '/wp-login.php?action=logout', {
 			waitUntil: 'networkidle0',
-		} );
+		});
 
-		await expect( page ).toMatch( 'You are attempting to log out' );
+		await expect(page).toMatch('You are attempting to log out');
 
-		await Promise.all( [
-			page.waitForNavigation( { waitUntil: 'networkidle0' } ),
-			page.click( 'a' ),
-		] );
-=======
+		await Promise.all([
+			page.waitForNavigation({ waitUntil: 'networkidle0' }),
+			page.click('a'),
+		]);
+	},
+
 	openNewCoupon: async () => {
 		await page.goto( WP_ADMIN_NEW_COUPON, {
 			waitUntil: 'networkidle0',
@@ -108,7 +108,6 @@
 		await page.goto( WP_ADMIN_NEW_ORDER, {
 			waitUntil: 'networkidle0',
 		} );
->>>>>>> 1b54fa78
 	},
 
 	openNewProduct: async () => {
