--- conflicted
+++ resolved
@@ -6,31 +6,15 @@
 
 const baseUrl = process.env.WP_BASE_URL;
 
+const WP_ADMIN_NEW_PRODUCT = baseUrl + '/wp-admin/post-new.php?post_type=product';
+const WP_ADMIN_WC_SETTINGS = baseUrl + '/wp-admin/admin.php?page=wc-settings&tab=';
 const WP_ADMIN_NEW_COUPON = baseUrl + '/wp-admin/post-new.php?post_type=shop_coupon';
 const WP_ADMIN_NEW_ORDER = baseUrl + '/wp-admin/post-new.php?post_type=shop_order';
-const WP_ADMIN_NEW_PRODUCT = baseUrl + '/wp-admin/post-new.php?post_type=product';
-const WP_ADMIN_WC_SETTINGS = baseUrl + '/wp-admin/admin.php?page=wc-settings&tab=';
 
-<<<<<<< HEAD
 const SHOP_PAGE = baseUrl + '/shop/';
-const SHOP_CHECKOUT_PAGE = baseUrl + '/checkout/';
-
-const CustomerFlow = {
-	addToCartFromShopPage: async ( productTitle ) => {
-		const addToCartXPath = `//li[contains(@class, "type-product") and a/h2[contains(text(), "${ productTitle }")]]` +
-			'//a[contains(@class, "add_to_cart_button") and contains(@class, "ajax_add_to_cart")';
-
-		const [ addToCartButton ] = await page.$x( addToCartXPath + ']' );
-		addToCartButton.click();
-
-		await page.waitFor( addToCartXPath + ' and contains(@class, "added")]' );
-	},
-
-	goToCheckout: async () => {
-		await page.goto( SHOP_CHECKOUT_PAGE, {
-=======
 const SHOP_PRODUCT = baseUrl + '/?p=';
 const SHOP_CART_PAGE = baseUrl + '/cart/';
+const SHOP_CHECKOUT_PAGE = baseUrl + '/checkout/';
 
 const getProductColumnExpression = ( productTitle ) => (
 	'td[@class="product-name" and ' +
@@ -74,6 +58,22 @@
 		] );
 	},
 
+	addToCartFromShopPage: async ( productTitle ) => {
+		const addToCartXPath = `//li[contains(@class, "type-product") and a/h2[contains(text(), "${ productTitle }")]]` +
+			'//a[contains(@class, "add_to_cart_button") and contains(@class, "ajax_add_to_cart")';
+
+		const [ addToCartButton ] = await page.$x( addToCartXPath + ']' );
+		addToCartButton.click();
+
+		await page.waitFor( addToCartXPath + ' and contains(@class, "added")]' );
+	},
+
+	goToCheckout: async () => {
+		await page.goto( SHOP_CHECKOUT_PAGE, {
+			waitUntil: 'networkidle0',
+		} );
+	},
+
 	removeFromCart: async ( productTitle ) => {
 		const cartItemXPath = getCartItemExpression( productTitle );
 		const removeItemXPath = cartItemXPath + '//' + getRemoveExpression();
@@ -84,12 +84,11 @@
 
 	goToProduct: async ( postID ) => {
 		await page.goto( SHOP_PRODUCT + postID, {
->>>>>>> 320bc40a
 			waitUntil: 'networkidle0',
 		} );
 	},
 
-<<<<<<< HEAD
+
 	goToShop: async () => {
 		await page.goto(SHOP_PAGE, {
 			waitUntil: 'networkidle0',
@@ -112,7 +111,7 @@
 
 		await expect( page.$x( checkoutItemXPath ) ).resolves.toHaveLength( 1 );
 	},
-=======
+
 	goToCart: async () => {
 		await page.goto( SHOP_CART_PAGE, {
 			waitUntil: 'networkidle0',
@@ -126,23 +125,10 @@
 		await expect( page.$x( cartItemXPath ) ).resolves.toHaveLength( 1 );
 	},
 
->>>>>>> 320bc40a
 };
 
 const StoreOwnerFlow = {
 	logout: async () => {
-<<<<<<< HEAD
-		await page.goto( baseUrl + '/wp-login.php?action=logout', {
-			waitUntil: 'networkidle0',
-		} );
-
-		await expect( page ).toMatch( 'You are attempting to log out' );
-
-		await Promise.all( [
-			page.waitForNavigation( { waitUntil: 'networkidle0' } ),
-			page.click( 'a' ),
-		] );
-=======
 		await page.goto(baseUrl + '/wp-login.php?action=logout', {
 			waitUntil: 'networkidle0',
 		});
@@ -165,7 +151,6 @@
 		await page.goto( WP_ADMIN_NEW_ORDER, {
 			waitUntil: 'networkidle0',
 		} );
->>>>>>> 320bc40a
 	},
 
 	openNewProduct: async () => {
