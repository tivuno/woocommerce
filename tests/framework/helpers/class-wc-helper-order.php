<?php

/**
 * Class WC_Helper_Order.
 *
 * This helper class should ONLY be used for unit tests!.
 */
class WC_Helper_Order {

	/**
	 * Delete a product.
	 *
	 * @param int $order_id ID of the order to delete.
	 */
	public static function delete_order( $order_id ) {

		$order = wc_get_order( $order_id );

		// Delete all products in the order
		foreach ( $order->get_items() as $item ) :
			WC_Helper_Product::delete_product( $item['product_id'] );
		endforeach;

		WC_Helper_Shipping::delete_simple_flat_rate();

		// Delete the order post
		wp_delete_post( $order_id, true );
	}

	/**
	 * Create a order.
	 *
	 * @since 2.4
	 *
	 * @return WC_Order Order object.
	 */
	public static function create_order( $customer_id = 1 ) {

		// Create product
		$product = WC_Helper_Product::create_simple_product();
		WC_Helper_Shipping::create_simple_flat_rate();

		$order_data = array(
			'status'        => 'pending',
			'customer_id'   => $customer_id,
			'customer_note' => '',
			'total'         => '',
		);

		$_SERVER['REMOTE_ADDR'] = '127.0.0.1'; // Required, else wc_create_order throws an exception
		$order 					= wc_create_order( $order_data );

		// Add order products
		$item_id = $order->add_product( $product, 4 );

		// Set billing address
		$billing_address = array(
			'country'    => 'US',
			'first_name' => 'Jeroen',
			'last_name'  => 'Sormani',
			'company'    => 'WooCompany',
			'address_1'  => 'WooAddress',
			'address_2'  => '',
			'postcode'   => '123456',
			'city'       => 'WooCity',
			'state'      => 'NY',
			'email'      => 'admin@example.org',
			'phone'      => '555-32123',
		);
		$order->set_address( $billing_address, 'billing' );

		// Add shipping costs
		$shipping_taxes = WC_Tax::calc_shipping_tax( '10', WC_Tax::get_shipping_tax_rates() );
		$order->add_shipping( new WC_Shipping_Rate( 'flat_rate_shipping', 'Flat rate shipping', '10', $shipping_taxes, 'flat_rate' ) );

		// Set payment gateway
		$payment_gateways = WC()->payment_gateways->payment_gateways();
		$order->set_payment_method( $payment_gateways['bacs'] );

		// Set totals
		$order->set_shipping_total( 10 );
		$order->set_discount_total( 0 );
		$order->set_discount_tax( 0 );
		$order->set_cart_tax( 0 );
		$order->set_shipping_tax( 0 );
		$order->set_total( 40 ); // 4 x $10 simple helper product
		$order->save();

<<<<<<< HEAD
		$order->save();

		return wc_get_order( $order->get_id() );
=======
		return $order;
>>>>>>> b3c0bee7
	}
}<|MERGE_RESOLUTION|>--- conflicted
+++ resolved
@@ -86,12 +86,6 @@
 		$order->set_total( 40 ); // 4 x $10 simple helper product
 		$order->save();
 
-<<<<<<< HEAD
-		$order->save();
-
-		return wc_get_order( $order->get_id() );
-=======
 		return $order;
->>>>>>> b3c0bee7
 	}
 }