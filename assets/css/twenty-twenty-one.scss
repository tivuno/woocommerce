@import "mixins";

/**
 * Sass variables
 */

$headings: -apple-system, blinkmacsystemfont, "Helvetica Neue", helvetica, sans-serif;
$body: nonbreakingspaceoverride, "Hoefler Text", garamond, "Times New Roman", serif;

$body-color: currentColor;
$highlights-color: #88a171;

/**
 * Fonts
 */
@font-face {
	font-family: star;
	src: url(../fonts/star.eot);
	src:
		url(../fonts/star.eot?#iefix) format("embedded-opentype"),
		url(../fonts/star.woff) format("woff"),
		url(../fonts/star.ttf) format("truetype"),
		url(../fonts/star.svg#star) format("svg");
	font-weight: 400;
	font-style: normal;
}

@font-face {
	font-family: WooCommerce;
	src: url(../fonts/WooCommerce.eot);
	src:
		url(../fonts/WooCommerce.eot?#iefix) format("embedded-opentype"),
		url(../fonts/WooCommerce.woff) format("woff"),
		url(../fonts/WooCommerce.ttf) format("truetype"),
		url(../fonts/WooCommerce.svg#WooCommerce) format("svg");
	font-weight: 400;
	font-style: normal;
}

/**
 * Global elements
 */
a.button {
	display: inline-block;
	text-align: center;
	box-sizing: border-box;
	word-break: break-word;
	text-decoration: none !important;

	&:hover,
	&:visited {
		text-decoration: underline !important;
	}
}

.woocommerce {

	form .form-row {

		.required {
			color: #b22222;
			text-decoration: none;
			visibility: hidden; // Only show optional by default.

			&[title] {
				border: 0 !important;
			}
		}

		.optional {
			visibility: visible;
		}
	}

	form.woocommerce-form-login,
	form.woocommerce-form-register {

		p,
		label {
			font-family: $headings;
		}

		input {
			border: 1px solid #ddd;
		}
	}

	.woocommerce-form-login__rememberme {
		margin: 1rem 0 3rem 0;
	}
}

.woocommerce-notices-wrapper:empty {
	margin: 0 auto;
}

.woocommerce-view-order {

	.woocommerce-MyAccount-content {

		table {

			border: 0;

			tbody {
				border-bottom: 1px solid #ddd;
			}

			tfoot {

				tr:last-of-type {
					border-top: 1px solid #ddd;

					.woocommerce-Price-amount {
						font-weight: 700;
					}
				}
			}

			td,
			tr,
			th {
				border: 0;
			}
		}
	}
}

.woocommerce-breadcrumb {
	margin-bottom: 5rem;
	font-size: 0.88889em;
	font-family: $headings;
}

.woocommerce-pagination {
	font-family: $headings;
	font-size: 0.88889em;

	ul.page-numbers {
		margin: 0;
		padding: 0;
		display: block;
		font-weight: 700;
		letter-spacing: -0.02em;
		line-height: 1.2;
	}

	span.page-numbers,
	a.page-numbers,
	.next.page-numbers,
	.prev.page-numbers {
		padding: 0 calc(0.5 * 1rem);
		display: inline-block;
	}
}

.onsale {
	position: absolute;
	top: -0.7rem;
	right: -0.7rem;
	background: $highlights-color;
	color: #fff;
	font-family: $headings;
	font-size: 1.2rem;
	font-weight: 700;
	letter-spacing: -0.02em;
	z-index: 1;
	border-radius: 50%;
	text-align: center;
	padding: 0.8rem;
	margin: 0;
	display: inline-flex;
	align-items: center;
	justify-content: center;

	&::before {
		content: '';
		float: left;
		padding-top: 100%;
	}
}

.price {
	font-family: $headings;
	font-size: 1rem;

	del {
		opacity: 0.5;
		display: inline-block;
	}

	ins {
		display: inline-block;
		text-decoration: none;
	}
}

.woocommerce-message,
.woocommerce-error,
.woocommerce-info {
	margin-bottom: 2rem;
	margin-left: 0;
	background: var(--global--color-background);
	font-size: 0.88889em;
	font-family: $headings;
	list-style: none;
	overflow: hidden;
}

.woocommerce-message,
.woocommerce-error li,
.woocommerce-info {
	padding: 1.5rem 3rem;
	display: flex;
	justify-content: space-between;
	align-items: center;

	.button {
		order: 2;
	}
}

.woocommerce-error {
	color: #fff;
	background: #b22222;

	a {
		color: #fff;

		&:hover {
			color: #fff;
		}

		&.button {
			background: #111;
		}
	}

	> li {
		margin: 0;
	}
}

#main {
	.woocommerce-error,
	.woocommerce-info {
		font-family: $headings;
	}
}

.woocommerce-message,
.woocommerce-info {
	background: #eee;
	color: #000;
	border-top: 2px solid $highlights-color;

	a {
		color: #444;

		&:hover {
			color: #000;
		}

		&.button {
			background: $highlights-color;
			color: #f5efe0;
		}
	}
}

.woocommerce-store-notice {
	background: #eee;
	color: #000;
	border-top: 2px solid $highlights-color;
	padding: 2rem;
	position: absolute;
	top: 0;
	left: 0;
	width: 100%;
	z-index: 999;
}

.admin-bar .woocommerce-store-notice {
	top: 32px;
}

.woocommerce-store-notice__dismiss-link {
	float: right;
	color: #fff;

	&:hover {
		text-decoration: underline;
		color: #fff;
	}
}

.flex-viewport {
	margin-bottom: 1.5em;
}

#main {

	.post-inner {
		padding-top: 0;
	}

	.wp-block-cover {
		margin-top: 0;
	}
}

.cross-sells {

	.woocommerce-loop-product__title {
		font-family: $headings;
	}

	.star-rating {
		font-size: 1.4rem;
	}
}

/* Make thumbnails in the gallery affect parent's height and wrapping */
.flex-control-nav::after {
	clear: both;
	content: "";
	display: table;
}

/**
* Tables
*/
.woocommerce,
.woocommerce-page {

	table.shop_table {

		td,
		th {
			word-break: normal;
			border-left: none;
			border-right: none;
		}
	}
}

/**
 * Shop page
 */
.woocommerce-result-count,
.woocommerce-ordering {
	margin: 0 0 1rem;
	padding: 0.75rem 0;
}

/**
 * Products
 */
ul.products {
	margin: 0;
	padding: 0;

	li.product {
		list-style: none;

		.woocommerce-loop-product__link {
			display: block;
			text-decoration: none;
		}

		.woocommerce-loop-product__title {
			margin: 0.5rem 0 0.5rem;
			font-size: 1.5rem;
			font-weight: 400;

			&::before {
				content: none;
			}
		}

		.woocommerce-loop-product__title,
		.price,
		.star-rating {
			color: $body-color;
		}

		.star-rating {
			margin-bottom: 0.8rem;
		}

		.price {
			margin-bottom: 1rem;
		}

		.price,
		.star-rating {
			display: block;
		}

		.woocommerce-placeholder {
			border: 1px solid #f2f2f2;
		}

		.button {
			vertical-align: middle;
			background-color: transparent;
			color: var(--button--color-text-hover);
			text-decoration: none !important;

			&.loading {
				opacity: 0.5;
			}

			&:hover {
				background-color: var(--button--color-background);
				color: var(--button--color-text);
			}
		}

		.added_to_cart {
			margin: 0.5rem;
		}
	}
}

.star-rating {
	overflow: hidden;
	position: relative;
	height: 1em;
	line-height: 1;
	font-size: 1em;
	width: 5.4em;
	font-family: star;
	margin-bottom: 0.7rem;

	&::before {
		content: "\73\73\73\73\73";
		float: left;
		top: 0;
		left: 0;
		position: absolute;
	}

	span {
		overflow: hidden;
		float: left;
		top: 0;
		left: 0;
		position: absolute;
		padding-top: 1.5em;
	}

	span::before {
		content: "\53\53\53\53\53";
		top: 0;
		position: absolute;
		left: 0;
	}
}

a.remove {
	display: inline-block;
	width: 20px;
	height: 20px;
	line-height: 18px;
	font-size: 20px;
	font-weight: 700;
	text-align: center;
	border-radius: 100%;
	text-decoration: none !important;
	background: #fff;
	color: #000;

	&:hover {
		background: $highlights-color;
		color: #fff !important;
	}
}

dl.variation,
.wc-item-meta {
	list-style: none outside;

	dt,
	.wc-item-meta-label {
		float: left;
		clear: both;
		margin-right: 0.25rem;
		margin-top: 0;
		list-style: none outside;
		font-weight: 400;
	}

	dd {
		margin: 0;
	}

	p,
	&:last-child {
		margin-bottom: 0;
	}
}

/**
 * Single product
 */
.single-product {

	div.product {
		position: relative;

		.product_meta {
			clear: both;
			font-size: 0.7em;
			padding-top: 0.5em;
			margin-top: 3rem;
		}
	}

	.single_add_to_cart_button {
		line-height: var(--global--line-height-body) !important;
		padding-top: var(--form--spacing-unit) !important;
		padding-bottom: var(--form--spacing-unit) !important;
		font-size: 1.6rem;
	}

	.single-featured-image-header {
		display: none;
	}

	.entry-title {
		margin: 0 0 2.5rem;

		&::before {
			margin-top: 0;
		}
	}

	.summary {
		margin-bottom: 8rem;

		p.price {
			margin-bottom: 2rem;
		}

		.woocommerce-product-details__short-description {
			margin-bottom: 1rem;
		}
	}

	.woocommerce-variation-price {
		margin: 2rem 0;
	}

	.woocommerce-product-rating {
		margin: -1rem 0 4rem;
		line-height: 1;
		font-size: 1.4rem;

		.star-rating {
			float: left;
			margin-right: 0.25rem;
		}
	}

	form.cart {

		.quantity {
			float: left;
			margin-right: 0.5rem;
		}

		input {
			width: 5em;
		}
	}

	.woocommerce-variation-add-to-cart {

		.button {
			padding-top: 1.55rem;
			padding-bottom: 1.59rem;
			font-size: 1.6rem;
		}

		.button.disabled {
			opacity: 0.2;
		}
	}

	.woocommerce-message {
		flex-direction: row-reverse;
	}

	.woocommerce-Tabs-panel--additional_information,
	.woocommerce-Tabs-panel--reviews {

		table {
			border: 1px solid #ddd;

			tr,
			td,
			th {
				border: 1px solid #ddd;
			}
		}

		p {
			font-family: $headings;
		}

		input {
			border: 1px solid #ddd;
		}
	}

	.woocommerce-product-attributes-item__value {

		p {
			margin-bottom: 0;
		}
	}
}

table.variations {
	margin: 1rem 0;

	label {
		margin: 0;
		padding: 6px 0;
	}

	select {
		margin-right: 0.5rem;
	}
}

a.reset_variations {
	margin-left: 0.5em;
}

.woocommerce-product-gallery {
	max-width: 600px;
	position: relative;
	margin-bottom: 2rem;

	figure {
		margin: 0;
		padding: 0;
	}

	.woocommerce-product-gallery__wrapper {
		margin: 0;
		padding: 0;
	}

	.zoomImg {
		background-color: #fff;
		opacity: 0;
	}

	.woocommerce-product-gallery__image--placeholder {
		border: 1px solid #f2f2f2;
	}

	.woocommerce-product-gallery__image:nth-child(n+2) {
		width: 25%;
		display: inline-block;
	}

	.flex-control-thumbs {

		li {
			list-style: none;
			cursor: pointer;
			float: left;
		}

		img {
			opacity: 0.5;

			&:hover,
			&.flex-active {
				opacity: 1;
			}
		}
	}

	img {
		display: block;
		height: auto;
	}
}

.woocommerce-product-gallery--columns-3 {

	.flex-control-thumbs li {
		width: 33.3333%;
	}

	.flex-control-thumbs li:nth-child(3n+1) {
		clear: left;
	}
}

.woocommerce-product-gallery--columns-4 {

	ol {
		margin-left: 0;
		margin-bottom: 0;
	}

	.flex-control-thumbs li {
		width: 14.2857142857%;
		margin: 0 14.2857142857% 1.6em 0;
	}

	.flex-control-thumbs li:nth-child(4n) {
		margin-right: 0;
	}

	.flex-control-thumbs li:nth-child(4n+1) {
		clear: left;
	}
}

.woocommerce-product-gallery--columns-5 {

	.flex-control-thumbs li {
		width: 20%;
	}

	.flex-control-thumbs li:nth-child(5n+1) {
		clear: left;
	}
}

.woocommerce-product-gallery__trigger {
	position: absolute;
	top: 1rem;
	right: 1rem;
	z-index: 99;
}

.woocommerce-tabs {
	margin: 4rem 0 2rem;

	/* reset description tab width to full width */
	#tab-description {

		h2,
		p {
			max-width: 100vw;
			width: 100%;
		}
	}

	/* reset additional info tab width to full width */
	#tab-additional_information {

		.woocommerce-product-attributes {
			max-width: 100vw;
			width: 100%;
		}
	}

	#tab-reviews {

		/* reset reviews tab width to full width */
		.woocommerce-Reviews {
			max-width: 100vw;
			width: 100%;
		}

		#submit {
			float: right;
		}
	}


	ul {
		margin: 0 0 1.5rem;
		padding: 0;
		font-family: $headings;
		border-bottom: var(--button--border-width) solid var(--button--color-background);

		li {
			display: inline-flex !important;
			a {
				color: $body-color;
				text-decoration: none;
				font-weight: 700;
				padding: var(--button--padding-vertical) var(--button--padding-horizontal);
			}

			&.active {

				a {
					color: var(--button--color-text);
					background-color: var(--button--color-background);
					border: var(--button--border-width) solid var(--button--color-background);
				}
			}
		}
	}

	.panel {

		> * {
			margin-top: 0 !important;
		}

		h1,
		h2 {

			&::before {
				content: none;
			}
		}

		h2:first-of-type {
			font-size: 3rem;
			margin: 0 0 2rem !important;
		}
	}

	#comments {
		padding-top: 0;
	}

	.comment-reply-title {
		font-family: $headings;
		font-size: 1em;
		font-weight: 700;
		display: block;
	}

	#reviews {

		ol.commentlist {
			padding: 0;
			margin: 0;
		}

		li.review,
		li.comment {
			list-style: none;
			margin: 0.5rem 0 2.5rem 0;

			.avatar {
				max-height: 36px;
				width: auto;
				float: right;
			}

			p.meta {
				margin-bottom: 0.5em;
			}
		}

		.comment-form-rating {

			label {
				max-width: 58rem;
				margin: 0 auto;
			}
		}

		p.stars {
			margin-top: 0;

			a {
				position: relative;
				height: 1em;
				width: 1em;
				text-indent: -999em;
				display: inline-block;
				text-decoration: none;
				box-shadow: none;

				&::before {
					display: block;
					position: absolute;
					top: 0;
					left: 0;
					width: 1em;
					height: 1em;
					line-height: 1;
					font-family: WooCommerce;
					content: "\e021";
					text-indent: 0;
				}

				&:hover {

					~ a::before {
						content: "\e021";
					}
				}
			}

			&:hover {

				a {

					&::before {
						content: "\e020";
					}
				}
			}

			&.selected {

				a.active {

					&::before {
						content: "\e020";
					}

					~ a::before {
						content: "\e021";
					}
				}

				a:not(.active) {

					&::before {
						content: "\e020";
					}
				}
			}
		}

		.comment-form-author,
		.comment-form-email {
			float: none;
			margin-left: auto;
		}
	}
}

/**
 * Related products
 */

.related.products,
.up-sells {

	h2 {
		margin-bottom: 2rem;
	}

	clear: both;

	ul.products {
		display: flex;
		justify-content: space-evenly;
		align-items: stretch;

		li.product {
			display: flex;
			flex-direction: column;
			justify-content: space-between;
			align-items: flex-start;
		}
	}
}

/**
 * Widgets
 */
.widget.woocommerce {

	ul {
		padding-left: 0;

		li {
			list-style: none;
		}
	}
}

.widget .product_list_widget,
.site-footer .widget .product_list_widget {
	margin-bottom: 1.5rem;

	a {
		display: block;
		box-shadow: none;

		&:hover {
			box-shadow: none;
		}
	}

	li {
		padding: 0.5rem 0;

		a.remove {
			float: left;
			margin-top: 7px;
			line-height: 20px;
			color: #fff;
			margin-right: 0.5rem;
		}
	}

	img {
		display: none;
	}
}

.widget_shopping_cart {

	.buttons {

		a {
			display: inline-block;
			margin: 0 0.5rem 0 0;
		}
	}
}

.woocommerce-shopping-totals {
	vertical-align: text-top;
}

.widget_layered_nav {

	.chosen {

		&::before {
			content: "×";
			display: inline-block;
			width: 16px;
			height: 16px;
			line-height: 16px;
			font-size: 16px;
			text-align: center;
			border-radius: 100%;
			border: 1px solid #000;
			margin-right: 0.25rem;
		}
	}
}

.widget_price_filter {

	.price_slider {
		margin-bottom: 1rem;
	}

	.price_slider_amount {
		text-align: right;
		line-height: 2.4;
		font-size: 0.8751em;

		.button {
			float: left;
			padding: 0.4rem 1rem;
		}
	}

	.ui-slider {
		position: relative;
		text-align: left;
		margin-left: 0.5rem;
		margin-right: 0.5rem;
	}

	.ui-slider .ui-slider-handle {
		position: absolute;
		z-index: 2;
		width: 1em;
		height: 1em;
		background-color: #000;
		border-radius: 1em;
		cursor: ew-resize;
		outline: none;
		top: -0.3em;
		margin-left: -0.5em;
	}

	.ui-slider .ui-slider-range {
		position: absolute;
		z-index: 1;
		font-size: 0.7em;
		display: block;
		border: 0;
		border-radius: 1em;
		background-color: #000;
	}

	.price_slider_wrapper .ui-widget-content {
		border-radius: 1em;
		background-color: #666;
		border: 0;
	}

	.ui-slider-horizontal {
		height: 0.5em;
	}

	.ui-slider-horizontal .ui-slider-range {
		top: 0;
		height: 100%;
	}

	.ui-slider-horizontal .ui-slider-range-min {
		left: -1px;
	}

	.ui-slider-horizontal .ui-slider-range-max {
		right: -1px;
	}
}

.widget_rating_filter {

	li {
		text-align: right;

		.star-rating {
			float: left;
			margin-top: 0.3rem;
		}
	}
}

.widget_product_search {

	form {
		position: relative;
	}

	.search-field {
		padding-right: 100px;
	}

	input[type="submit"] {
		position: absolute;
		top: 0.5rem;
		right: 0.5rem;
		padding-left: 1rem;
		padding-right: 1rem;
	}
}

/**
 * Account section
 */
.woocommerce-account {

	#main {

		.post-inner {
			padding-top: 0;
		}

		.woocommerce {
			max-width: 1600px;
			padding: 0 6vw;
			margin: 0 auto;
		}
	}

	.woocommerce-MyAccount-navigation {
		font-family: $headings;
		margin: 0 0 2rem;

		ul {
			margin: 0;
			padding: 0;
		}

		li {
			list-style: none;
			padding: 0.5rem 0;
			font-family: $headings;
			font-size: 2rem;

			&:first-child {
				padding-top: 0;
			}

			a {
				box-shadow: none;
				text-decoration: none;
				font-weight: 600;
				color: #aaa;

				&:hover {
					color: #000;
					text-decoration: underline;
				}
			}

			&.is-active {

				a {
					text-decoration: underline;
					color: $highlights-color;
				}
			}
		}
	}

	.woocommerce-MyAccount-content {

		p {
			font-family: $headings;
			font-size: 2rem;
		}

		form {

			h3 {
				margin-top: 0;
			}
		}

		.woocommerce-Addresses {
			margin-top: -1rem;

			.woocommerce-Address-title {
				h3 {
					display: inline-block;
					margin-right: 1rem;
					font-size: 1.8rem;
					margin-top: 2rem;
				}
			}

			address {
				line-height: 1.8rem;
			}
		}

		.woocommerce-address-fields {
			label {
				font-size: 1.5rem;
				margin-bottom: 0.1rem;
			}

			input, .selection {
				font-size: 1.5rem;
				padding-top: 0.3rem;
				padding-bottom: 0.3rem;
			}

			input {
				border: 3px solid black;
			}

			.form-row {
				margin-top: 1.5rem !important;
				margin-bottom: 0 !important;
			}

			#billing_company_field {
				padding-top: 1.5rem !important;
			}

			.select2-selection {
				border: 2px solid black;
				height: 3rem;
				padding-top: 0.5rem;
				margin-top: -1rem;
			}

			.select2-selection__arrow {
				position: absolute;
				top: -0.2rem;
			}

			.select2-dropdown {
				border: 2px solid black !important;
			}

			.woocommerce-address-fields__field-wrapper {
				margin-bottom: 2rem;
			}
		}
	}

	table.account-orders-table {
		margin-top: 0;
		border: 0;

		tr,
		td,
		th {
			border: 0;
		}

		td {
			padding-left: 1.5rem;
		}

		thead {
			border-bottom: 1px solid #ddd;
		}

		.button {
			margin: 0 0.35rem 0.35rem 0;
			width: 80%;
		}
	}

	table.account-orders-table:not(.has-background) {

		tbody {

			tr:nth-child(2n) {

				td {
					background: #eee;
				}
			}

			tr:nth-child(2n+1) {

				td {
					background: #fff;
				}
			}
		}
	}

	.woocommerce-EditAccountForm {

		label {
			font-size: 1.5rem;
		}

		input {
			border: 3px solid black;
			font-size: 1.5rem;
		}

		fieldset {
			border: none;
			padding-left: 0;
			padding-right: 0;
			margin-top: 30px;

			legend {
				display: contents;
				font-size: 2rem;
			}

			p {
				margin-top: 20px;
				margin-bottom: 0 !important;
			}

			.show-password-input {
				display: inherit;
			}
		}

		button {
			margin-top: 0;
		}

		#account_display_name + span {
			font-size: 1.5rem;
		}

		p {
			margin-top: 20px;

			&:nth-of-type(4) {
				margin-top: 30px;
			}
		}
	}
}

.logged-in.woocommerce-account {

	#main {

		.woocommerce {
			display: flex;
			flex-direction: row;
		}
	}
}

.checkout-button {
	display: block;
	padding: 1rem 2rem;
	border: 2px solid #000;
	text-align: center;
	font-weight: 800;

	&:hover {
		border-color: #999;
	}

	&::after {
		content: "→";
		margin-left: 0.5rem;
	}
}

.woocommerce-cart {

	.post-inner {
		padding-top: 0;
	}

	#main {

		.entry-header {
			padding: 3vw 0 1.5vw;
		}

		.woocommerce {
			max-width: var(--responsive--alignwide-width);
			margin: 0 auto;

		}
	}

	.select2-container .select2-dropdown {
		border: var(--form--border-width) solid var(--form--border-color);
		border-radius: var(--form--border-radius);
		border-top: none;
	}

	.select2-container .select2-selection {
		border: var(--form--border-width) solid var(--form--border-color);
		border-radius: var(--form--border-radius);
	}

	.select2-container--focus .select2-selection,.select2-container--open .select2-selection {
		outline-offset: 2px;
		outline: 2px dotted var(--form--border-color);
	}

	.select2-results__option {
		margin-left: 0;
	}

	.select2-container {

		.select2-search__field {
			height: 3rem;
			background: #eee;
		}
	}

	p.form-row {

		input {
			border: 1px solid #ddd;
		}
	}
}

/**
 * Checkout
 */
.woocommerce-form-coupon-toggle .woocommerce-info {
	display: block;
	margin-bottom: 2rem;
	padding: 1rem;
}
.woocommerce-form-coupon {
	background: #eee;
	padding: 1rem;
	font-size: 0.88889em;
	color: var(--form--color-text);

	#coupon_code {
		border: var(--form--border-width) solid var(--form--border-color);
	}

	button[name="apply_coupon"] {
		padding: 0.5rem;

		.is-dark-theme & {
			border-color: var(--global--color-background);

			&:hover,
			&:active {
				background: var(--global--color-background);
			}
		}
	}
}

#ship-to-different-address {
	font-size: 1em;
	display: inline-block;
	margin: 1.42em 0;

	label {
		font-weight: 400;
		cursor: pointer;

		span {
			position: relative;
			display: block;
			text-align: right;
			padding-right: 45px;

			&::before {
				content: "";
				display: block;
				height: 16px;
				width: 30px;
				border: 2px solid var(--form--border-color);
				background: var(--global--color-primary);
				border-radius: 13rem;
				box-sizing: content-box;
				transition: all ease-in-out 0.3s;
				position: absolute;
				top: 0;
				right: 0;
			}

			&::after {
				content: "";
				display: block;
				width: 14px;
				height: 14px;
				background: var(--global--color-background);
				position: absolute;
				top: 3px;
				right: 17px;
				border-radius: 13rem;
				transition: all ease-in-out 0.3s;
			}
		}

		input[type="checkbox"] {
			display: none;
		}

		input[type="checkbox"]:checked + span::after {
			right: 3px;
			background: var(--global--color-primary);
		}

		input[type="checkbox"]:checked + span::before {
			background: var(--global--color-background);
		}
	}
}

.woocommerce-no-js {

	form.woocommerce-form-login,
	form.woocommerce-form-coupon {
		display: block !important;
	}

	.woocommerce-form-login-toggle,
	.woocommerce-form-coupon-toggle,
	.showcoupon {
		display: none !important;
	}
}

.woocommerce-terms-and-conditions {
	border: 1px solid rgba(0, 0, 0, 0.2);
	box-shadow: inset 0 1px 2px rgba(0, 0, 0, 0.1);
	background: rgba(0, 0, 0, 0.05);
}

.woocommerce-terms-and-conditions-link {
	display: inline-block;

	&::after {
		content: "";
		display: inline-block;
		border-style: solid;
		margin-bottom: 2px;
		margin-left: 0.25rem;
		border-width: 6px 6px 0 6px;
		border-color: $body-color transparent transparent transparent;
	}

	&.woocommerce-terms-and-conditions-link--open::after {
		border-width: 0 6px 6px 6px;
		border-color: transparent transparent $body-color transparent;
	}
}

.woocommerce-checkout {

	.woocommerce {
		max-width: var(--responsive--alignwide-width);
		margin: 0 auto;
	}

	ul.woocommerce-error {
		flex-direction: column;
		align-items: flex-start;

		li {
			font-family: $headings;
			margin: 0.5rem 0 0.5rem;
		}
	}

	.post-inner {
		padding-top: 0;
	}

	.woocommerce-billing-fields {

		h3 {
			margin: 2rem 0;
		}
	}

	form[name="checkout"] {
		display: table;
	}

	.blockUI.blockOverlay {
		position: relative;

		@include loader();
	}

	form {

		.col2-set {
			width: 50%;
			float: left;
			padding-right: 1.5vw;

			.col-1,
			.col-2 {
				float: none;
				width: 100%;
			}

			label {
				font-family: $headings;
				letter-spacing: normal;
			}

			p {
				margin-bottom: 1.15em;
			}
		}

		#order_review_heading {
			margin-top: 2rem;
		}

		#order_review_heading,
		#order_review {
			width: 50%;
			padding-left: 1.5vw;
			float: right;
			clear: right;

			.woocommerce-checkout-review-order-table {
				margin-top: 2rem;
				border: 0;

				th,
				td {
					border: 0;
				}

				thead {
					display: none;
				}

				.woocommerce-Price-amount {
					font-weight: bold;
				}

				.cart-subtotal,
				.order-total {
					border-top: 2px solid var(--form--border-color);
				}
			}
		}

		.form-row.woocommerce-invalid {

			input.input-text {
				border: 2px solid $highlights-color;
			}
		}

	}

	.woocommerce-input-wrapper {

		.description {
			background: #4169e1;
			color: #fff;
			border-radius: 3px;
			padding: 1rem;
			margin: 0.5rem 0 0;
			clear: both;
			display: none;
			position: relative;

			a {
				color: #fff;
				text-decoration: underline;
				border: 0;
				box-shadow: none;
			}

			&::before {
				left: 50%;
				top: 0;
				margin-top: -4px;
				transform: translateX(-50%) rotate(180deg);
				content: "";
				position: absolute;
				border-width: 4px 6px 0 6px;
				border-style: solid;
				border-color: #4169e1 transparent transparent transparent;
				z-index: 100;
				display: block;
			}
		}
	}

	.woocommerce-form-login {

		p.form-row.form-row-first,
		p.form-row.form-row-last {
			float: none;
		}
	}

	.select2-choice,
	.select2-choice:hover {
		box-shadow: none !important;
	}

	.select2-choice {
		padding: 0.7rem 0 0.7rem 0.7rem;
	}

	.select2-container .select2-selection--single {
		height: 48px;
	}

	.select2-container .select2-selection--single .select2-selection__rendered {
		line-height: 48px;
	}

	.select2-container .select2-selection {
		border: var(--form--border-width) solid var(--form--border-color);
		border-radius: var(--form--border-radius);
	}

	.select2-container .select2-dropdown {
		border: var(--form--border-width) solid var(--form--border-color);
		border-radius: var(--form--border-radius);
		border-top: none;
	}

	.select2-container--default .select2-selection--single .select2-selection__arrow {
		height: 46px;
	}

	.select2-container--focus .select2-selection,.select2-container--open .select2-selection {
		outline-offset: 2px;
		outline: 2px dotted var(--form--border-color);
	}

	.select2-results__option {
		margin-left: 0;
	}

	.select2-container {

		.select2-search__field {
			height: 3rem;
			background: #eee;
		}
	}
}

.woocommerce-checkout-review-order-table {

	ul li {
		list-style-type: none;
	}

	input[type="radio"].shipping_method {
		display: none;

		& + label {

			&::before {
				content: "";
				display: inline-block;
				width: 14px;
				height: 14px;
				border: var(--form--border-width) solid var(--form--border-color);
				background: var(--global--color-white);
				margin-left: 4px;
				margin-right: 1.2rem;
				border-radius: 100%;
				transform: translateY(2px);
			}
		}

		&:checked + label {

			&::before {
				background: var(--global--color-border);
			}

			.is-dark-theme &::before {
				background: var(--global--color-background);
			}
		}
	}

	td {
		padding: 1rem 0.5em;
	}

	dl.variation {
		margin: 0;

		p {
			margin: 0;
		}

		dt,
		dd {
			font-family: $headings;

			p {
				padding-top: 1px;
				font-family: $headings;
			}
		}
	}
}

.woocommerce-order-received {

	.woocommerce-order {

		p,
		li {
			font-family: $headings;
		}
	}

	table {
		border: 0;

		td,
		th,
		tr {
			border: 0;
		}

		tr {
			height: 5rem;
		}

		tfoot {
			border-top: 1px solid #ddd;

			/* Targeting total */
			tr:last-of-type {
				border-top: 1px solid #ddd;

				.woocommerce-Price-amount {
					font-weight: 700;
				}
			}
		}

	}
}

.woocommerce-checkout-review-order {

	ul {
		margin: 2rem 0 3rem;
		padding-left: 0;
	}

	#place_order {
		width: 100%;
	}
}

.wc_payment_method {
	list-style: none;

	.payment_box {
		padding: 1rem;
		background: #eee;
		color: var(--global--color-dark-gray);

		a,
		a:hover,
		a:visited {
			color: var(--global--color-dark-gray);
		}

		ul,
		ol {

			&:last-of-type {
				margin-bottom: 0;
			}
		}

		fieldset {
			padding: 1.5rem;
			padding-bottom: 0;
			border: 0;
			background: #f6f6f6;
		}

		li {
			list-style: none;
		}

		p {

			&:first-child {
				margin-top: 0;
			}

			&:last-child {
				margin-bottom: 0;
			}
		}

		input[type=checkbox] {
			width: 25px !important;
		}
	}

	> label:first-of-type {
		display: block;
		margin: 1rem 0;

		img {
			max-height: 24px;
			max-width: 200px;
			float: right;
		}
	}

	label {
		cursor: pointer;
	}

	input.input-radio[name="payment_method"] {
		display: none;

		& + label {
			font-family: $headings;

			&::before {
				content: "";
				display: inline-block;
				width: 14px;
				height: 14px;
				border: var(--form--border-width) solid var(--form--border-color);
				background: var(--global--color-white);
				margin-left: 4px;
				margin-right: 1.2rem;
				border-radius: 100%;
				transform: translateY(2px);
			}
		}

		&:checked + label {

			&::before {
				background: var(--global--color-border);
			}

			.is-dark-theme &::before {
				background: var(--global--color-background);
			}
		}
	}
}

.wc_payment_methods {

	.payment_box {

		p {
			font-family: $headings;
		}
	}
}


.woocommerce-terms-and-conditions-wrapper {
	margin-bottom: 5rem;

	.woocommerce-privacy-policy-text {

		p {
			font-family: $headings;
			font-size: 1.6rem;
		}
	}
}

.woocommerce-order-overview {
	margin-bottom: 2rem;
}

.woocommerce-table--order-details {
	margin-bottom: 2rem;
}

/**
 * Layout stuff
 */
.woocommerce {

	section {
		padding-top: 2rem;
		padding-bottom: 0;
	}

	.content-area {

		.site-main {
			margin: 0 5vw;
		}
	}

	/* Shop layout */
	ul.products {
		display: flex;
		align-items: stretch;
		flex-direction: row;
		flex-wrap: wrap;
		box-sizing: border-box;
		word-break: break-word;
		min-width: 12vw;

		&.columns-2 {

			li.product {
				width: calc(100% / 2 - 16px) !important;
			}
		}

		&.columns-3 {

			li.product {
				width: calc(100% / 3 - 16px) !important;
			}
		}

		&.columns-4 {

			li.product {
				width: calc(100% / 4 - 16px) !important;
			}
		}

		&.columns-5 {

			li.product {
				width: calc(100% / 5 - 16px) !important;
			}
		}

		&.columns-6 {

			li.product {
				width: calc(100% / 6 - 16px) !important;
			}
		}

		li.product {
			display: flex;
			flex-direction: column;
			justify-content: space-between;
			align-items: flex-start;
			margin: 0 8px 16px 8px;
			box-sizing: border-box;

			img.attachment-woocommerce_thumbnail,
			img.woocommerce-placeholder {
				height: auto !important;
			}
		}

		li.product-category {

			a {
				text-align: left;
				text-decoration: none;

				h2.woocommerce-loop-category__title {
					margin-top: 0.4rem;
					font-family: $headings;
					font-size: 1.5rem;

					.count {
						background-color: transparent;
						color: $body-color;
					}
				}
			}

			mark {
				background-color: initial;
			}
		}
	}
}

@media only screen and (max-width: 600px) {

	.woocommerce {

		.woocommerce-ordering {
			float: left;
			clear: both;
			margin-top: 0;
		}

		.woocommerce-result-count {
			margin-top: 0;
			margin-bottom: 20px;
		}
	}
}

@media only screen and (max-width: 667px) {

	.woocommerce,
	.woocommerce-page {

		ul.products[class*=columns-] {

			li.product {
				width: auto !important;
				margin-left: auto;
				margin-right: auto;
			}
		}
	}
}

@media only screen and (min-width: 668px) and (max-width: 768px) {

	.woocommerce,
	.woocommerce-page {

		.related.products {

			ul.products[class*=columns-] {

				li.product {
					padding: 0 2vw 3em 0 !important;
					margin-bottom: 2em;
				}
			}
		}

		ul.products[class*=columns-] {
			justify-content: center;

			li.product {
				width: 50%;
				padding: 0 2vw 3em 0;
			}

		}

		.onsale {
			font-size: 1.2rem;
		}
	}
}

@media only screen and (max-width: 768px) {

	.woocommerce section.content-area {
		padding-top: 0;
	}

	#main {

		.woocommerce {

			.woocommerce-cart-form {

				.actions {

					.coupon {
						margin-bottom: 2rem;

						button {
							width: 100%;
						}
					}
				}

				#coupon_code {
					width: 100% !important;
				}
			}
		}

		#shipping_method {

			li {
				display: flex;
				justify-content: flex-end;
			}
		}
	}

	.woocommerce,
	.woocommerce-page {

		table.shop_table_responsive {

			tr {
				margin: 0 0 1.5rem;

				&:first-child {
					border-top: 1px solid;
				}

				&:last-child {
					margin-bottom: 0;
				}

				&:nth-child(2n) {

					td {
						background: #fff;
					}
				}

				td {
					border-bottom-width: 0;

					&:last-child {
						border-bottom-width: 1px;
					}
				}

				td.product-quantity::before {
					padding-top: 0.9rem;
				}

				.product-remove {
					float: right;
				}

				.product-thumbnail {
					display: block;

					img {
						width: 70px;
					}

					&::before {
						content: "";
					}
				}
			}

		}

		.woocommerce-breadcrumb {
			margin-bottom: 4rem;
			font-size: 0.8em;
			font-family: $headings;
		}

		.related.products {

			ul.products {
				display: flex;
				flex-direction: column;
				align-items: flex-start;

				li.product {
					margin-bottom: 5em;
				}
			}
		}

		.woocommerce-products-header__title.page-title {
			margin: 3rem auto 4rem;
		}

		.woocommerce-result-count,
		.woocommerce-ordering {
			font-size: 0.8em;
		}

		.woocommerce-ordering {
			margin-bottom: 3rem;
		}
	}

	.woocommerce-cart-form {

		table {

			td.product-name {
				padding-left: 0.5em;
			}

			input.qty {
				padding: 1rem 1.5rem;
			}
		}
	}

	.woocommerce-checkout {

		form {

			.col2-set {
				width: 100%;
				float: none;
				padding-right: 0;

				.col-1,
				.col-2 {
					float: none;
					width: 100%;
				}
			}

			#order_review_heading {
				margin-top: 2rem;
			}

			#order_review_heading,
			#order_review {
				width: 100%;
				padding-left: 0;
				float: none;
			}

			table {

				tbody {

					td.product-total {
						text-align: end;
					}
				}

				tfoot {

					.cart-subtotal,
					.order-total {

						td {
							text-align: end;
						}
					}
				}
			}
		}
	}

	.logged-in.woocommerce-account {

		#main {

			.woocommerce {
				flex-direction: column;
			}

			.woocommerce-MyAccount-navigation,
			.woocommerce-MyAccount-content {
				width: 100%;
			}

			table.account-orders-table {

				.button {
					padding-left: 0.5em;
					padding-right: 0.5em;
					width: 100%;
					margin: 2rem 0;
				}
			}
		}

		table.account-orders-table {

			td {
				padding-bottom: 1.5rem;
			}
		}
	}
}

@media only screen and (min-width: 768px) {

	/**
	* Tables
	*/
	.woocommerce,
	.woocommerce-page {

		table.shop_table {

			tbody {

				tr {
					font-size: 0.88889em;
				}
			}
		}

		.onsale {
			font-size: 1rem;
		}
	}

	/**
     * Home page
     */
	.home #main {
		[class*="woocommerce columns-"] {
			word-break: break-word;
			max-width: var(--responsive--aligndefault-width);
			margin-left: auto;
			margin-right: auto;
		}
	}

	/**
	* Shop page
	*/

	.woocommerce-pagination {

		span.page-numbers,
		a.page-numbers,
		.next.page-numbers,
		.prev.page-numbers {
			padding: 1rem;
		}
	}

	/**
	* Account section
	*/
	.woocommerce-account {

		.woocommerce-MyAccount-navigation {
			float: none;
			width: 20%;
			margin-bottom: 1.5rem;
			margin-right: 3rem;

			li {
				margin: 0 1rem 3rem 0;
				padding: 0;
				border-bottom: 0;

				&:last-child {
					margin-right: 0;
				}
			}
		}

		.woocommerce-MyAccount-content {
			float: none;
			width: 75%;
		}

		table.account-orders-table {
			margin-top: 0;
			border: 0;

			tr,
			td,
			th {
				border: 0;
				padding: 0;
			}

			th,
			td,
			td.woocommerce-orders-table__cell-order-actions {
				padding-right: 0.5rem;
				padding-left: 0.5rem;
			}

			thead {
				border-bottom: 1px solid #ddd;
			}

			.button {
				padding-left: 0.5em;
				padding-right: 0.5em;
				width: 100%;
				margin: 1.5rem 0;
			}
		}
	}

	/**
	* Layout stuff
	*/
	.woocommerce {

		.content-area {
			margin: 0 auto;
			padding: 0 6vw;

			.site-main {
				margin: 0;
			}
		}
	}

	.single-product {

		.entry {

			.entry-content,
			.entry-summary {
				max-width: none;
				margin: 0 0 3rem;
				padding: 0;

				> * {
					max-width: none;
				}
			}
		}
	}

	.woocommerce-breadcrumb {
		margin-bottom: 5rem;
		font-size: 0.88889em;
		font-family: $headings;
	}

	.woocommerce-product-gallery {
		margin-bottom: 8rem;
	}

	.woocommerce-checkout {

		#main {

			.woocommerce {

				max-width: 1600px;
				padding: 0 6vw;
				margin: 0 auto;
			}
		}
	}

}

@media only screen and (min-width: 1168px) {

	.woocommerce {

		.content-area {
			max-width: 1600px;
			margin: 0 auto;
			padding: 0 6vw;

			.site-main {

			}
		}

		.onsale {
			font-size: 1.2rem;
		}
	}

	.woocommerce-breadcrumb {
		margin-bottom: 5rem;
		font-size: 0.88889em;
		font-family: $headings;
	}

	.woocommerce-product-gallery {
		margin-bottom: 8rem;
	}

	.woocommerce-account {

		table.account-orders-table {

			th,
			td,
			td.woocommerce-orders-table__cell-order-actions {
				padding-right: 1.5rem;
				padding-left: 1.5rem;
			}
		}
	}
}

@media only screen and (max-width: 768px) {

	.woocommerce-products-header {
		border-bottom: none !important;
		padding-bottom: 0;
		margin-bottom: 0 !important;
	}
}

@media only screen and (min-width: 600px) {

	.woocommerce-products-header {
		padding-bottom: 1.5vw;
	}

	.woocommerce-ordering,
	.woocommerce-result-count {
		margin-top: 0 !important;
	}
}

@media only screen and (min-width: 690px) {

	.woocommerce-products-header {
		border-bottom: 3px solid var(--global--color-border);
	}
}

.woocommerce-account {

	.entry-header {

		padding-bottom: 20px !important;
	}

	.woocommerce-MyAccount-content {

		p:first-of-type {
			margin-bottom: 2rem;
		}
	}

	.woocommerce-MyAccount-navigation-link {

		margin-bottom: 20px !important;

		a {
			color: $body-color !important;
			font-weight: normal !important;
			font-size: 1.8rem;

			&:hover {
				color: $body-color !important;
				text-decoration: underline solid $body-color 1px !important;
			}
		}
	}
}

.alignwide .woocommerce {

	& > * {
		max-width: var(--responsive--alignwide-width);
		display: block;
		margin: var(--global--spacing-vertical) auto;
	}
}

.woocommerce {

	.woocommerce-notices-wrapper {

		& > * {
			background: var(--global--color-light-gray);
			padding: 15px;
			list-style: none;
		}
	}

	.return-to-shop,
	.wc-proceed-to-checkout {

		a.button {
			margin-top: var(--global--spacing-vertical);
			float: left;
			display: inline-block;
			width: 100%;
		}
	}

	.woocommerce-cart-form {

		.shop_table_responsive {
			margin-top: var(--global--spacing-vertical);
			margin-bottom: var(--global--spacing-vertical);

			th {
				border: none;
			}

			#coupon_code {
				min-width: 9rem;
			}
		}

		button[name="update_cart"],button[name="apply_coupon"] {
			padding: 0.5rem;
			color: var(--global--color-primary);
			background: var(--global--color-background);
			border: var(--form--border-width) solid var(--global--color-primary);

			&:hover,
			&:active {
				color: var(--global--color-background);
				background: var(--global--color-primary);
<<<<<<< HEAD

=======
>>>>>>> 23761209
			}
		}
	}

	.cart-collaterals {

		h2 {
			margin-bottom: var(--global--spacing-vertical);
		}

		#shipping_method {
			list-style: none;
			padding-left: 0;
		}

		.shipping-calculator-form {

			p {
				margin-bottom: 0.5rem;
			}

			.select2-container {

				.select2-selection {
					height: auto;
				}

				.select2-selection__rendered {
					border: var(--form--border-width) solid var(--form--border-color);
					border-radius: var(--form--border-radius);
					color: var(--form--color-text);
					height: var(--global--line-height-body);
					padding: var(--form--spacing-unit);
				}

				.select2-selection__arrow {
					height: 100%;
				}
			}
		}

		.cross-sells {

			li {
				list-style: none;
			}

			li > em,
			a {
				display: inline-block;
			}
		}
	}
}<|MERGE_RESOLUTION|>--- conflicted
+++ resolved
@@ -2737,10 +2737,6 @@
 			&:active {
 				color: var(--global--color-background);
 				background: var(--global--color-primary);
-<<<<<<< HEAD
-
-=======
->>>>>>> 23761209
 			}
 		}
 	}
