--- conflicted
+++ resolved
@@ -2510,10 +2510,6 @@
 
 		a.wc-shipping-class-edit {
 			&:before {
-<<<<<<< HEAD
-				font-family: "Dashicons";
-=======
->>>>>>> 34b65e33
 				content: "\f464";
 			}
 		}
