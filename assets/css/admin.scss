--- conflicted
+++ resolved
@@ -160,7 +160,6 @@
 				width: 100%;
 			}
 
-<<<<<<< HEAD
 			a.current:after {
 				background-image: url(../images/icons/gridicons-checkmark.svg);
 				content: '';
@@ -170,11 +169,6 @@
 				right: 20px;
 				top: 7px;
 				width: 20px;
-=======
-				&.current {
-					box-shadow: inset 0 -3px 0 #3171a6, inset 0 -1px 0 #ccc;
-				}
->>>>>>> d84f2438
 			}
 		}
 
