--- conflicted
+++ resolved
@@ -62,11 +62,7 @@
     "node-sass": "4.13.0",
     "prettier": "github:automattic/calypso-prettier#c56b4251",
     "puppeteer": "2.0.0",
-<<<<<<< HEAD
-    "stylelint": "11.1.1",
-=======
     "stylelint": "12.0.0",
->>>>>>> a2ad6c92
     "stylelint-config-wordpress": "15.0.0"
   },
   "engines": {
