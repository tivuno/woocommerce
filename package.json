--- conflicted
+++ resolved
@@ -24,13 +24,8 @@
     "@babel/preset-env": "^7.5.5",
     "@babel/register": "^7.5.5",
     "@wordpress/e2e-test-utils": "^2.2.0",
-<<<<<<< HEAD
-    "autoprefixer": "9.6.1",
-    "babel-eslint": "10.0.2",
-=======
     "autoprefixer": "9.6.5",
     "babel-eslint": "10.0.3",
->>>>>>> 569dfa4f
     "chai": "4.2.0",
     "chai-as-promised": "7.1.1",
     "commander": "^3.0.0",
@@ -66,15 +61,9 @@
     "mocha": "6.2.2",
     "node-sass": "4.12.0",
     "prettier": "github:automattic/calypso-prettier#c56b4251",
-<<<<<<< HEAD
-    "puppeteer": "^1.19.0",
-    "stylelint": "10.1.0",
-    "stylelint-config-wordpress": "14.0.0"
-=======
     "puppeteer": "1.20.0",
     "stylelint": "11.1.1",
     "stylelint-config-wordpress": "15.0.0"
->>>>>>> 569dfa4f
   },
   "engines": {
     "node": ">=10.15.0",
