== Changelog ==

<<<<<<< HEAD
2021-xx-xx - version 2.0.4
- Dev: Bump tested to version
- Fix: enqueue logic for css/js assets
=======
2021-09-29 - version 2.0.4
>>>>>>> 2e61ad63

2021-09-22 - version 2.0.3
- Fix: Bump version to release version including admin.css.<|MERGE_RESOLUTION|>--- conflicted
+++ resolved
@@ -1,12 +1,8 @@
 == Changelog ==
 
-<<<<<<< HEAD
-2021-xx-xx - version 2.0.4
+2021-09-29 - version 2.0.4
 - Dev: Bump tested to version
 - Fix: enqueue logic for css/js assets
-=======
-2021-09-29 - version 2.0.4
->>>>>>> 2e61ad63
 
 2021-09-22 - version 2.0.3
 - Fix: Bump version to release version including admin.css.