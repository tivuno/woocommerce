=== WooCommerce Blocks ===
Contributors: automattic, woocommerce, claudiulodro, tiagonoronha, jameskoster, ryelle, levinmedia, aljullu, mikejolley, nerrad, joshuawold, assassinateur, haszari, mppfeiffer, nielslange, opr18, ralucastn, tjcafferkey
Tags: gutenberg, woocommerce, woo commerce, products, blocks, woocommerce blocks
Requires at least: 6.1.1
Tested up to: 6.1.1
Requires PHP: 7.0
<<<<<<< HEAD
Stable tag: 9.1.0-dev
=======
Stable tag: 8.9.2
>>>>>>> 7c5f4ca6
License: GPLv3
License URI: https://www.gnu.org/licenses/gpl-3.0.html

== Description ==

WooCommerce Blocks are the easiest, most flexible way to display your products on posts and pages!

For more information on what blocks are available, and how to use them, check out the official documentation: https://docs.woocommerce.com/document/woocommerce-blocks/

**Note: Feature plugin for WooCommerce + Gutenberg. This plugin serves as a space to iterate and explore new Blocks and updates to existing blocks for WooCommerce, and how WooCommerce might work with the block editor.**

Use this plugin if you want access to the bleeding edge of available blocks for WooCommerce. However, stable blocks are bundled into WooCommerce, and can be added from the "WooCommerce" section in the block inserter.

- **Active Filters**
- **All Products**
- **All Reviews**
- **Best Selling Products**
- **Cart including Cross-Sells**
- **Checkout**
- **Featured Category**
- **Featured Product**
- **Filter by Attribute**
- **Filter by Price**
- **Filter by Rating**
- **Filter by Stock**
- **Hand-picked Products**
- **Mini Cart**
- **Newest Products**
- **On Sale Products**
- **Product Categories List**
- **Product Search**
- **Products by Attribute**
- **Products by Category**
- **Products by Tag**
- **Reviews by Category**
- **Reviews by Product**
- **Top Rated Products**

== Getting Started ==

= Minimum Requirements =

* Latest release versions of WordPress and WooCommerce ([read more here](https://developer.woocommerce.com/?p=9998))
* PHP version 7.0 or greater (PHP 7.4 or greater is recommended)
* MySQL version 5.6 or greater

Visit the [WooCommerce server requirements documentation](https://docs.woocommerce.com/document/server-requirements/) for a detailed list of server requirements.

= Automatic installation =

Automatic installation is the easiest option as WordPress handles the file transfers itself and you don’t need to leave your web browser. To do an automatic install of this plugin, log in to your WordPress dashboard, navigate to the Plugins menu and click Add New.

In the search field type “WooCommerce Blocks” and click Search Plugins. Once you’ve found this plugin you can view details about it such as the point release, rating and description. Most importantly of course, you can install it by simply clicking “Install Now”.

= Manual installation =

The manual installation method involves downloading the plugin and uploading it to your webserver via your favourite FTP application. The WordPress codex contains [instructions on how to do this here](https://codex.wordpress.org/Managing_Plugins#Manual_Plugin_Installation).

= Sample data =

WooCommerce comes with some sample data you can use to populate the products and get started building Products blocks quickly and easily. You can use the core [CSV importer](https://docs.woocommerce.com/document/product-csv-importer-exporter/) or our [CSV Import Suite plugin](https://woocommerce.com/products/product-csv-import-suite/) to import sample_products.csv.

= Where can I report bugs or contribute to the project? =

Bugs should be reported in the [WooCommerce Blocks GitHub repository](https://github.com/woocommerce/woocommerce-gutenberg-products-block/).

= This is awesome! Can I contribute? =

Yes you can! Join in on our [GitHub repository](https://github.com/woocommerce/woocommerce-gutenberg-products-block/) :)

Release and roadmap notes available on the [WooCommerce Developers Blog](https://woocommerce.wordpress.com/2019/01/15/woocommerce-blocks-1-3-0-release-notes/)

== Changelog ==

<<<<<<< HEAD
= 9.0.0 - 2022-11-21 =

#### Bug Fixes

- Fix skewed placeholder of a Product Image block. ([7651](https://github.com/woocommerce/woocommerce-blocks/pull/7651))
- Fix missing translations in the inspector (editor mode) for the Cart Cross-Sells Blocks. ([7616](https://github.com/woocommerce/woocommerce-blocks/pull/7616))

#### Enhancements

- Move paymentResult to the payment store. ([7692](https://github.com/woocommerce/woocommerce-blocks/pull/7692))
- Add the `Products by Attribute` template. ([7660](https://github.com/woocommerce/woocommerce-blocks/pull/7660))
- Make loading placeholder colors match the current font color for the theme. ([7658](https://github.com/woocommerce/woocommerce-blocks/pull/7658))
- Remove cart fragments support to improve performance in product blocks. ([7644](https://github.com/woocommerce/woocommerce-blocks/pull/7644))
- Add a `clearValidationErrors` action to the `wc/store/validation` data store. ([7601](https://github.com/woocommerce/woocommerce-blocks/pull/7601))
- Add `ValidatedTextInput` and `ValidationInputError` to the `@woocommerce/blocks-checkout` package. ([7583](https://github.com/woocommerce/woocommerce-blocks/pull/7583))
- React Based Local Pickup Settings Screen. ([7581](https://github.com/woocommerce/woocommerce-blocks/pull/7581))
- Convert product-elements/image to TypeScript. ([7572](https://github.com/woocommerce/woocommerce-blocks/pull/7572))
- Add `StoreNoticesContainer` to the `@woocommerce/blocks-checkout` package. ([7558](https://github.com/woocommerce/woocommerce-blocks/pull/7558))
- Convert product-elements/price to TypeScript. ([7534](https://github.com/woocommerce/woocommerce-blocks/pull/7534))
- Adds the option of providing a custom class for the product details on the Cart Block. ([7328](https://github.com/woocommerce/woocommerce-blocks/pull/7328))

#### Various

- Change action type name for use shipping as billing option. ([7695](https://github.com/woocommerce/woocommerce-blocks/pull/7695))
- Block Checkout: Apply selected Local Pickup rate to entire order (all packages). ([7484](https://github.com/woocommerce/woocommerce-blocks/pull/7484))
=======
= 8.9.2 - 2022-12-01

#### Bug Fixes

- Mini Cart block: fix compatibility with Page Optimize and Product Bundles plugins [#7794](https://github.com/woocommerce/woocommerce-blocks/pull/7794)
- Mini Cart block: Load wc-blocks-registry package at the page's load instead of lazy load it [#7813](https://github.com/woocommerce/woocommerce-blocks/pull/7813)
>>>>>>> 7c5f4ca6

= 8.9.1 - 2022-11-14 =

#### Bug fixes

- Display correct block template when filtering by attribute. ([7640](https://github.com/woocommerce/woocommerce-blocks/pull/7640))

= 8.9.0 - 2022-11-07 =

#### Enhancements

- Make the Filter by Price block range color dependent of the theme color. ([7525](https://github.com/woocommerce/woocommerce-blocks/pull/7525))
- Update the Mini Cart block drawer to honor the theme's background. ([7510](https://github.com/woocommerce/woocommerce-blocks/pull/7510))
- Improve the appearance of the Express Payment Block. ([7465](https://github.com/woocommerce/woocommerce-blocks/pull/7465))
- Enhancement/pickup location editor improvements. ([7446](https://github.com/woocommerce/woocommerce-blocks/pull/7446))
- Add Stock Status setting to Product Query Block. ([7397](https://github.com/woocommerce/woocommerce-blocks/pull/7397))
- Improve performance for `get_store_pages` method. ([6898](https://github.com/woocommerce/woocommerce-blocks/pull/6898))
- Adding rate limiting functionality to Store API endpoints. ([5962](https://github.com/woocommerce/woocommerce-blocks/pull/5962))

#### Bug Fixes

- Fix margins from Product Selector description on Filter Products by Attribute block. ([7552](https://github.com/woocommerce/woocommerce-blocks/pull/7552))
- Filter by Price block: Fix price slider visibility on dark themes. ([7527](https://github.com/woocommerce/woocommerce-blocks/pull/7527))
- Fix the text color for the header and footer WooCommerce patterns. ([7524](https://github.com/woocommerce/woocommerce-blocks/pull/7524))
- Fix inconsistent button styling with TT3. ([7516](https://github.com/woocommerce/woocommerce-blocks/pull/7516))
- Fix Mini Cart Global Styles. ([7515](https://github.com/woocommerce/woocommerce-blocks/pull/7515))
- Add white background to Filter by Attribute block dropdown so text is legible in dark backgrounds. ([7506](https://github.com/woocommerce/woocommerce-blocks/pull/7506))
- Product button: Fix 'In cart' button localization. ([7504](https://github.com/woocommerce/woocommerce-blocks/pull/7504))
- Fix: Restore transform functionality for filter widgets. ([7401](https://github.com/woocommerce/woocommerce-blocks/pull/7401))
- Developers: Fixed an issue where the project would not build on Windows machines. ([6798](https://github.com/woocommerce/woocommerce-blocks/pull/6798))
- Active Product Filters: Fix active filter grouping for Product Ratings and Stock Statuses ([7577]https://github.com/woocommerce/woocommerce-blocks/pull/7577)

= 8.8.2 - 2022-10-31 =

#### Bug fixes

- Fix Mini Cart Global Styles. [7515](https://github.com/woocommerce/woocommerce-blocks/pull/7515)
- Fix inconsistent button styling with TT3. ([7516](https://github.com/woocommerce/woocommerce-blocks/pull/7516))
- Make the Filter by Price block range color dependent of the theme color. [7525](https://github.com/woocommerce/woocommerce-blocks/pull/7525)
- Filter by Price block: fix price slider visibility on dark themes. [7527](https://github.com/woocommerce/woocommerce-blocks/pull/7527)
- Update the Mini Cart block drawer to honor the theme's background. [7510](https://github.com/woocommerce/woocommerce-blocks/pull/7510)
- Add white background to Filter by Attribute block dropdown so text is legible in dark backgrounds. [7506](https://github.com/woocommerce/woocommerce-blocks/pull/7506)

= 8.8.1 - 2022-10-28 =

#### Bug fixes

- Fix a bug in which cart totals aren't recalculated aftering running CartExtensions ([#7490](https://github.com/woocommerce/woocommerce-blocks/pull/7490))

= 8.8.0 - 2022-10-24 =

#### Enhancements

- Filter by Ratings: Add the Filter by Rating block to the feature plugin build. ([7384](https://github.com/woocommerce/woocommerce-blocks/pull/7384))
- Filter by Ratings: Improve accessibility by announcing the rating filter change. ([7370](https://github.com/woocommerce/woocommerce-blocks/pull/7370))
- Prevent resource hinting when cart/checkout blocks are not in use. ([7364](https://github.com/woocommerce/woocommerce-blocks/pull/7364))
- Separate filter title and filter controls by converting the Rating filter block to use Inner Blocks. ([7362](https://github.com/woocommerce/woocommerce-blocks/pull/7362))
- Products by Rating: Add support for Display Options. ([7311](https://github.com/woocommerce/woocommerce-blocks/pull/7311))
- Store API: Introduced `woocommerce_store_api_add_to_cart_data` hook. ([7252](https://github.com/woocommerce/woocommerce-blocks/pull/7252))

#### Bug Fixes

- Fix performance issue with the sidebar notices. ([7435](https://github.com/woocommerce/woocommerce-blocks/pull/7435))
- Fix mini cart items alignment issues in Editor. ([7387](https://github.com/woocommerce/woocommerce-blocks/pull/7387))
- Fix: Product Query: Update the Editor preview when custom attributes are changed. ([7366](https://github.com/woocommerce/woocommerce-blocks/pull/7366))
- Store API: Replaced `wc()->api->get_endpoint_data` usage in `/cart/extensions` to fix inconsistencies via filter hooks. ([7361](https://github.com/woocommerce/woocommerce-blocks/pull/7361))
- Fixes a fatal error with Cart Block usage in specific site configurations with multiple shipping countries. ([6896](https://github.com/woocommerce/woocommerce-blocks/pull/6896))

= 8.7.5 - 2022-10-31 =

#### Enhancements

- Fix Mini Cart Global Styles. [7515](https://github.com/woocommerce/woocommerce-blocks/pull/7515)
- Fix inconsistent button styling with TT3. ([7516](https://github.com/woocommerce/woocommerce-blocks/pull/7516))
- Make the Filter by Price block range color dependent of the theme color. [7525](https://github.com/woocommerce/woocommerce-blocks/pull/7525)
- Filter by Price block: fix price slider visibility on dark themes. [7527](https://github.com/woocommerce/woocommerce-blocks/pull/7527)
- Update the Mini Cart block drawer to honor the theme's background. [7510](https://github.com/woocommerce/woocommerce-blocks/pull/7510)
- Add white background to Filter by Attribute block dropdown so text is legible in dark backgrounds. [7506](https://github.com/woocommerce/woocommerce-blocks/pull/7506)

= 8.7.4 - 2022-10-21 =

#### Bug fixes
- Compatibility fix for Cart and Checkout inner blocks for WordPress 6.1. ([7447](https://github.com/woocommerce/woocommerce-blocks/pull/7447))

= 8.7.3 - 2022-10-20 =

#### Bug fixes
- Fixed an issue where the argument passed to `canMakePayment` contained the incorrect keys. Also fixed the current user's customer data appearing in the editor when editing the Checkout block. ([7434](https://github.com/woocommerce/woocommerce-blocks/pull/7434))

= 8.7.2 - 2022-10-13 =

#### Bug Fixes

- Fixed a problem where Custom Order Tables compatibility declaration could fail due to the unpredictable plugin order load. ([7395](https://github.com/woocommerce/woocommerce-blocks/pull/7395))
- Refactor useCheckoutAddress hook to enable "Use same address for billing" option in Editor ([7393](https://github.com/woocommerce/woocommerce-blocks/pull/7393))

= 8.7.1 - 2022-10-12 =

#### Bug Fixes

- Fixed an issue where JavaScript errors would occur when more than one extension tried to filter specific payment methods in the Cart and Checkout blocks. ([7377](https://github.com/woocommerce/woocommerce-blocks/pull/7377))

= 8.7.0 - 2022-10-10 =

#### Enhancements

- Improve visual consistency between block links. ([7340](https://github.com/woocommerce/woocommerce-blocks/pull/7340))
- Update the titles of some inner blocks of the Cart block and remove the lock of the Cross-Sells parent block. ([7232](https://github.com/woocommerce/woocommerce-blocks/pull/7232))
- Add filter for place order button label. ([7154](https://github.com/woocommerce/woocommerce-blocks/pull/7154))
- Exposed data related to the checkout through wordpress/data stores. ([6612](https://github.com/woocommerce/woocommerce-blocks/pull/6612))
- Add simple, large & two menus footer patterns. ([7306](https://github.com/woocommerce/woocommerce-blocks/pull/7306))
- Add minimal, large, and essential header patterns. ([7292](https://github.com/woocommerce/woocommerce-blocks/pull/7292))
- Add `showRemoveItemLink` as a new checkout filter to allow extensions to toggle the visibility of the `Remove item` button under each cart line item. ([7242](https://github.com/woocommerce/woocommerce-blocks/pull/7242))
- Add support for a GT tracking ID for Google Analytics. ([7213](https://github.com/woocommerce/woocommerce-blocks/pull/7213))
- Separate filter titles and filter controls by converting filter blocks to use Inner Blocks. ([6978](https://github.com/woocommerce/woocommerce-blocks/pull/6978))
- StoreApi requests will return a `Cart-Token` header that can be used to retrieve the cart from the corresponding session via **GET** `/wc/store/v1/cart`. ([5953](https://github.com/woocommerce/woocommerce-blocks/pull/5953))

#### Bug Fixes

- Fixed HTML rendering in description of active payment integrations. ([7313](https://github.com/woocommerce/woocommerce-blocks/pull/7313))
- Hide the shipping address form from the Checkout when the "Force shipping to the customer billing address" is enabled. ([7268](https://github.com/woocommerce/woocommerce-blocks/pull/7268))
- Fixed an error where adding new pages would cause an infinite loop and large amounts of memory use in redux. ([7256](https://github.com/woocommerce/woocommerce-blocks/pull/7256))
- Ensure error messages containing HTML are shown correctly in the Cart and Checkout blocks. ([7231](https://github.com/woocommerce/woocommerce-blocks/pull/7231))
- Prevent locked inner blocks from sometimes displaying twice. ([6676](https://github.com/woocommerce/woocommerce-blocks/pull/6676))
- Improve visual consistency between block links. ([7357](https://github.com/woocommerce/woocommerce-blocks/pull/7357))
- StoreApi `/checkout` endpoint now returns HTTP 402 instead of HTTP 400 when payment fails. ([7273](https://github.com/woocommerce/woocommerce-blocks/pull/7273))
- Fix a problem that causes an infinite loop when inserting Cart block in wordpress.com. ([7367](https://github.com/woocommerce/woocommerce-blocks/pull/7367))

= 8.6.0 - 2022-09-26 =

#### Enhancements

- Create Cross-Sells product list for showing the Cross-Sells products on the Cart block. ([6645](https://github.com/woocommerce/woocommerce-blocks/pull/6645))

#### Bug Fixes

- Fix a bug with the product details block. ([7191](https://github.com/woocommerce/woocommerce-blocks/pull/7191))
- Fix: Ensure that the Express Payment block is not cut off when selecting the Checkout block in the editor. ([7152](https://github.com/woocommerce/woocommerce-blocks/pull/7152))
- Make chevron clickable in Filter by Product block input. ([7139](https://github.com/woocommerce/woocommerce-blocks/pull/7139))
- Fix: Inner blocks control position for Cart Block. ([6973](https://github.com/woocommerce/woocommerce-blocks/pull/6973))
- Enabled HTML rendering within notices for checkout. ([6800](https://github.com/woocommerce/woocommerce-blocks/pull/6800))
- Fix: Render HTML elements on Cart and Checkout blocks when using the woocommerce_shipping_package_name filter. ([7147](https://github.com/woocommerce/woocommerce-blocks/pull/7147))

#### Technical debt

- Remove unused CSS selectors from Filter blocks. ([7150](https://github.com/woocommerce/woocommerce-blocks/pull/7150))

#### Compatibility

- WooPay: fixed a compatibility issue with some error messages shown by WooPay. ([7145](https://github.com/woocommerce/woocommerce-blocks/pull/7145))
- WooPay: Fixed an issue with WooPay which would display tax totals on multiple lines even when configured otherwise. ([7084](https://github.com/woocommerce/woocommerce-blocks/pull/7084))

= 8.5.2 - 2022-10-31 =

#### Enhancements

- Fix Mini Cart Global Styles. [7515](https://github.com/woocommerce/woocommerce-blocks/pull/7515)
- Fix inconsistent button styling with TT3. ([7516](https://github.com/woocommerce/woocommerce-blocks/pull/7516))
- Make the Filter by Price block range color dependent of the theme color. [7525](https://github.com/woocommerce/woocommerce-blocks/pull/7525)
- Filter by Price block: fix price slider visibility on dark themes. [7527](https://github.com/woocommerce/woocommerce-blocks/pull/7527)
- Update the Mini Cart block drawer to honor the theme's background. [7510](https://github.com/woocommerce/woocommerce-blocks/pull/7510)
- Add white background to Filter by Attribute block dropdown so text is legible in dark backgrounds. [7506](https://github.com/woocommerce/woocommerce-blocks/pull/7506)

= 8.5.1 - 2022-09-23 =

#### Bug Fixes

- Ensure that scripts are loaded using absolute URLs to prevent loading issues with subfolder installs. ([7211](https://github.com/woocommerce/woocommerce-blocks/pull/7211))

= 8.5.0 - 2022-09-12 =

#### Enhancements

- Improve the alignment of the Remove button in the Filter by Attribute block. ([7088](https://github.com/woocommerce/woocommerce-blocks/pull/7088))
- Enhance the display of the Active filters block changing the sizes of the text. ([7087](https://github.com/woocommerce/woocommerce-blocks/pull/7087))
- Add loading placeholders to Active Filters block. ([7083](https://github.com/woocommerce/woocommerce-blocks/pull/7083))
- Improved many of the labels to be less technical and more user-friendly. ([7045](https://github.com/woocommerce/woocommerce-blocks/pull/7045))
- Featured Item Blocks: Remove inline default color so that custom colors from Global Styles are applied correctly. ([7036](https://github.com/woocommerce/woocommerce-blocks/pull/7036))
- Update "remove filter" icon on the Active Filters block to use Icon component in both layouts. ([7035](https://github.com/woocommerce/woocommerce-blocks/pull/7035))
- Update `filter by price` skeleton design. ([6997](https://github.com/woocommerce/woocommerce-blocks/pull/6997))
- Update `filter by attribute` skeleton design. ([6990](https://github.com/woocommerce/woocommerce-blocks/pull/6990))

#### Bug Fixes

- Fix checkbox label when count is zero. ([7073](https://github.com/woocommerce/woocommerce-blocks/pull/7073))
- Fix incompatible Classic Template block notice in the Editor for Woo specific templates. ([7033](https://github.com/woocommerce/woocommerce-blocks/pull/7033))
- Update - remove __experimentalDuotone from Featured Product and Featured Category blocks. ([7000](https://github.com/woocommerce/woocommerce-blocks/pull/7000))

#### Documentation

- Add steps to retrieve products variations in Store API documentation. ([7076](https://github.com/woocommerce/woocommerce-blocks/pull/7076))

= 8.4.0 - 2022-08-29 =

#### Enhancements

- Update the filter `Apply` buttons to match the new designs. ([6958](https://github.com/woocommerce/woocommerce-blocks/pull/6958))
- Update the design of the Filter Products by Attribute block. ([6920](https://github.com/woocommerce/woocommerce-blocks/pull/6920))
- Update the design of the Filter by Attribute block settings panel. ([6912](https://github.com/woocommerce/woocommerce-blocks/pull/6912))
- Terms and conditions, and Privacy policy links open in a new tab by default. ([6908](https://github.com/woocommerce/woocommerce-blocks/pull/6908))
- Layout updates to the Active Filters block. ([6905](https://github.com/woocommerce/woocommerce-blocks/pull/6905))
- Update the design of the Filter Products by Stock block. ([6883](https://github.com/woocommerce/woocommerce-blocks/pull/6883))
- Update the design of the Filter Products by Price block. ([6877](https://github.com/woocommerce/woocommerce-blocks/pull/6877))
- Allow making the Cart/Checkout block page the default one from within the editor. ([6867](https://github.com/woocommerce/woocommerce-blocks/pull/6867))
- Register product search as a core/search variation when available. ([6191](https://github.com/woocommerce/woocommerce-blocks/pull/6191))

#### Bug Fixes

- Fixed a bug with a class name deriving from a translatable string. ([6914](https://github.com/woocommerce/woocommerce-blocks/pull/6914))

= 8.3.1 - 2022-08-17 =
#### Bug Fixes


- Prevent unnecessarily showing the item names in a shipping package if it's the only package. ([6899](https://github.com/woocommerce/woocommerce-blocks/pull/6899))

= 8.3.0 - 2022-08-15 =

#### Enhancements

- Add feedback box to the Cart & Checkout Inner Blocks in the inspector. ([6881](https://github.com/woocommerce/woocommerce-blocks/pull/6881))
- Refactor style-attributes hooks to add as global custom imports and remove relative import paths. ([6870](https://github.com/woocommerce/woocommerce-blocks/pull/6870))
- Add notice to Cart and Checkout blocks' inspector controls which links to the list of compatible plugins. ([6869](https://github.com/woocommerce/woocommerce-blocks/pull/6869))
- Add the ability to register patterns by adding them under the "patterns" folder and add the new "WooCommerce Filters" pattern. ([6861](https://github.com/woocommerce/woocommerce-blocks/pull/6861))
- Enable the Cart and Checkout blocks when WooCommerce Blocks is bundled in WooCommerce Core. ([6805](https://github.com/woocommerce/woocommerce-blocks/pull/6805))

#### Bug Fixes

- Refactor Product Categories block to use block.json. ([6875](https://github.com/woocommerce/woocommerce-blocks/pull/6875))
- Fix: Update billing address when shipping address gets change in shipping calculator at Cart block. ([6823](https://github.com/woocommerce/woocommerce-blocks/pull/6823))
- Fix: Add font-weight controls to the Mini Cart block text. ([6760](https://github.com/woocommerce/woocommerce-blocks/pull/6760))

= 8.2.1 - 2022-08-03 =

#### Bug Fixes

- Fixed an issue where shoppers could not switch between different saved payment methods. ([6825](https://github.com/woocommerce/woocommerce-blocks/pull/6825))

= 8.2.0 - 2022-08-02 =

#### Enhancements

- Add update_customer_from_request action to Checkout flow. ([6792](https://github.com/woocommerce/woocommerce-blocks/pull/6792))
- Update: New block icon for the Mini Cart block. ([6784](https://github.com/woocommerce/woocommerce-blocks/pull/6784))
- Introduce `productNameFormat` filter for cart items in Cart and Checkout blocks. ([4993](https://github.com/woocommerce/woocommerce-blocks/pull/4993))

#### Bug Fixes

- Fix proceed to checkout button not working for custom links. ([6804](https://github.com/woocommerce/woocommerce-blocks/pull/6804))
- Mini Cart block: Remove the compatibility notice. ([6803](https://github.com/woocommerce/woocommerce-blocks/pull/6803))
- Fix: Render the product attribute archive page using the `archive-product` template. ([6776](https://github.com/woocommerce/woocommerce-blocks/pull/6776))
- Ensure using the "Use shipping as billing" checkbox in the Checkout Block correctly syncs the addresses when making the order. ([6773](https://github.com/woocommerce/woocommerce-blocks/pull/6773))
- Ensure shipping package names are shown correctly in the Checkout Block when a cart contains multiple packages. ([6753](https://github.com/woocommerce/woocommerce-blocks/pull/6753))
- Select the correct inner button for the "Featured Item" button to update its URL. ([6741](https://github.com/woocommerce/woocommerce-blocks/pull/6741))
- Fix the spacing between separate shipping packages in the Checkout Block. ([6740](https://github.com/woocommerce/woocommerce-blocks/pull/6740))
- Fix missing translations in the inspector (editor mode). ([6737](https://github.com/woocommerce/woocommerce-blocks/pull/6737))
- Fix: Navigate through Mini Cart contents with keyboard. ([6731](https://github.com/woocommerce/woocommerce-blocks/pull/6731))
- Fix: Ensure add to cart notices are displayed on pages containing the Mini Cart block. ([6728](https://github.com/woocommerce/woocommerce-blocks/pull/6728))
- Fix Cart an d Checkout blocks compatiblity issue with wordpress.com in which blocks wouldn't load in the editor. ([6718](https://github.com/woocommerce/woocommerce-blocks/pull/6718))
- Fixes an issue where search lists would not preserve the case of the original item. ([6551](https://github.com/woocommerce/woocommerce-blocks/pull/6551))

= 8.1.0 - 2022-07-18 =

#### Enhancements

- Update WooCommerce block template descriptions. ([6667](https://github.com/woocommerce/woocommerce-blocks/pull/6667))
- Add filter URL support to filter blocks when filtering for All Products block. ([6642](https://github.com/woocommerce/woocommerce-blocks/pull/6642))
- Add: Allow choosing between single and multiple sections. ([6620](https://github.com/woocommerce/woocommerce-blocks/pull/6620))
- Cart endpoint for Store API (/wc/store/cart) now features cross-sell items based on cart contents. ([6635](https://github.com/woocommerce/woocommerce-blocks/pull/6635))

#### Bug Fixes

- Prevent Featured Product block from breaking when product is out of stock + hidden from catalog. ([6640](https://github.com/woocommerce/woocommerce-blocks/pull/6640))
- Contrast improvement for checkout error messages when displayed over a theme's dark mode. ([6292](https://github.com/woocommerce/woocommerce-blocks/pull/6292))

= 8.0.0 - 2022-07-04 =

#### Enhancements

- Make form components require onChange and have a default value. ([6636](https://github.com/woocommerce/woocommerce-blocks/pull/6636))
- Footer Template Parts use now `<footer>` instead of `<div>` and Header uses `<header>` instead of `<div>`. ([6596](https://github.com/woocommerce/woocommerce-blocks/pull/6596))
- Replace the ProductTag tax_query field to be the term_id instead of the id. ([6585](https://github.com/woocommerce/woocommerce-blocks/pull/6585))

#### Bug Fixes

- Fix: Correctly calculacte taxes for local pickups. ([6631](https://github.com/woocommerce/woocommerce-blocks/pull/6631))
- Fix: Ensure WooCommerce templates show correct titles. ([6452](https://github.com/woocommerce/woocommerce-blocks/pull/6452))

= 7.9.0 - 2022-06-20 =

#### Enhancements

- Disable page scroll when Mini Cart drawer is open. ([6532](https://github.com/woocommerce/woocommerce-blocks/pull/6532))
- Register filter blocks using block metadata. ([6505](https://github.com/woocommerce/woocommerce-blocks/pull/6505))

#### Bug Fixes

- Fix images hidden by default in Product grid blocks after WC 6.6 update. ([6599](https://github.com/woocommerce/woocommerce-blocks/pull/6599))
- Fix: Scrolling issue of the Filled Mini Cart view block. ([6565](https://github.com/woocommerce/woocommerce-blocks/pull/6565))
- Fix an endless loop when using product grid blocks inside product descriptions. ([6471](https://github.com/woocommerce/woocommerce-blocks/pull/6471))

#### Various

- Prevent warnings appearing when using some plugins for managing shipping packages. ([6470](https://github.com/woocommerce/woocommerce-blocks/pull/6470))
- Add template descriptions. ([6345](https://github.com/woocommerce/woocommerce-blocks/pull/6345))

= 7.8.3 - 2022-06-20 =

#### Bug Fixes
- Fix images hidden by default in Product grid blocks after WC 6.6 update. ([6599](https://github.com/woocommerce/woocommerce-blocks/pull/6599))

= 7.8.2 - 2022-06-20 =

#### Bug Fixes
- Replace instances of wp_is_block_theme() with wc_current_theme_is_fse_theme(). ([6590](https://github.com/woocommerce/woocommerce-blocks/pull/6590))


= 7.8.1 - 2022-06-13 =

#### Bug Fixes

- Fix PHP notice in Mini Cart when prices included taxes. ([6537](https://github.com/woocommerce/woocommerce-blocks/pull/6537))

= 7.8.0 - 2022-06-06 =

#### Enhancements

- Filter Products by Price: Decrease price slider step sequence from 10 to 1. ([6486](https://github.com/woocommerce/woocommerce-blocks/pull/6486))
- Add the `Fixed image` and `Repeated image` media controls to the Featured Category block. ([6440](https://github.com/woocommerce/woocommerce-blocks/pull/6440))

#### Bug Fixes

- Featured Item Blocks: Fix an issue where the default color could be overridden by a theme, and where custom colors were not applied correctly. ([6492](https://github.com/woocommerce/woocommerce-blocks/pull/6492))
- Fix: Only enqueue the relevant translations script. ([6478](https://github.com/woocommerce/woocommerce-blocks/pull/6478))
- Fix: All Products block: New product is missing in the Cart block if `Redirect to the cart page after successful addition` is enabled. ([6466](https://github.com/woocommerce/woocommerce-blocks/pull/6466))
- Respect low stock visibility setting in Cart/Checkout. ([6444](https://github.com/woocommerce/woocommerce-blocks/pull/6444))
- Decouple Store API payment handling from Checkout block loading code. ([6519](https://github.com/woocommerce/woocommerce-blocks/pull/6519))

#### Various

- Add support for `Font size` and `Font family` for the `Mini Cart` block. ([6396](https://github.com/woocommerce/woocommerce-blocks/pull/6396))

= 7.7.0 - 2022-05-24 =

#### Enhancements

- Add the `Fixed image` and `Repeated image` media controls to the Featured Product block. ([6344](https://github.com/woocommerce/woocommerce-blocks/pull/6344))

#### Bug Fixes

- Remove bold styles from All Products block. ([6436](https://github.com/woocommerce/woocommerce-blocks/pull/6436))
- Fix an issue where the Cart & Checkout could have some of the locked inner blocks removed. ([6419](https://github.com/woocommerce/woocommerce-blocks/pull/6419))
- Fix broken translation in Cart/Checkout blocks. ([6420](https://github.com/woocommerce/woocommerce-blocks/pull/6420))

= 7.6.2 - 2022-06-20 =

####  Bug Fixes

- Fix images hidden by default in Product grid blocks after WC 6.6 update. ([6599](https://github.com/woocommerce/woocommerce-blocks/pull/6599))

= 7.6.1 - 2022-06-17 =

### Bug Fixes

- Fix PHP notice in Mini Cart when prices included taxes. ([6537](https://github.com/woocommerce/woocommerce-blocks/pull/6537))
- Fix error Uncaught Error: Call to undefined function Automattic\WooCommerce\Blocks\Templates\wp_is_block_theme() in WP 5.8. ([6590](https://github.com/woocommerce/woocommerce-blocks/pull/6590))

= 7.6.0 - 2022-05-09 =

#### Enhancements

- Featured Category: Add background color option. ([6368](https://github.com/woocommerce/woocommerce-gutenberg-products-block/pull/6368))
- Featured Product: Add background color option. ([6367](https://github.com/woocommerce/woocommerce-gutenberg-products-block/pull/6367))
- Added media controls allowing the user to edit images within the editor on a Featured Category block. ([6360](https://github.com/woocommerce/woocommerce-gutenberg-products-block/pull/6360))
- Added media controls allowing the user to edit images within the editor on a Featured Product block. ([6348](https://github.com/woocommerce/woocommerce-gutenberg-products-block/pull/6348))
- Add the alt text control to the Featured Category block media settings. ([6341](https://github.com/woocommerce/woocommerce-gutenberg-products-block/pull/6341))
- Hide the Product Tag Cloud from the Widgets screen in classic themes. ([6327](https://github.com/woocommerce/woocommerce-gutenberg-products-block/pull/6327))
- Add the alt text control to the Featured Product block media settings. ([6308](https://github.com/woocommerce/woocommerce-gutenberg-products-block/pull/6308))
- GridContentControl: Add product image control. ([6302](https://github.com/woocommerce/woocommerce-gutenberg-products-block/pull/6302))

#### Bug Fixes

- Fix: Align Empty Mini Cart view. block center in the Site Editor. ([6379](https://github.com/woocommerce/woocommerce-gutenberg-products-block/pull/6379))
- Remove the Template panel from the Setting Sidebar for Shop page. ([6366](https://github.com/woocommerce/woocommerce-gutenberg-products-block/pull/6366))
- Parse categories coming from the back-end as a json array. ([6358](https://github.com/woocommerce/woocommerce-gutenberg-products-block/pull/6358))
- Update the default width of Classic Template to Wide width. ([6356](https://github.com/woocommerce/woocommerce-gutenberg-products-block/pull/6356))
- Fix: Mini Cart block is not available from the Edit template screen. ([6351](https://github.com/woocommerce/woocommerce-gutenberg-products-block/pull/6351))
- Fix Filter Products by Attribute block not working on PHP templates when Filter button was enabled. ([6332](https://github.com/woocommerce/woocommerce-gutenberg-products-block/pull/6332))


= 7.5.0 - 2022-04-25 =

#### Enhancements

- Add PHP templates support to the Active Product Filters block. ([6295](https://github.com/woocommerce/woocommerce-gutenberg-products-block/pull/6295))
- Enable Draft orders in WooCommerce Core. ([6288](https://github.com/woocommerce/woocommerce-gutenberg-products-block/pull/6288))
- Enhanced the *Featured Category block*:
	- Implemented support for duotone.
	- Implemented support for gradients on the overlay.
	- Implemented support for custom inner padding.
	- Implemented image fit options: users can now decide how should the image behave on the resizing of the component; it can either scale to always cover the entire container, or remain its original size.
	- Fixed an inconsistency where the overlay color was controlled by the background color control. It is now moved to the correct section.
	- Fixed the focal point picker, it now works on both axis as long as the image fit (above) is set to `none`.
	- Fixed an issue with the visibility of the resizing handle.
	- Fixed an issue which would keep the resizing handle always active regardless of block selection status.
	- Changed the behavior of the resizing: The block can't be resized below a minimum height determined by its content plus the padding. ([6276](https://github.com/woocommerce/woocommerce-gutenberg-products-block/pull/6276))
- Allow adding the Filter Products by Stock block to Product Catalog templates to filter products. ([6261](https://github.com/woocommerce/woocommerce-gutenberg-products-block/pull/6261))
- Enhanced the *Featured Product block*:
	- Implemented support for duotone.
	- Implemented support for gradients on the overlay.
	- Implemented support for custom inner padding.
	- Implemented image fit options: users can now decide how should the image behave on the resizing of the component; it can either scale to always cover the entire container, or remain its original size.
	- Fixed an inconsistency where the overlay color was controlled by the background color control. It is now moved to the correct section.
	- Fixed the focal point picker, it now works on both axis as long as the image fit (above) is set to `none`.
	- Fixed an issue with the visibility of the resizing handle.
	- Fixed an issue which would keep the resizing handle always active regardless of block selection status.
	- Changed the behavior of the resizing: The block can't be resized below a minimum height determined by its content plus the padding. ([6181](https://github.com/woocommerce/woocommerce-gutenberg-products-block/pull/6181))
- Allow saved payment methods labels other than card/eCheck to display brand & last 4 digits if present. ([6177](https://github.com/woocommerce/woocommerce-gutenberg-products-block/pull/6177))

#### Bug Fixes

- Filter Products by Attribute: Fix the page reload which happens when clicking the filter button on Woo templates using the Classic Template block. ([6287](https://github.com/woocommerce/woocommerce-gutenberg-products-block/pull/6287))
- Store API: Show visible attributes in simple products, and hidden attributes in variable products. ([6274](https://github.com/woocommerce/woocommerce-gutenberg-products-block/pull/6274))
- Add RTL support for the Mini Cart icon. ([6264](https://github.com/woocommerce/woocommerce-gutenberg-products-block/pull/6264))
- Fix page load problem due to incorrect URL to certain assets. ([6260](https://github.com/woocommerce/woocommerce-gutenberg-products-block/pull/6260))
- Fix: Make Filters Products by Price work with Active Filters block for the PHP rendered Classic Template. ([6245](https://github.com/woocommerce/woocommerce-gutenberg-products-block/pull/6245))

#### Various

- Product Query: Pass any product taxonomies existing in the URL parameters. ([6152](https://github.com/woocommerce/woocommerce-gutenberg-products-block/pull/6152))


= 7.4.2 - 2022-04-15 =

#### Bug Fixes

- Ensure errors during cart/checkout API requests are shown on the front-end. ([6268](https://github.com/woocommerce/woocommerce-gutenberg-products-block/pull/6268))

= 7.4.1 - 2022-04-14 =

#### Bug Fixes

- Fix page load problem due to incorrect URL to certain assets. ([6260](https://github.com/woocommerce/woocommerce-gutenberg-products-block/pull/6260))

= 7.4.0 - 2022-04-14 =

#### Enhancements

- Allow adding the Filter Products by Price block to Product Catalog templates to filter products. ([6146](https://github.com/woocommerce/woocommerce-gutenberg-products-block/pull/6146))
- The order summary area for the Cart and Checkout Blocks is now powered by Inner Blocks allowing for more customizations and extensibility. ([6065](https://github.com/woocommerce/woocommerce-gutenberg-products-block/pull/6065))

#### Bug Fixes

- Increase Cart product quantity limit. ([6202](https://github.com/woocommerce/woocommerce-gutenberg-products-block/pull/6202))
- Mini Cart block: Fix translations loading. ([6158](https://github.com/woocommerce/woocommerce-gutenberg-products-block/pull/6158))
- Fix Featured Product and Featured Category buttons misalignment in Twenty Twenty Two theme. ([6156](https://github.com/woocommerce/woocommerce-gutenberg-products-block/pull/6156))
- Remove the ToggleButtonControl in favor of ToggleGroupControl. ([5967](https://github.com/woocommerce/woocommerce-gutenberg-products-block/pull/5967))
- Decode HTML entities when formatting Store API error messages. ([5870](https://github.com/woocommerce/woocommerce-gutenberg-products-block/pull/5870))

= 7.3.0 - 2022-03-28 =

#### Enhancements

- Product Ratings: Add Global Styles font size and spacing support. ([5927](https://github.com/woocommerce/woocommerce-gutenberg-products-block/pull/5927))
- Add resource hinting for cart and checkout blocks to improve first time performance. ([5553](https://github.com/woocommerce/woocommerce-gutenberg-products-block/pull/5553))
- Add Mini Cart block to feature plugin ([6127](https://github.com/woocommerce/woocommerce-gutenberg-products-block/pull/6127))
- Allow memoized checkout filters to re-run if the default value changes between runs. ([6102](https://github.com/woocommerce/woocommerce-gutenberg-products-block/pull/6102))

#### Bug Fixes

- Filter Products by Attribute: Make dropdown search case sensitive. ([6096](https://github.com/woocommerce/woocommerce-gutenberg-products-block/pull/6096))
- Stop showing the price slider skeleton when moving the slider handles. ([6078](https://github.com/woocommerce/woocommerce-gutenberg-products-block/pull/6078))

#### Various

- Rename Legacy Template block to Classic Template block. ([6021](https://github.com/woocommerce/woocommerce-gutenberg-products-block/pull/6021))

= 7.2.2 - 2022-04-15 =

#### Bug fixes

- Fix page load problem due to incorrect URL to certain assets. [#6260](https://github.com/woocommerce/woocommerce-gutenberg-products-block/pull/6260)

= 7.2.1 - 2022-03-23 =

#### Bug fixes

- Don't trigger class deprecations if headers are already sent [#6074](https://github.com/woocommerce/woocommerce-gutenberg-products-block/pull/6074)

= 7.2.0 - 2022-03-14 =

#### Bug Fixes

- StoreAPI: Clear all wc notice types in the cart validation context [#5983](https://github.com/woocommerce/woocommerce-gutenberg-products-block/pull/5983)
- Fix loading more WC core translations in locales where WC Blocks is not localized for some strings.
- Ensure shipping address is set for virtual orders to prevent missing country errors. [#6050](https://github.com/woocommerce/woocommerce-gutenberg-products-block/pull/6050)

#### Enhancements

- Memoize/cache filter results so that we don't call third party filters too often [#5143](https://github.com/woocommerce/woocommerce-gutenberg-products-block/pull/5143)

#### Various

- Remove v1 string from Store Keys. ([5987](https://github.com/woocommerce/woocommerce-gutenberg-products-block/pull/5987))
- Introduce the `InvalidCartException` for handling cart validation. ([5904](https://github.com/woocommerce/woocommerce-gutenberg-products-block/pull/5904))
- Renamed Store API custom headers to remove `X-WC-Store-API` prefixes. [#5983](https://github.com/woocommerce/woocommerce-gutenberg-products-block/pull/5983)
- Normalized Store API error codes [#5992](https://github.com/woocommerce/woocommerce-gutenberg-products-block/pull/5992)
- Deprecated `woocommerce_blocks_checkout_order_processed` in favour of `woocommerce_store_api_checkout_order_processed`
- Deprecated `woocommerce_blocks_checkout_update_order_meta` in favour of `woocommerce_store_api_checkout_update_order_meta`
- Deprecated `woocommerce_blocks_checkout_update_order_from_request` in favour of `woocommerce_store_api_checkout_update_order_from_request`

= 7.1.0 - 2022-02-28 =

#### Enhancements

- Add Global Styles support to the Product Price block. ([5950](https://github.com/woocommerce/woocommerce-gutenberg-products-block/pull/5950))
- Add Global Styles support to the Add To Cart Button block. ([5816](https://github.com/woocommerce/woocommerce-gutenberg-products-block/pull/5816))
- Store API - Introduced `wc/store/v1` namespace. ([5911](https://github.com/woocommerce/woocommerce-gutenberg-products-block/pull/5911))
- Renamed WooCommerce block templates to more e-commerce related names. ([5935](https://github.com/woocommerce/woocommerce-gutenberg-products-block/pull/5935))
- Featured Product block: Add the ability to reset to a previously set custom background image. ([5886](https://github.com/woocommerce/woocommerce-gutenberg-products-block/pull/5886))

#### Bug Fixes

- Fixed typo in `wooocommerce_store_api_validate_add_to_cart` and `wooocommerce_store_api_validate_cart_item` hook names. ([5926](https://github.com/woocommerce/woocommerce-gutenberg-products-block/pull/5926))
- Fix loading WC core translations in locales where WC Blocks is not localized for some strings. ([5910](https://github.com/woocommerce/woocommerce-gutenberg-products-block/pull/5910))

= 7.0.0 - 2022-02-14 =

#### Enhancements

- Add a remove image button to the WooCommerce Feature Category block. ([5719](https://github.com/woocommerce/woocommerce-gutenberg-products-block/pull/5719))
- Add support for the global style for the On-Sale Badge block. ([5565](https://github.com/woocommerce/woocommerce-gutenberg-products-block/pull/5565))
- Add support for the global style for the Attribute Filter block. ([5557](https://github.com/woocommerce/woocommerce-gutenberg-products-block/pull/5557))
- Category List block: Add support for global style. ([5516](https://github.com/woocommerce/woocommerce-gutenberg-products-block/pull/5516))

#### Bug Fixes

- Fix wide appender buttons overlap in Cart & Checkout blocks in the Editor. ([5801](https://github.com/woocommerce/woocommerce-gutenberg-products-block/pull/5801))
- Fixed an issue where clear customizations functionality was not working for WooCommerce templates. ([5746](https://github.com/woocommerce/woocommerce-gutenberg-products-block/pull/5746))
- Fixed an issue where default block attributes were not being passed to the Checkout block correctly. ([5732](https://github.com/woocommerce/woocommerce-gutenberg-products-block/pull/5732))
- Fixed an issue where orders would break if they did not require a payment. ([5720](https://github.com/woocommerce/woocommerce-gutenberg-products-block/pull/5720))
- Fixed hover and focus states for button components. ([5712](https://github.com/woocommerce/woocommerce-gutenberg-products-block/pull/5712))
- Add to Cart button on Products listing blocks will respect the "Redirect to the cart page after successful addition" setting. ([5708](https://github.com/woocommerce/woocommerce-gutenberg-products-block/pull/5708))
- Fixes Twenty Twenty Two issues with sales price and added to cart "View Cart" call out styling in the "Products by Category" block. ([5684](https://github.com/woocommerce/woocommerce-gutenberg-products-block/pull/5684))

= 6.9.0 - 2022-01-31 =

#### Enhancements

- Add support for the global style for the Featured Category block. ([5542](https://github.com/woocommerce/woocommerce-gutenberg-products-block/pull/5542))

#### Bug Fixes


- Enable Mini Cart template-parts only for experimental builds. ([5606](https://github.com/woocommerce/woocommerce-gutenberg-products-block/pull/5606))
- Show express payment button in full width if only one express payment method is available. ([5601](https://github.com/woocommerce/woocommerce-gutenberg-products-block/pull/5601))
- Wrapped cart item product contents in inner div. ([5240](https://github.com/woocommerce/woocommerce-gutenberg-products-block/pull/5240))
- Fix alignment issue with the "create account" section on the checkout block in the editor ([5633](https://github.com/woocommerce/woocommerce-gutenberg-products-block/pull/5633))

#### blocker

- Revert "Allow LegacyTemplate block to be reinserted, only on WooCommerce block templates.". ([5643](https://github.com/woocommerce/woocommerce-gutenberg-products-block/pull/5643))


= 6.8.0 - 2022-01-17 =

#### Enhancements

- Add support for the global style for the Price Filter block. ([5559](https://github.com/woocommerce/woocommerce-gutenberg-products-block/pull/5559))
- Hold stock for 60 mins if the order is pending payment. ([5546](https://github.com/woocommerce/woocommerce-gutenberg-products-block/pull/5546))
- Allow users to reinsert the WooCommerce Legacy Template block. ([5545](https://github.com/woocommerce/woocommerce-gutenberg-products-block/pull/5545))
- Add support for the global style for the Stock Indicator block. ([5525](https://github.com/woocommerce/woocommerce-gutenberg-products-block/pull/5525))
- Add support for the global style for the Summary Product block. ([5524](https://github.com/woocommerce/woocommerce-gutenberg-products-block/pull/5524))
- Add support for the global style for the Product Title block. ([5515](https://github.com/woocommerce/woocommerce-gutenberg-products-block/pull/5515))
- Fix duplicated checkout error notices. ([5476](https://github.com/woocommerce/woocommerce-gutenberg-products-block/pull/5476))
- Store API: Throw errors when attempting to pay with a non-available payment method. ([5440](https://github.com/woocommerce/woocommerce-gutenberg-products-block/pull/5440))
- Add support for the wide and full alignment for the legacy template block. ([5433](https://github.com/woocommerce/woocommerce-gutenberg-products-block/pull/5433))
- Store API and Cart block now support defining a quantity stepper and a minimum quantity. ([5406](https://github.com/woocommerce/woocommerce-gutenberg-products-block/pull/5406))
- Added controls to product grid blocks for filtering by stock levels. ([4943](https://github.com/woocommerce/woocommerce-gutenberg-products-block/pull/4943))

#### Bug Fixes

- Use consistent HTML code for all rating sections, so that screen readers pronounce the rating correctly. ([5552](https://github.com/woocommerce/woocommerce-gutenberg-products-block/pull/5552))
- All Products block displays thumbnails. ([5551](https://github.com/woocommerce/woocommerce-gutenberg-products-block/pull/5551))
- Fixed a styling issue in the Checkout block when an order has multiple shipping packages. ([5529](https://github.com/woocommerce/woocommerce-gutenberg-products-block/pull/5529))
- Fixed a visual bug (#5152) with the points and rewards plugin. ([5430](https://github.com/woocommerce/woocommerce-gutenberg-products-block/pull/5430))
- Filter Products By Price block: Don't allow to insert negative values on inputs. ([5123](https://github.com/woocommerce/woocommerce-gutenberg-products-block/pull/5123))

#### technical debt

- Remove invalid `$wpdb->prepare()` statement in Featured Category Block. ([5471](https://github.com/woocommerce/woocommerce-gutenberg-products-block/pull/5471))
- Remove Stripe Payment Method Integration (which is now part of the Stripe Payment Method extension itself). ([5449](https://github.com/woocommerce/woocommerce-gutenberg-products-block/pull/5449))

#### Various

- Update the block theme folders to latest Gutenberg convention (i.e. `templates` and `parts`). ([5464](https://github.com/woocommerce/woocommerce-gutenberg-products-block/pull/5464))

= 6.7.3 - 2022-01-24 =

#### Bug Fixes

- Enable Mini Cart template parts only for experimental builds. ([#5606](https://github.com/woocommerce/woocommerce-gutenberg-products-block/pull/5606))

= 6.7.2 - 2022-01-17 =

#### Bug Fixes

- Update WooCommerce plugin slug for Block Templates. ([#5519](https://github.com/woocommerce/woocommerce-gutenberg-products-block/pull/5519))

= 6.7.1 - 2022-01-07 =

#### Bug Fixes

- Convert token to string when setting the active payment method. ([5535](https://github.com/woocommerce/woocommerce-gutenberg-products-block/pull/5535))

= 6.7.0 - 2022-01-03 =

#### Enhancements

- Added global styles (text color) to the Active Filters block. ([5465](https://github.com/woocommerce/woocommerce-gutenberg-products-block/pull/5465))
- Prevent a 0 value shipping price being shown in the Checkout if no shipping methods are available. ([5444](https://github.com/woocommerce/woocommerce-gutenberg-products-block/pull/5444))

#### Bug Fixes

- Fixed an issue where the checkout address fields would be blank for logged in customers. ([5473](https://github.com/woocommerce/woocommerce-gutenberg-products-block/pull/5473))
- Account for products without variations in the On Sale Products block. ([5470](https://github.com/woocommerce/woocommerce-gutenberg-products-block/pull/5470))
- Update the template retrieving logic to allow for older Gutenberg convention and newer one (`block-templates`/`block-template-parts` vs. `templates`/`parts`). ([5455](https://github.com/woocommerce/woocommerce-gutenberg-products-block/pull/5455))
- Ensure that the translation of the "Proceed to Checkout" button is working. ([5453](https://github.com/woocommerce/woocommerce-gutenberg-products-block/pull/5453))
- Fix custom templates with fallback to archive being incorrectly attributed to the user in the editor instead of the parent theme. ([5447](https://github.com/woocommerce/woocommerce-gutenberg-products-block/pull/5447))
- Remove text decorations from product filtering blocks items. ([5384](https://github.com/woocommerce/woocommerce-gutenberg-products-block/pull/5384))

= 6.6.0 - 2021-12-20 =

#### Bug Fixes

- "Added By" template column value is user friendly for modified WooCommerce block templates. ([5420](https://github.com/woocommerce/woocommerce-gutenberg-products-block/pull/5420))
- Fixed a performance issue with the cart by preventing an extra network request on mount. ([5394](https://github.com/woocommerce/woocommerce-gutenberg-products-block/pull/5394))
- Use the themes product archive block template for product category & product tag pages if the theme does not have more specific templates for those. ([5380](https://github.com/woocommerce/woocommerce-gutenberg-products-block/pull/5380))
- Cart block: Switch to correct view if inner block is selected. ([5358](https://github.com/woocommerce/woocommerce-gutenberg-products-block/pull/5358))
- Respect implicit quantity updates coming from server or directly from data stores. ([5352](https://github.com/woocommerce/woocommerce-gutenberg-products-block/pull/5352))
- Fixed a case where payments could fail after validation errors when using saved cards. ([5350](https://github.com/woocommerce/woocommerce-gutenberg-products-block/pull/5350))
- Add error handling for network errors during checkout. ([5341](https://github.com/woocommerce/woocommerce-gutenberg-products-block/pull/5341))
- Fix cart and checkout margin problem by removing the full-width option. ([5315](https://github.com/woocommerce/woocommerce-gutenberg-products-block/pull/5315))
- Fix saving WooCommerce templates in WP 5.9 beta 3 ([5408](https://github.com/woocommerce/woocommerce-gutenberg-products-block/pull/5408))
- Fix You attempted to edit an item that doesn't exist error on WordPress 5.8 ([5425](https://github.com/woocommerce/woocommerce-gutenberg-products-block/pull/5425))
- Fix required scripts not loading for WC block templates. ([5346](https://github.com/woocommerce/woocommerce-gutenberg-products-block/pull/5346))
- Fix reverting WC templates. ([5342](https://github.com/woocommerce/woocommerce-gutenberg-products-block/pull/5342))
- Fix WC templates loading for WP 5.9 without Gutenberg plugin. ([5335](https://github.com/woocommerce/woocommerce-gutenberg-products-block/pull/5335))

#### Various

- Sync draft orders whenever cart data changes. [5379](https://github.com/woocommerce/woocommerce-gutenberg-products-block/pull/5379)
- Removed legacy handling for shipping_phone in Store API. ([5326](https://github.com/woocommerce/woocommerce-gutenberg-products-block/pull/5326))
- Site Editor template list: Fix wrong icon displayed on WooCommerce templates after they have been edited. ([5375](https://github.com/woocommerce/woocommerce-gutenberg-products-block/pull/5375))
- Fix validation error handling after using browser autofill. ([5373](https://github.com/woocommerce/woocommerce-gutenberg-products-block/pull/5373))
- Update loading skeleton animations. ([5362](https://github.com/woocommerce/woocommerce-gutenberg-products-block/pull/5362))
- Add error handling to `get_routes_from_namespace` method. ([5319](https://github.com/woocommerce/woocommerce-gutenberg-products-block/pull/5319))
- Make it so WooCommerce template names are not editable ([5385](https://github.com/woocommerce/woocommerce-gutenberg-products-block/pull/5385))


= 6.5.0 - 2021-12-06 =

#### Enhancements

- Added global styles (text color, link color, line height, and font size) to the Product Title block. ([5133](https://github.com/woocommerce/woocommerce-gutenberg-products-block/pull/5133))

#### Bug Fixes

- Fixed Featured Product Block search not working for large stores. ([5156](https://github.com/woocommerce/woocommerce-gutenberg-products-block/pull/5156))

= 6.4.0 - 2021-11-22 =

#### Enhancements

- Pass to payment methods a wrapper component that handles the loading state. ([5135](https://github.com/woocommerce/woocommerce-gutenberg-products-block/pull/5135))

#### Bug Fixes

- Gate WC template editing (FSE) to versions of WC 6.0 or higher. ([5210](https://github.com/woocommerce/woocommerce-gutenberg-products-block/pull/5210))
- Fix manual entry within Quantity Inputs in Cart block. ([5197](https://github.com/woocommerce/woocommerce-gutenberg-products-block/pull/5197))
- Correctly align Terms and Conditions block checkbox in Checkout block. ([5191](https://github.com/woocommerce/woocommerce-gutenberg-products-block/pull/5191))
- Add support for decimal and thousand separators in the `formatPrice` function. ([5188](https://github.com/woocommerce/woocommerce-gutenberg-products-block/pull/5188))
- Reduce the size of the checkbox component label to prevent accidental input. ([5164](https://github.com/woocommerce/woocommerce-gutenberg-products-block/pull/5164))
- Lazy load missing translation files on frontend to ensure that all visible texts are translatable. ([5112](https://github.com/woocommerce/woocommerce-gutenberg-products-block/pull/5112))

= 6.3.3 - 2021-11-25 =

#### Bug Fixes

- Fix fatal error in certain WP 5.9 pre-release versions. ([5183](https://github.com/woocommerce/woocommerce-gutenberg-products-block/pull/5183))

= 6.3.2 - 2021-11-17 =

#### Enhancements

- Legacy Template Block: allow users to delete the block. ([5176](https://github.com/woocommerce/woocommerce-gutenberg-products-block/pull/5176))

#### Bug Fixes

- Removed WooCommerce block templates from appearing in the template dropdown for a page or post. ([5167](https://github.com/woocommerce/woocommerce-gutenberg-products-block/pull/5167))

= 6.3.1 - 2021-11-17 =

#### Bug Fixes

- Fix 'Country is required' error on the Cart block when updating shipping address ([5129](https://github.com/woocommerce/woocommerce-gutenberg-products-block/pull/5129))
- Fix state validation to compare state codes, and only validate if a country is given ([5132](https://github.com/woocommerce/woocommerce-gutenberg-products-block/pull/5132))
- Make order note block removable ([5139](https://github.com/woocommerce/woocommerce-gutenberg-products-block/pull/5139))

= 6.3.0 - 2021-11-16 =

#### Enhancements

- Add placeholder text when modifying product search input in the editor. ([5122](https://github.com/woocommerce/woocommerce-gutenberg-products-block/pull/5122))
- FSE: Add basic product archive block template. ([5049](https://github.com/woocommerce/woocommerce-gutenberg-products-block/pull/5049))
- FSE: Add basic taxonomy block templates. ([5063](https://github.com/woocommerce/woocommerce-gutenberg-products-block/pull/5063))
- FSE: Add single product block template. ([5054](https://github.com/woocommerce/woocommerce-gutenberg-products-block/pull/5054))
- FSE: Remove the `do_action( 'woocommerce_sidebar' );` action from the `LegacyTemplate.php` block. ([5097](https://github.com/woocommerce/woocommerce-gutenberg-products-block/pull/5097))
- Fix duplicate queries in product grids #4695. ([5002](https://github.com/woocommerce/woocommerce-gutenberg-products-block/pull/5002))
- FSE: Add abstract block legacy template for core PHP templates. ([4991](https://github.com/woocommerce/woocommerce-gutenberg-products-block/pull/4991))
- FSE: Add render logic to BlockTemplateController. ([4984](https://github.com/woocommerce/woocommerce-gutenberg-products-block/pull/4984))
- Improve accessibility by using self-explaining edit button titles. ([5113](https://github.com/woocommerce/woocommerce-gutenberg-products-block/pull/5113))
- Improve readability of terms and condition text by not displaying the text justified. ([5120](https://github.com/woocommerce/woocommerce-gutenberg-products-block/pull/5120))
- Improve rendering performance for Single Product block. ([5107](https://github.com/woocommerce/woocommerce-gutenberg-products-block/pull/5107))
- Improve the product images placeholder display by adding a light gray border to it. ([4950](https://github.com/woocommerce/woocommerce-gutenberg-products-block/pull/4950))
- Deprecate the __experimental_woocommerce_blocks_checkout_update_order_from_request action in favour of woocommerce_blocks_checkout_update_order_from_request. ([5015](https://github.com/woocommerce/woocommerce-gutenberg-products-block/pull/5015))
- Deprecate the __experimental_woocommerce_blocks_checkout_update_order_meta action in favour of woocommerce_blocks_checkout_update_order_meta. ([5017](https://github.com/woocommerce/woocommerce-gutenberg-products-block/pull/5017))
- Deprecate the __experimental_woocommerce_blocks_checkout_order_processed action in favour of woocommerce_blocks_checkout_order_processed. ([5014](https://github.com/woocommerce/woocommerce-gutenberg-products-block/pull/5014))

#### Bug Fixes

- Fix label alignment of the product search in the editor. ([5072](https://github.com/woocommerce/woocommerce-gutenberg-products-block/pull/5072))
- Fix sale badge alignment on smaller screen. ([5061](https://github.com/woocommerce/woocommerce-gutenberg-products-block/pull/5061))
- FSE: Fix missing `is_custom` property for WooCommerce block template objects. ([5067](https://github.com/woocommerce/woocommerce-gutenberg-products-block/pull/5067))
- Replace incorrect with correct text domain. ([5020](https://github.com/woocommerce/woocommerce-gutenberg-products-block/pull/5020))
- Scripts using `wc-settings` or script that depend on it would be enqueued in the footer if they're enqueued in the header. ([5059](https://github.com/woocommerce/woocommerce-gutenberg-products-block/pull/5059))

= 6.2.0 - 2021-10-26 =

#### Enhancements

- Cart v2: The cart block, like checkout block, now supports inner blocks that allow for greater customizability. ([4973](https://github.com/woocommerce/woocommerce-gutenberg-products-block/pull/4973))
- BlockTemplateController: Adds the ability to load and manage block template files. ([4981](https://github.com/woocommerce/woocommerce-gutenberg-products-block/pull/4981))
- Improve accessibility for the editor view of the Product search block. ([4905](https://github.com/woocommerce/woocommerce-gutenberg-products-block/pull/4905))

#### Bug Fixes

- Fix custom classname support for inner checkout blocks. ([4978](https://github.com/woocommerce/woocommerce-gutenberg-products-block/pull/4978))
- Fix a bug in free orders and trial subscription products. ([4955](https://github.com/woocommerce/woocommerce-gutenberg-products-block/pull/4955))
- Remove duplicate attributes in saved block HTML. ([4941](https://github.com/woocommerce/woocommerce-gutenberg-products-block/pull/4941))
- Fix render error of Filter by Attribute block when no attribute is selected. ([4847](https://github.com/woocommerce/woocommerce-gutenberg-products-block/pull/4847))
- Store API - Ensure returned customer address state is valid. ([4844](https://github.com/woocommerce/woocommerce-gutenberg-products-block/pull/4844))

= 6.1.0 - 2021-10-12 =

#### Bug Fixes

- Fix the dropdown list in Product Category List Block for nested categories ([4920](https://github.com/woocommerce/woocommerce-gutenberg-products-block/pull/4920))
- Fixed string translations within the All Products Block. ([4897](https://github.com/woocommerce/woocommerce-gutenberg-products-block/pull/4897))
- Filter By Price: Update aria values to be more representative of the actual values presented. ([4839](https://github.com/woocommerce/woocommerce-gutenberg-products-block/pull/4839))
- Fixed: Filter button from Filter Products by Attribute block is not aligned with the input field. ([4814](https://github.com/woocommerce/woocommerce-gutenberg-products-block/pull/4814))
- Remove IntersectionObserver shim in favor of dropping IE11 support. ([4808](https://github.com/woocommerce/woocommerce-gutenberg-products-block/pull/4808))

= 6.0.0 - 2021-09-28 =

#### Enhancements

- Checkout v2: The checkout now supports inner blocks that allow for greater customizability. This update also includes an optional Terms and Conditions field. ([4745](https://github.com/woocommerce/woocommerce-gutenberg-products-block/pull/4745))
- Added global styles to All Reviews, Reviews by Category and Reviews by Product blocks. Now it's possible to change the text color and font size of those blocks. ([4323](https://github.com/woocommerce/woocommerce-gutenberg-products-block/pull/4323))
- Improve the Checkout Order Summary block accessibility by making more info available to screen readers. ([4810](https://github.com/woocommerce/woocommerce-gutenberg-products-block/pull/4810))
- Update canMakePayment to receive cart as argument and make it react to changes in billingData.  Improve the performance of calculating canMakePayment after changes in the Checkout block. ([4776](https://github.com/woocommerce/woocommerce-gutenberg-products-block/pull/4776))
- Add support for extensions to filter express payment methods. ([4774](https://github.com/woocommerce/woocommerce-gutenberg-products-block/pull/4774))

#### Bug Fixes

- Checkout: Throw an exception if there is a shipping method required and one isn't selected at the time of placing an order. ([4784](https://github.com/woocommerce/woocommerce-gutenberg-products-block/pull/4784))
- Fix infinite recursion when removing an attribute filter from the Active filters block. ([4816](https://github.com/woocommerce/woocommerce-gutenberg-products-block/pull/4816))
- Show placeholder message in the shipping section when there are no rates. ([4765](https://github.com/woocommerce/woocommerce-gutenberg-products-block/pull/4765))
- Update All Reviews block so it honors 'ratings enabled' and 'show avatars' preferences. ([4764](https://github.com/woocommerce/woocommerce-gutenberg-products-block/pull/4764))
- Fix state validation if base location has a state, and the address has an optional state. ([4761](https://github.com/woocommerce/woocommerce-gutenberg-products-block/pull/4761))
- Products by Category: Moved renderEmptyResponsePlaceholder to separate method to prevent unnecessary rerender. ([4751](https://github.com/woocommerce/woocommerce-gutenberg-products-block/pull/4751))
- Fix validation message styling so they never overlap other elements. ([4734](https://github.com/woocommerce/woocommerce-gutenberg-products-block/pull/4734))
- Removed `receiveCart` method that was exposed in a couple of SlotFills by mistake. ([4730](https://github.com/woocommerce/woocommerce-gutenberg-products-block/pull/4730))
- Fix calculation of number of reviews in the Reviews by Category block. ([4729](https://github.com/woocommerce/woocommerce-gutenberg-products-block/pull/4729))

#### Documentation

- Add documentation for registerPaymentMethodExtensionCallbacks. ([4834](https://github.com/woocommerce/woocommerce-gutenberg-products-block/pull/4834))

#### Performance

- Removed `wp-blocks` dependency from several frontend scripts. ([4767](https://github.com/woocommerce/woocommerce-gutenberg-products-block/pull/4767))


= 5.9.1 - 2021-09-23 =

#### Bug fixes

- Fix infinite recursion when removing an attribute filter from the Active filters block. ([4816](https://github.com/woocommerce/woocommerce-gutenberg-products-block/pull/4816))

= 5.9.0 - 2021-09-14 =

#### Enhancements

- Add extensibility point for extensions to filter payment methods. ([4668](https://github.com/woocommerce/woocommerce-gutenberg-products-block/pull/4668))

#### Bug Fixes

- Fix Product Search block displaying incorrectly ([4740](https://github.com/woocommerce/woocommerce-gutenberg-products-block/pull/4740))


= 5.8.0 - 2021-08-31 =

#### Enhancements

- Introduced the `__experimental_woocommerce_blocks_checkout_update_order_from_request` hook to the Checkout Store API. ([4610](https://github.com/woocommerce/woocommerce-gutenberg-products-block/pull/4610))
- Add "Filter Products by Stock" block. ([4145](https://github.com/woocommerce/woocommerce-gutenberg-products-block/pull/4145))

#### Bug Fixes

- Prevent Product Category List from displaying incorrectly when used on the shop page. ([4587](https://github.com/woocommerce/woocommerce-gutenberg-products-block/pull/4587))
- Add label element to `<BlockTitle>` component. ([4585](https://github.com/woocommerce/woocommerce-gutenberg-products-block/pull/4585))

#### Documentation

- Add Extensibility info to Store API readme. ([4605](https://github.com/woocommerce/woocommerce-gutenberg-products-block/pull/4605))
- Update documentation for the snackbarNoticeVisibility filter. ([4508](https://github.com/woocommerce/woocommerce-gutenberg-products-block/pull/4508))
- Add documentation for `extensionCartUpdate` method - this allows extensions to update the client-side cart after it has been modified on the server. ([4377](https://github.com/woocommerce/woocommerce-gutenberg-products-block/pull/4377))

= 5.7.2 - 2021-09-23 =

#### Bug Fixes

- Fix infinite recursion when removing an attribute filter from the Active filters block. #4816
- Fix Product Search block displaying incorrectly. #4740

= 5.7.1 - 2021-08-30 =

#### Bug Fixes

- Disable Cart, Checkout, All Products & filters blocks from the widgets screen

= 5.7.0 - 2021-08-16 =

#### Enhancements

- Featured Category Block:  Allow user to re-select categories using the edit icon. ([4559](https://github.com/woocommerce/woocommerce-gutenberg-products-block/pull/4559))
- Checkout: Switch from select element to combobox for country and state inputs so contents are searchable. ([4369](https://github.com/woocommerce/woocommerce-gutenberg-products-block/pull/4369))

#### Bug Fixes

- Adjusted store notice class names so that error notices show the correct icons. ([4568](https://github.com/woocommerce/woocommerce-gutenberg-products-block/pull/4568))
- Fix autofill triggering validation errors for valid values in Checkout block. ([4561](https://github.com/woocommerce/woocommerce-gutenberg-products-block/pull/4561))
- Reviews by Category: Show review count instead of product count. ([4552](https://github.com/woocommerce/woocommerce-gutenberg-products-block/pull/4552))
- Add server side rendering to search block so the block can be used by non-admins. ([4551](https://github.com/woocommerce/woocommerce-gutenberg-products-block/pull/4551))
- Twenty Twenty: Fix broken sale badge left alignment. ([4549](https://github.com/woocommerce/woocommerce-gutenberg-products-block/pull/4549))
- Twenty Twenty-One: Adjust removable chip background color. ([4547](https://github.com/woocommerce/woocommerce-gutenberg-products-block/pull/4547))
- Fix handpicked product selections when a store has over 100 products. ([4534](https://github.com/woocommerce/woocommerce-gutenberg-products-block/pull/4534))
- Replace .screen-reader-text with .hidden for elements that are not relevant to screen readers. ([4530](https://github.com/woocommerce/woocommerce-gutenberg-products-block/pull/4530))

#### Various

- Performance improvements in the Cart and Checkout block extensibility points. ([4570](https://github.com/woocommerce/woocommerce-gutenberg-products-block/pull/4570))

= 5.6.0 - 2021-08-01 =

#### Enhancements

- Ensure payment method icons are constrained to a reasonable size in the Cart and Checkout blocks. ([4427](https://github.com/woocommerce/woocommerce-gutenberg-products-block/pull/4427))
- Update pagination arrows to match core. ([4364](https://github.com/woocommerce/woocommerce-gutenberg-products-block/pull/4364))

#### Bug Fixes

- Remove unnecessary margin from Cart block loading skeleton to avoid content jump. ([4498](https://github.com/woocommerce/woocommerce-gutenberg-products-block/pull/4498))
- Fixed the SKU search on the /wc/store/products endpoint. ([4469](https://github.com/woocommerce/woocommerce-gutenberg-products-block/pull/4469))
- Ensure cart totals displayed within a Panel component are aligned well and do not have extra padding. ([4435](https://github.com/woocommerce/woocommerce-gutenberg-products-block/pull/4435))
- Fix memory leak when previewing transform options for the All reviews block. ([4428](https://github.com/woocommerce/woocommerce-gutenberg-products-block/pull/4428))

#### Various

- Deprecate snackbarNotices filter in favour of snackbarNoticeVisibility to allow extensions to hide snackbar notices in the Cart and Checkout blocks. ([4417](https://github.com/woocommerce/woocommerce-gutenberg-products-block/pull/4417))

= 5.5.1, 5.4.1, 5.3.2, 5.2.1, 5.1.1, 5.0.1, 4.9.2, 4.8.1, 4.7.1, 4.6.1, 4.5.3, 4.4.3, 4.3.1, 4.2.1, 4.1.1, 4.0.1, 3.9.1, 3.8.1, 3.7.2, 3.6.1, 3.5.1, 3.4.1, 3.3.1, 3.2.1, 3.1.1, 3.0.1, 2.9.1, 2.8.1, 2.7.2, 2.6.2, 2.5.16 - 2021-07-14 =

#### Security fix

- This release fixes a critical vulnerability. More information about this can be found here: https://woocommerce.com/posts/critical-vulnerability-detected-july-2021/

= 5.5.0 - 2021-07-21 =

#### Enhancements

- Add screen reader text to price ranges. ([4367](https://github.com/woocommerce/woocommerce-gutenberg-products-block/pull/4367))
- Allow HTML in All Products Block Product Titles. ([4363](https://github.com/woocommerce/woocommerce-gutenberg-products-block/pull/4363))

#### Bug Fixes

- Ensure product grids display as intended in the editor. ([4424](https://github.com/woocommerce/woocommerce-gutenberg-products-block/pull/4424))
- Wrap components in the Cart and Checkout sidebar in a TotalsWrapper. This will ensure consistent spacing and borders are applied to items in the sidebar. ([4415](https://github.com/woocommerce/woocommerce-gutenberg-products-block/pull/4415))
- Remove `couponName` filter and replace it with `coupons` filter. ([4312](https://github.com/woocommerce/woocommerce-gutenberg-products-block/pull/4312))
- Fix filtering by product type on Store API. ([4422](https://github.com/woocommerce/woocommerce-gutenberg-products-block/pull/4422))

#### Documentation

- Add documentation for the IntegrationInterface which extension developers can use to register scripts, styles, and data with WooCommerce Blocks. ([4394](https://github.com/woocommerce/woocommerce-gutenberg-products-block/pull/4394))

= 5.4.0 - 2021-06-22 =

#### Enhancements

- Made script and style handles consistent. ([4324](https://github.com/woocommerce/woocommerce-gutenberg-products-block/pull/4324))
- Show loading state in the express payments area whilst payment is processing or the page is redirecting. ([4228](https://github.com/woocommerce/woocommerce-gutenberg-products-block/pull/4228))

#### Bug Fixes

- Fix a warning shown when fees are included in the order. ([4360](https://github.com/woocommerce/woocommerce-gutenberg-products-block/pull/4360))
- Prevent PHP notice for variable products without enabled variations. ([4317](https://github.com/woocommerce/woocommerce-gutenberg-products-block/pull/4317))

#### Various

- Allow products to be added by SKU in the Hand-picked Products block. ([4366](https://github.com/woocommerce/woocommerce-gutenberg-products-block/pull/4366))
- Add Slot in the Discounts section of the Checkout sidebar to allow third party extensions to render their own components there. ([4310](https://github.com/woocommerce/woocommerce-gutenberg-products-block/pull/4310))

= 5.3.2 - 2021-06-28 =
- Remove the ability to filter snackbar notices ([#4398](https://github.com/woocommerce/woocommerce-gutenberg-products-block/pull/4398)).

= 5.3.1 - 2021-06-15 =

- Fix Product Categories List block display in Site Editor ([#4335](https://github.com/woocommerce/woocommerce-gutenberg-products-block/pull/4335)).
- Make links in the Product Categories List block unclickable in the editor ([#4339](https://github.com/woocommerce/woocommerce-gutenberg-products-block/pull/4339)).
- Fix rating stars not being shown in the Site Editor ([#4345](https://github.com/woocommerce/woocommerce-gutenberg-products-block/pull/4345)).

= 5.3.0 - 2021-06-08 =

#### Enhancements

- Hide the Cart and Checkout blocks from the new block-based widget editor. ([4303](https://github.com/woocommerce/woocommerce-gutenberg-products-block/pull/4303))
- Provide block transforms for legacy widgets with a feature-complete block equivalent. ([4292](https://github.com/woocommerce/woocommerce-gutenberg-products-block/pull/4292))

#### Bug Fixes

- Fix some missing translations from the Cart and Checkout blocks. ([4295](https://github.com/woocommerce/woocommerce-gutenberg-products-block/pull/4295))
- Fix the flickering of the Proceed to Checkout button on quantity update in the Cart Block. ([4293](https://github.com/woocommerce/woocommerce-gutenberg-products-block/pull/4293))
- Fix a bug in which Cart Widget didn't update when adding items from the All Products block. ([4291](https://github.com/woocommerce/woocommerce-gutenberg-products-block/pull/4291))
- Fix a display issue when itemized taxes are enabled, but no products in the cart are taxable. ([4284](https://github.com/woocommerce/woocommerce-gutenberg-products-block/pull/4284))
- Fix an issue where an attempt to add an out-of-stock product to the cart was made when clicking the "Read more" button. ([4265](https://github.com/woocommerce/woocommerce-gutenberg-products-block/pull/4265))

#### Compatibility

- Add the ability for extensions to register callbacks to be executed by Blocks when the cart/extensions endpoint is hit. Extensions can now tell Blocks they need to do some server-side processing which will update the cart. ([4298](https://github.com/woocommerce/woocommerce-gutenberg-products-block/pull/4298))

#### Various

- Add Slot in the Discounts section of the cart sidebar to allow third party extensions to render their own components there. ([4248](https://github.com/woocommerce/woocommerce-gutenberg-products-block/pull/4248))
- Move `ValidatedTextInput` to the `@woocommerce/blocks-checkout` package. ([4238](https://github.com/woocommerce/woocommerce-gutenberg-products-block/pull/4238))

= 5.2.0 - 2021-05-25 =

#### Enhancements

- Added a key prop to each `CartTotalItem` within `usePaymentMethodInterface `. ([4240](https://github.com/woocommerce/woocommerce-gutenberg-products-block/pull/4240))
- Hide legacy widgets with a feature-complete block equivalent from the widget area block inserter. ([4237](https://github.com/woocommerce/woocommerce-gutenberg-products-block/pull/4237))
- Hide the All Products Block from the Customizer Widget Areas until full support is achieved. ([4225](https://github.com/woocommerce/woocommerce-gutenberg-products-block/pull/4225))
- Sync customer data during checkout with draft orders. ([4197](https://github.com/woocommerce/woocommerce-gutenberg-products-block/pull/4197))
- Update the display of the sidebar/order summary in the Cart and Checkout blocks. ([4180](https://github.com/woocommerce/woocommerce-gutenberg-products-block/pull/4180))
- Improved accessibility and styling of the controls of several of ours blocks. ([4100](https://github.com/woocommerce/woocommerce-gutenberg-products-block/pull/4100))

#### Bug Fixes

- Hide tax breakdown if the total amount of tax to be paid is 0. ([4262](https://github.com/woocommerce/woocommerce-gutenberg-products-block/pull/4262))
- Prevent Coupon code panel from appearing in stores were coupons are disabled. ([4202](https://github.com/woocommerce/woocommerce-gutenberg-products-block/pull/4202))
- For payment methods, only use `canMakePayment` in the frontend (not the editor) context. ([4188](https://github.com/woocommerce/woocommerce-gutenberg-products-block/pull/4188))
- Fix duplicate react keys in ProductDetails component. ([4187](https://github.com/woocommerce/woocommerce-gutenberg-products-block/pull/4187))
- Fix sending of confirmation emails for orders when no payment is needed. ([4186](https://github.com/woocommerce/woocommerce-gutenberg-products-block/pull/4186))
- Stopped a warning being shown when using WooCommerce Force Sells and adding a product with a Synced Force Sell to the cart. ([4182](https://github.com/woocommerce/woocommerce-gutenberg-products-block/pull/4182))

#### Various

- Move Button and Label components to `@woocommerce/blocks-checkout` package. ([4222](https://github.com/woocommerce/woocommerce-gutenberg-products-block/pull/4222))
- Add couponName filter to allow extensions to modify how coupons are displayed in the Cart and Checkout summary. ([4166](https://github.com/woocommerce/woocommerce-gutenberg-products-block/pull/4166))

= 5.1.0 - 2021-05-10 =

#### Enhancements

- Improve error message displayed when a payment method didn't have all its dependencies registered. ([4176](https://github.com/woocommerce/woocommerce-gutenberg-products-block/pull/4176))
- Improvements to `emitEventWithAbort`. ([4158](https://github.com/woocommerce/woocommerce-gutenberg-products-block/pull/4158))

#### Bug Fixes

- Fix issue in which email and phone fields are cleared when using a separate billing address. ([4162](https://github.com/woocommerce/woocommerce-gutenberg-products-block/pull/4162))

= 5.0.0 - 2021-04-28 =

#### Enhancements

- Added support to the Store API for batching requests. This allows multiple POST requests to be made at once to reduce the number of separate requests being made to the API. ([4075](https://github.com/woocommerce/woocommerce-gutenberg-products-block/pull/4075))

#### Bug Fixes

- Prevent parts of old addresses being displayed in the shipping calculator when changing countries. ([4038](https://github.com/woocommerce/woocommerce-gutenberg-products-block/pull/4038))

#### Refactor

- Rename onCheckoutBeforeProcessing to onCheckoutValidationBeforeProcessing.
- Switched to `rest_preload_api_request` for API hydration in cart and checkout blocks. ([4090](https://github.com/woocommerce/woocommerce-gutenberg-products-block/pull/4090))
- Introduced AssetsController and BlockTypesController classes (which replace Assets.php and Library.php). ([4094](https://github.com/woocommerce/woocommerce-gutenberg-products-block/pull/4094))
- Replaced usage of the `woocommerce_shared_settings` hook. This will be deprecated. ([4092](https://github.com/woocommerce/woocommerce-gutenberg-products-block/pull/4092))

 = 4.9.1 - 2021-04-13 =

 #### Bug Fixes

 - Check if Cart and Checkout are registered before removing payment methods. ([4056](https://github.com/woocommerce/woocommerce-gutenberg-products-block/pull/4056))

= 4.9.0 - 2021-04-12 =
#### Enhancements

- Added compatibility with the Google Analytics Integration. Block events, including cart and checkout, can now be tracked.

##### Dev note

Blocks are now compatible with the Google Analytics Integration: https://woocommerce.com/products/woocommerce-google-analytics/ If using Google Analytics with GTAG support (and a `G-` prefixed site ID), block events will also be tracked. This includes:

- Product searches in the Product Search Block
- Product views in the product grid blocks and All Products Block
- Add to cart events
- Cart item changes
- Checkout progress events. ([4020](https://github.com/woocommerce/woocommerce-gutenberg-products-block/pull/4020))

#### Bug Fixes

- Use font color in payment methods border. ([4051](https://github.com/woocommerce/woocommerce-gutenberg-products-block/pull/4051))
- Load translation file for JS files that has translatable strings. ([4050](https://github.com/woocommerce/woocommerce-gutenberg-products-block/pull/4050))
- Stop shipping package titles line-breaks occurring in the middle of a word. ([4049](https://github.com/woocommerce/woocommerce-gutenberg-products-block/pull/4049))
- Fixed styling issues on the cart and checkout page in Twenty(X) themes. ([4046](https://github.com/woocommerce/woocommerce-gutenberg-products-block/pull/4046))
- Fix headline alignment in the empty state of the cart block. ([4044](https://github.com/woocommerce/woocommerce-gutenberg-products-block/pull/4044))
- Fix button alignment in Featured Product and Featured Category blocks. ([4028](https://github.com/woocommerce/woocommerce-gutenberg-products-block/pull/4028))

#### Technical debt

- Removed legacy handling for SSR blocks that rendered shortcodes. ([4010](https://github.com/woocommerce/woocommerce-gutenberg-products-block/pull/4010))


= 4.8.0 - 2021-04-01 =

#### Enhancements

- Registered payment methods now have access to the `shouldSavePayment` prop in their components (which indicates whether the shopper has checked the save payment method checkbox). ([3990](https://github.com/woocommerce/woocommerce-gutenberg-products-block/pull/3990))
- Payment methods implementing the `savedTokenComponent` configuration property will now have the `onPaymentProcessing` event available to the registered component. ([3982](https://github.com/woocommerce/woocommerce-gutenberg-products-block/pull/3982))

#### Bug Fixes

- Fix customer address country saving to orders in certain circumstances. ([4013](https://github.com/woocommerce/woocommerce-gutenberg-products-block/pull/4013))
- Prevent error messages returned by the API from displaying raw HTML. ([4005](https://github.com/woocommerce/woocommerce-gutenberg-products-block/pull/4005))
- Fix the Proceed to checkout button click bug happening when the Coupon error is visible in the Cart block. ([3996](https://github.com/woocommerce/woocommerce-gutenberg-products-block/pull/3996))

= 4.7.0 - 2021-03-16 =

#### Enhancements

- A new configuration property is available to registered payment methods for additional logic handling of saved payment method tokens. ([3961](https://github.com/woocommerce/woocommerce-gutenberg-products-block/pull/3961))
- Provided billing data to payment method extensions so they can decide if payment is possible. ([3922](https://github.com/woocommerce/woocommerce-gutenberg-products-block/pull/3922))
- Prevent errant payment methods from keeping Cart and Checkout blocks from loading. ([3920](https://github.com/woocommerce/woocommerce-gutenberg-products-block/pull/3920))
- Fix block elements that don't play well with dark backgrounds. ([3887](https://github.com/woocommerce/woocommerce-gutenberg-products-block/pull/3887))

#### Bug Fixes

- Remove extra padding from payment methods with no description. ([3952](https://github.com/woocommerce/woocommerce-gutenberg-products-block/pull/3952))
- Fix "save payment" checkbox not showing for payment methods. ([3950](https://github.com/woocommerce/woocommerce-gutenberg-products-block/pull/3950))
- Fix cart preview when shipping rates are set to be hidden until an address is entered. ([3946](https://github.com/woocommerce/woocommerce-gutenberg-products-block/pull/3946))
- Sync cart item quantity if its Implicitly changed. ([3907](https://github.com/woocommerce/woocommerce-gutenberg-products-block/pull/3907))
- Fix FSE not being visible when WC Blocks was enabled. ([3898](https://github.com/woocommerce/woocommerce-gutenberg-products-block/pull/3898))
- Ensure sale badges have a uniform height in the Cart block. ([3897](https://github.com/woocommerce/woocommerce-gutenberg-products-block/pull/3897))


= 4.6.0 - 2021-03-01 =

#### Bug Fixes

- Handle out-of-stock product visibility setting in All Products block. ([3859](https://github.com/woocommerce/woocommerce-gutenberg-products-block/pull/3859))
- Show cart item subtotal instead of total in Cart and Checkout blocks ([#3905](https://github.com/woocommerce/woocommerce-gutenberg-products-block/pull/3905))
- Fix button styles in Twenty Nineteen theme. ([3862](https://github.com/woocommerce/woocommerce-gutenberg-products-block/pull/3862))
- Return correct sale/regular prices for variable products in the Store API. ([3854](https://github.com/woocommerce/woocommerce-gutenberg-products-block/pull/3854))
- Remove shadows from text buttons and gradient background from selects in some themes. ([3846](https://github.com/woocommerce/woocommerce-gutenberg-products-block/pull/3846))
- Hide Browse Shop link in cart block empty state when there is no shop page. ([3845](https://github.com/woocommerce/woocommerce-gutenberg-products-block/pull/3845))

#### Various

- StoreAPI: Inject Order and Cart Controllers into Routes. ([3871](https://github.com/woocommerce/woocommerce-gutenberg-products-block/pull/3871))
- Update Panel component class names to follow guidelines. More info can be found in our theming docs: https://github.com/woocommerce/woocommerce-gutenberg-products-block/blob/18dd54f07262b4d1dcf15561624617f824fcdc22/docs/theming/class-names-update-460.md. ([3860](https://github.com/woocommerce/woocommerce-gutenberg-products-block/pull/3860))
- Refactor block type registration to support 3rd party integrations.

##### Dev note:

An important note that internally, this release has modified how `AbstractBlock` (the base class for all of our blocks) functions, and how it loads assets. `AbstractBlock` is internal to this project and does not seem like something that would ever need to be extended by 3rd parties, but note if you are doing so for whatever reason, your implementation would need to be updated to match. ([3829](https://github.com/woocommerce/woocommerce-gutenberg-products-block/pull/3829))


= 4.5.2 - 2021-02-23 =

#### Bug Fixes

- Fix cart items showing a price of 0 when currency format didn't have decimals. ([3876](https://github.com/woocommerce/woocommerce-gutenberg-products-block/pull/3876))
- Ensure the sale badge is displayed correctly below short prices in the Cart block. ([3879](https://github.com/woocommerce/woocommerce-gutenberg-products-block/pull/3879))

= 4.5.1 - 2021-02-16 =

This release fixes an error that some users experienced when their site automatically updated to a temporarily broken version of the 4.5.0 release.

= 4.5.0 - 2021-02-16 =

#### Enhancements

- Login links on the checkout should use the account page. ([3844](https://github.com/woocommerce/woocommerce-gutenberg-products-block/pull/3844))
- Prevent checkout linking to trashed terms and policy pages. ([3843](https://github.com/woocommerce/woocommerce-gutenberg-products-block/pull/3843))
- Improved nonce logic by moving nonces to cart routes only. ([3812](https://github.com/woocommerce/woocommerce-gutenberg-products-block/pull/3812))
- If coupons become invalid between applying to a cart and checking out, show the user a notice when the order is placed. ([3810](https://github.com/woocommerce/woocommerce-gutenberg-products-block/pull/3810))
- Improve design of cart and checkout sidebars. ([3797](https://github.com/woocommerce/woocommerce-gutenberg-products-block/pull/3797))
- Improve error displayed to customers when an item's stock status changes during checkout. ([3703](https://github.com/woocommerce/woocommerce-gutenberg-products-block/pull/3703))
- Dev - Block Checkout will now respect custom address locales and custom country states via core filter hooks. ([3662](https://github.com/woocommerce/woocommerce-gutenberg-products-block/pull/3662))
- Update checkout block payment methods UI. ([3439](https://github.com/woocommerce/woocommerce-gutenberg-products-block/pull/3439))

#### Bug Fixes

- Fix JS warning if two cart products share the same name. ([3814](https://github.com/woocommerce/woocommerce-gutenberg-products-block/pull/3814))
- Align place order button to the right of the block. ([3803](https://github.com/woocommerce/woocommerce-gutenberg-products-block/pull/3803))
- Ensure special characters are displayed properly in the Cart sidebar. ([3721](https://github.com/woocommerce/woocommerce-gutenberg-products-block/pull/3721))
- Fix a bug where the total price of items did not include tax in the cart and checkout blocks. ([3851](https://github.com/woocommerce/woocommerce-gutenberg-products-block/pull/3851))

= 4.4.2 - 2021-02-05 =

### Bug Fixes

- Fix - Conflicts with 3rd Party payment method integrations. ([3796](https://github.com/woocommerce/woocommerce-gutenberg-products-block/pull/3796))

= 4.4.0 - 2021-02-02 =

#### Enhancements

- Design tweaks to the cart page which move the quantity picker below each cart item and improve usability on mobile. ([3734](https://github.com/woocommerce/woocommerce-gutenberg-products-block/pull/3734))

#### Bug Fixes

- Fix - Ensure empty categories are correctly hidden in the product categories block. ([3765](https://github.com/woocommerce/woocommerce-gutenberg-products-block/pull/3765))
- Fix - Added missing wrapper div within FeaturedCategory and FeatureProduct blocks. ([3746](https://github.com/woocommerce/woocommerce-gutenberg-products-block/pull/3746))
- Fix - Set correct text color in BlockErrorBoundry notices. ([3738](https://github.com/woocommerce/woocommerce-gutenberg-products-block/pull/3738))
- Hidden cart item meta data will not be rendered in the Cart and Checkout blocks. ([3732](https://github.com/woocommerce/woocommerce-gutenberg-products-block/pull/3732))
- Fix - Improved accessibility of product image links in the products block by using correct aria tags and hiding empty image placeholders. ([3722](https://github.com/woocommerce/woocommerce-gutenberg-products-block/pull/3722))
- Add missing aria-label for stars image in the review-list-item component. ([3706](https://github.com/woocommerce/woocommerce-gutenberg-products-block/pull/3706))
- Prevent "Nonce is invalid" error when going back to a page with the products block using the browser back button. ([3770](https://github.com/woocommerce/woocommerce-gutenberg-products-block/pull/3770))

#### compatibility

- Hide the All Products Block from the new Gutenberg Widget Areas until full support is achieved. ([3737](https://github.com/woocommerce/woocommerce-gutenberg-products-block/pull/3737))
- Legacy `star-rating` class name has been removed from Product rating block (inside All Products block). That element is still selectable with the `.wc-block-components-product-rating` class name. ([3717](https://github.com/woocommerce/woocommerce-gutenberg-products-block/pull/3717))

= 4.3.0 - 2021-01-20 =

#### Bug Fixes

- Update input colors and alignment. ([3597](https://github.com/woocommerce/woocommerce-gutenberg-products-block/pull/3597))

#### Enhancements

- Store API - Fix selected rate in cart shipping rates response. ([3680](https://github.com/woocommerce/woocommerce-gutenberg-products-block/pull/3680))
- Create get_item_responses_from_schema abstraction. ([3679](https://github.com/woocommerce/woocommerce-gutenberg-products-block/pull/3679))
- Show itemized fee rows in the cart/checkout blocks. ([3678](https://github.com/woocommerce/woocommerce-gutenberg-products-block/pull/3678))
- Extensibility: Show item data in Cart and Checkout blocks and update the variation data styles. ([3665](https://github.com/woocommerce/woocommerce-gutenberg-products-block/pull/3665))
- Introduce SlotFill for Sidebar. ([3361](https://github.com/woocommerce/woocommerce-gutenberg-products-block/pull/3361))

= 4.2.0 - 2021-01-06 =

#### Bug Fixes

- Fix an error that was blocking checkout with some user saved payment methods. ([3627](https://github.com/woocommerce/woocommerce-gutenberg-products-block/pull/3627))

= 4.1.0 - 2020-12-24 =

#### Enhancements

- Add the ability to directly upload an image in Featured Category and Featured Product blocks. ([3579](https://github.com/woocommerce/woocommerce-gutenberg-products-block/pull/3579))
- Fix coupon code button height not adapting to the font size. ([3575](https://github.com/woocommerce/woocommerce-gutenberg-products-block/pull/3575))
- Fixed Coupon Code panel not expanding/contracting in some themes. ([3569](https://github.com/woocommerce/woocommerce-gutenberg-products-block/pull/3569))
- Fix: Added fallback styling for screen reader text. ([3557](https://github.com/woocommerce/woocommerce-gutenberg-products-block/pull/3557))

#### Bug Fixes

- Fix nonce issues when adding product to cart from All Products. ([3598](https://github.com/woocommerce/woocommerce-gutenberg-products-block/pull/3598))
- Fix bug inside Product Search in the editor. ([3578](https://github.com/woocommerce/woocommerce-gutenberg-products-block/pull/3578))
- Fix console warnings in WordPress 5.6. ([3577](https://github.com/woocommerce/woocommerce-gutenberg-products-block/pull/3577))
- Fixed text visibility in select inputs when using Twenty Twenty-One theme's dark mode. ([3554](https://github.com/woocommerce/woocommerce-gutenberg-products-block/pull/3554))
- Fix product list images skewed in Widgets editor. ([3553](https://github.com/woocommerce/woocommerce-gutenberg-products-block/pull/3553))
- Add address validation to values posted to the Checkout via StoreApi. ([3552](https://github.com/woocommerce/woocommerce-gutenberg-products-block/pull/3552))
- Fix Fees not visible in Cart & Checkout blocks when order doesn't need shipping. ([3521](https://github.com/woocommerce/woocommerce-gutenberg-products-block/pull/3521))

#### compatibility

- Fix All Products block edit screen. ([3547](https://github.com/woocommerce/woocommerce-gutenberg-products-block/pull/3547))

#### wp dependency

- Removed compatibility with packages in WordPress 5.3. ([3541](https://github.com/woocommerce/woocommerce-gutenberg-products-block/pull/3541))
- Bumped the minimum WP required version to 5.4. ([3537](https://github.com/woocommerce/woocommerce-gutenberg-products-block/pull/3537))

= 4.0.0 - 2020-12-07 =

#### Enhancements

- Dev: Change register_endpoint_data to use an array of params instead of individual params. ([3478](https://github.com/woocommerce/woocommerce-gutenberg-products-block/pull/3478))
- Dev: Expose store/cart via ExtendSchema to extensions. ([3445](https://github.com/woocommerce/woocommerce-gutenberg-products-block/pull/3445))
- Dev: Added formatting classes to the Store API for extensions to consume.

#### Bug Fixes

- Checkout block: Prevent `Create an account` from creating up a user account if the order fails coupon validation. ([3423](https://github.com/woocommerce/woocommerce-gutenberg-products-block/pull/3423))
- Make sure cart is initialized before the CartItems route is used in the Store API. ([3488](https://github.com/woocommerce/woocommerce-gutenberg-products-block/pull/3488))
- Fix notice close button color in Twenty Twenty One dark mode. ([3472](https://github.com/woocommerce/woocommerce-gutenberg-products-block/pull/3472))
- Remove held stock for a draft order if an item is removed from the cart. ([3468](https://github.com/woocommerce/woocommerce-gutenberg-products-block/pull/3468))
- Ensure correct alignment of checkout notice's dismiss button. ([3455](https://github.com/woocommerce/woocommerce-gutenberg-products-block/pull/3455))
- Fixed a bug in Checkout block (Store API) causing checkout to fail when using an invalid coupon and creating an account.
- Checkout block: Correctly handle cases where the order fails with an error (e.g. invalid coupon) and a new user account is created. ([3429](https://github.com/woocommerce/woocommerce-gutenberg-products-block/pull/3429))
- Dev: Refactored and reordered Store API checkout processing to handle various edge cases and better support future extensibility. ([3454](https://github.com/woocommerce/woocommerce-gutenberg-products-block/pull/3454))

= 3.9.0 - 2020-11-25 =

See release post [here](https://developer.woocommerce.com/?p=8234)

#### Enhancements

- Expose `discount_type` in Store API coupon endpoints. ([3399](https://github.com/woocommerce/woocommerce-gutenberg-products-block/pull/3399))
- Exclude checkout-draft orders from WC Admin reports and My Account > Orders. ([3379](https://github.com/woocommerce/woocommerce-gutenberg-products-block/pull/3379))

#### Bug Fixes

- Hide spinner on cart block's "Proceed to Checkout" link when page unloads. ([3436](https://github.com/woocommerce/woocommerce-gutenberg-products-block/pull/3436))
- Fixed express payment methods processing not completing when Stripe payment method active. ([3432](https://github.com/woocommerce/woocommerce-gutenberg-products-block/pull/3432))
- Refresh PaymentRequest after cancelling payment to prevent addresses remaining populated on repeat attempts. ([3430](https://github.com/woocommerce/woocommerce-gutenberg-products-block/pull/3430))
- Ensure "Add a note to your order" section is styled correctly when disabled. ([3427](https://github.com/woocommerce/woocommerce-gutenberg-products-block/pull/3427))
- Prevent checkout step heading text overlapping actual heading on small viewports. ([3425](https://github.com/woocommerce/woocommerce-gutenberg-products-block/pull/3425))
- Improve Stripe payment request API payment method availability. ([3424](https://github.com/woocommerce/woocommerce-gutenberg-products-block/pull/3424))
- Stop hidden products from being linked in cart and checkout blocks. ([3415](https://github.com/woocommerce/woocommerce-gutenberg-products-block/pull/3415))
- Show Express Payment Method Error Notices after Payment Failure. ([3410](https://github.com/woocommerce/woocommerce-gutenberg-products-block/pull/3410))
- Fix cart block `isLarge` console error in the editor when running WordPress 5.6 beta. ([3408](https://github.com/woocommerce/woocommerce-gutenberg-products-block/pull/3408))
- Fix: Orders not being placed when paying with an Express payment method from the Cart block. ([3403](https://github.com/woocommerce/woocommerce-gutenberg-products-block/pull/3403))
- Fix incorrect usage of static method in Stripe payment method integration. ([3400](https://github.com/woocommerce/woocommerce-gutenberg-products-block/pull/3400))
- Cart and checkout should respect the global "Hide shipping costs until an address is entered" setting. ([3383](https://github.com/woocommerce/woocommerce-gutenberg-products-block/pull/3383))
- Sync shipping address with billing address when shipping address fields are disabled. This fixes a bug where taxes would not reflect changes in billing address when they are set to be calculated from billing address ([3358](https://github.com/woocommerce/woocommerce-gutenberg-products-block/pull/3358))

#### refactor

- Support a plain js configuration argument to payment method registration APIs. ([3404](https://github.com/woocommerce/woocommerce-gutenberg-products-block/pull/3404))

= 3.8.0 - 2020-11-10 =
- Show the phone number field in the billing section when shipping is disabled in settings. ([3376](https://github.com/woocommerce/woocommerce-gutenberg-products-block/pull/3376))
- Add new doc referencing feature flags and experimental interfaces. ([3348](https://github.com/woocommerce/woocommerce-gutenberg-products-block/pull/3348))
- Add __experimental_woocommerce_blocks_checkout_order_processed action. ([3238](https://github.com/woocommerce/woocommerce-gutenberg-products-block/pull/3238))

= 3.7.1 - 2020-11-05 =

#### Bug Fixes
- Ensure that accounts are not created via checkout block request if account registration is disabled for WooCommerce ([#3371](https://github.com/woocommerce/woocommerce-gutenberg-products-block/pull/3371))

= 3.7.0 - 2020-10-29 =

#### Enhancements

- Allow shoppers to sign-up for an account from the Checkout block. ([3331](https://github.com/woocommerce/woocommerce-gutenberg-products-block/pull/3331))
- Standardise & refactor colors scss to align with Gutenberg colors and WooCommerce brand. ([3300](https://github.com/woocommerce/woocommerce-gutenberg-products-block/pull/3300))

#### Bug Fixes

- Fix PHP 8 error when argument is not invocable in AssetsDataRegistry::Add_data. ([3315](https://github.com/woocommerce/woocommerce-gutenberg-products-block/pull/3315))
- Improve layout of Cart block line item quantity selector & price on smaller screens. ([3299](https://github.com/woocommerce/woocommerce-gutenberg-products-block/pull/3299))
- Correctly process orders with $0 total (e.g. via coupon) in Checkout block. ([3298](https://github.com/woocommerce/woocommerce-gutenberg-products-block/pull/3298))
- Respect Enable Taxes setting for checkout block taxes display. ([3291](https://github.com/woocommerce/woocommerce-gutenberg-products-block/pull/3291))
- Fix 3D secure payment errors. ([3272](https://github.com/woocommerce/woocommerce-gutenberg-products-block/pull/3272))
- Show current selected attributes when re-edit Products by Attribute block. ([3185](https://github.com/woocommerce/woocommerce-gutenberg-products-block/pull/3185))


= 3.6.0 - 2020-10-12 =

#### Bug Fixes

- Make 'retry' property on errors from checkoutAfterProcessingWithSuccess/Error observers default to true if it's undefined. ([3261](https://github.com/woocommerce/woocommerce-gutenberg-products-block/pull/3261))
- Ensure new payment methods are only displayed when no saved payment method is selected. ([3247](https://github.com/woocommerce/woocommerce-gutenberg-products-block/pull/3247))
- Load WC Blocks CSS after editor CSS. ([3219](https://github.com/woocommerce/woocommerce-gutenberg-products-block/pull/3219))
- Restore saved payment method data after closing an express payment method. ([3210](https://github.com/woocommerce/woocommerce-gutenberg-products-block/pull/3210))

#### refactor

- Don't load contents of payment method hidden tabs. ([3227](https://github.com/woocommerce/woocommerce-gutenberg-products-block/pull/3227))

= 3.5.0 - 2020-09-29 =

#### Bug Fixes

- Use light default background colour for country/state dropdowns. ([3189](https://github.com/woocommerce/woocommerce-gutenberg-products-block/pull/3189))
- Fix broken Express Payment Method use in the Checkout block for logged out or incognito users. ([3165](https://github.com/woocommerce/woocommerce-gutenberg-products-block/pull/3165))
- Fix State label for Spain. ([3147](https://github.com/woocommerce/woocommerce-gutenberg-products-block/pull/3147))
- Don't throw an error when registering a payment method fails. ([3134](https://github.com/woocommerce/woocommerce-gutenberg-products-block/pull/3134))

#### refactor

- Use noticeContexts from useEmitResponse instead of hardcoded values. ([3161](https://github.com/woocommerce/woocommerce-gutenberg-products-block/pull/3161))

= 3.4.0 - 2020-09-14 =

#### Bug Fixes

- Ensure shopper saved card is used as default payment method (default was being overwritten in some circumstances). ([3131](https://github.com/woocommerce/woocommerce-gutenberg-products-block/pull/3131))
- Fix Cart & Checkout sidebar layout broken in some themes. ([3111](https://github.com/woocommerce/woocommerce-gutenberg-products-block/pull/3111))
- Fix product reviews schema date fields to use new (WP 5.5) `date-time` format. ([3109](https://github.com/woocommerce/woocommerce-gutenberg-products-block/pull/3109))
- Use wp_login_url instead of hardcoding login path. ([3090](https://github.com/woocommerce/woocommerce-gutenberg-products-block/pull/3090))
- Fix an issue with COD not showing when first enabled. ([3088](https://github.com/woocommerce/woocommerce-gutenberg-products-block/pull/3088))
- Fix JS console error when COD is enabled and no shipping method is available. ([3086](https://github.com/woocommerce/woocommerce-gutenberg-products-block/pull/3086))

#### performance

- Create DebouncedValidatedTextInput component. ([3108](https://github.com/woocommerce/woocommerce-gutenberg-products-block/pull/3108))

#### refactor

- Merge ProductPrice atomic block and component. ([3065](https://github.com/woocommerce/woocommerce-gutenberg-products-block/pull/3065))

= 3.3.0 - 2020-09-02 =
- enhancement: Show express payment methods in the Cart block (for example: Apple Pay, Chrome Pay). [3004](https://github.com/woocommerce/woocommerce-gutenberg-products-block/pull/3004)
- bug: Fix alignment of discounted prices in Cart block. [3047](https://github.com/woocommerce/woocommerce-gutenberg-products-block/pull/3047)
- bug: Fix an issue with products sold individually (max of 1 per cart); the Checkout block now shows a notice if shopper attempts to add another instance of product via an `add-to-cart` link. [2854](https://github.com/woocommerce/woocommerce-gutenberg-products-block/pull/2854)
- bug: Fixed styling options of the Product Title block (in All Products). [3095](https://github.com/woocommerce/woocommerce-gutenberg-products-block/pull/3095)


= 3.2.0 - 2020-08-17 =
- Fix 'Add new product' link in All Products block 'No products' placeholder. [#2961](https://github.com/woocommerce/woocommerce-gutenberg-products-block/pull/2961)
- Fix an undefined variable PHP notice related to Product REST API. [#2962](https://github.com/woocommerce/woocommerce-gutenberg-products-block/pull/2962)
- Fixed an issue that was making some blocks not to render correctly in the Empty cart template. [#2904](https://github.com/woocommerce/woocommerce-gutenberg-products-block/pull/2904)
- Fixed an issue that was not rendering the Checkout block in editor when guest checkout was not allowed. [#2958](https://github.com/woocommerce/woocommerce-gutenberg-products-block/pull/2958)
- Hide the discount badge from Cart items if the value is negative. [#2955](https://github.com/woocommerce/woocommerce-gutenberg-products-block/pull/2955)
- Hide saved payment methods if their payment gateway has been disabled. [#2975](https://github.com/woocommerce/woocommerce-gutenberg-products-block/pull/2975)
- Add dark colors and background for Cart & Checkout blocks inputs to support dark backgrounds. [#2981](https://github.com/woocommerce/woocommerce-gutenberg-products-block/pull/2981)
- The Checkout block allows customers to introduce an order note. This feature can be disabled in the editor. [#2877](https://github.com/woocommerce/woocommerce-gutenberg-products-block/pull/2877)
- Cart and Checkout form fields show autocapitalized keyboard on mobile depending on the expected value. [#2884](https://github.com/woocommerce/woocommerce-gutenberg-products-block/pull/2884)
- Cart and Checkout will show a live preview inside the block inserter and style selector. [#2992](https://github.com/woocommerce/woocommerce-gutenberg-products-block/pull/2992)
- Payment gateways are shown in the correct order as configured in store settings. [#2934](https://github.com/woocommerce/woocommerce-gutenberg-products-block/pull/2934)
- Fix a cosmetic issue where payment form errors sometimes overlap with card icons. [#2977](https://github.com/woocommerce/woocommerce-gutenberg-products-block/pull/2977)
- Fixes a styling issue in the Product Search block in the editor. [#3014](https://github.com/woocommerce/woocommerce-gutenberg-products-block/pull/3014)
- Improved focus styles of error states on form elements. [#2974](https://github.com/woocommerce/woocommerce-gutenberg-products-block/pull/2974)
- Removed generic icons for Check and Stripe Credit Card to reduce visual clutter in Checkout block. [#2968](https://github.com/woocommerce/woocommerce-gutenberg-products-block/pull/2968)
- Deprecate wc.wcSettings.setSetting function. [#3010](https://github.com/woocommerce/woocommerce-gutenberg-products-block/pull/3010)
- Improve behaviour of draft order cleanup to account for clobbered custom shop order status. [#2912](https://github.com/woocommerce/woocommerce-gutenberg-products-block/pull/2912)

= 3.1.0 - 2020-07-29 =
- Fix missing permissions_callback arg in StoreApi route definitions [#2926](https://github.com/woocommerce/woocommerce-gutenberg-products-block/pull/2926)
- Fix 'Product Summary' in All Products block is not pulling in the short description of the product [#2913](https://github.com/woocommerce/woocommerce-gutenberg-products-block/issues/2913)
- dev: Add query filter when searching for a table [#2886](https://github.com/woocommerce/woocommerce-gutenberg-products-block/pull/2886) 👏 @pkelbert
- All Products block: Can now customize text size, color and alignment in Product Title child block. Heading level option is now in block toolbar (was in settings sidebar). [#2860](https://github.com/woocommerce/woocommerce-gutenberg-products-block/pull/2860)
- All Products block: Can now customize text size, color and alignment in Product Price child block. [#2881](https://github.com/woocommerce/woocommerce-gutenberg-products-block/pull/2881)

= 3.0.0 - 2020-07-20 =

This release adds support for Cash on Delivery and Bank Transfer payment methods to the checkout block. The payment method extension api for the blocks [has an update to the `canMakePayment` property](https://woocommerce.wordpress.com/?p=6830).

- build: Updated the `automattic/jetpack-autoloader` package to the 2.0 branch. [#2847](https://github.com/woocommerce/woocommerce-gutenberg-products-block/pull/2847)
- enhancement: Add support for the Bank Transfer (BACS) payment method in the Checkout block. [#2821](https://github.com/woocommerce/woocommerce-gutenberg-products-block/pull/2821)
- enhancement: Several improvements to make Credit Card input fields display more consistent across different themes and viewport sizes. [#2869](https://github.com/woocommerce/woocommerce-gutenberg-products-block/pull/2869)
- enhancement: Cart and Checkout blocks show a notification for products on backorder. [#2833](https://github.com/woocommerce/woocommerce-gutenberg-products-block/pull/2833)
- enhancement: Chip styles of the Filter Products by Attribute and Active Filters have been updated to give a more consistent experience. [#2765](https://github.com/woocommerce/woocommerce-gutenberg-products-block/pull/2765)
- enhancement: Add protection for rogue filters on order queries when executing cleanup draft orders logic. [#2874](https://github.com/woocommerce/woocommerce-gutenberg-products-block/pull/2874)
- enhancement: Extend payment gateway extension API so gateways (payment methods) can dynamically disable (hide), based on checkout or order data (such as cart items or shipping method). For example, `Cash on Delivery` can limit availability to specific shipping methods only. [#2840](https://github.com/woocommerce/woocommerce-gutenberg-products-block/pull/2840) [DN]
- enhancement: Support `Cash on Delivery` core payment gateway in the Checkout block. #2831 [#2831](https://github.com/woocommerce/woocommerce-gutenberg-products-block/pull/2831)
- performance: Don't load shortcode Cart and Checkout scripts when using the blocks. [#2842](https://github.com/woocommerce/woocommerce-gutenberg-products-block/pull/2842)
- performance: Scripts only relevant to the frontend side of blocks are no longer loaded in the editor. [#2788](https://github.com/woocommerce/woocommerce-gutenberg-products-block/pull/2788)
- performance: Lazy Loading Atomic Components [#2777](https://github.com/woocommerce/woocommerce-gutenberg-products-block/pull/2777)
- performance: Fix unnecessary checks happening for wc_reserved_stock table in site dashboard [#2895](https://github.com/woocommerce/woocommerce-gutenberg-products-block/pull/2895)
- refactor: Remove dashicon classes [#2848](https://github.com/woocommerce/woocommerce-gutenberg-products-block/pull/2848)

= 2.9.0 - 2020-07-07 =
- bug: Correctly sort translated state and country drop-down menus in Checkout block. [#2779](https://github.com/woocommerce/woocommerce-gutenberg-products-block/pull/2779)
- dev: Add storybook story for icon library. [#2787](https://github.com/woocommerce/woocommerce-gutenberg-products-block/pull/2787)
- dev: Add custom jest matcher `toRenderBlock`, used for confirming blocks are available in the editor in e2e tests. [#2780](https://github.com/woocommerce/woocommerce-gutenberg-products-block/pull/2780)
- dev: Use consistent Button component in Cart & Checkout blocks. [#2781](https://github.com/woocommerce/woocommerce-gutenberg-products-block/pull/2781)


= 2.8.0 - 2020-06-23 =
- bug: Cart and Checkout blocks display shipping methods with tax rates if that's how it's set in the settings. [#2748](https://github.com/woocommerce/woocommerce-gutenberg-products-block/pull/2748)
- bug: Fix an error appearing in the Product Categories List block with _Full Width_ align. [#2700](https://github.com/woocommerce/woocommerce-gutenberg-products-block/pull/2700)
- enhancement: Added aria-expanded attribute to Change address button in the Cart block [#2603](https://github.com/woocommerce/woocommerce-gutenberg-products-block/pull/2603)
- enhancement: Fix updating the `wc_reserve_stock` stock_quantity value after making changes to the cart inbetween checkouts. [#2747](https://github.com/woocommerce/woocommerce-gutenberg-products-block/pull/2747)
- enhancement: Remove background color from Express checkout title. [#2704](https://github.com/woocommerce/woocommerce-gutenberg-products-block/pull/2704)
- enhancement: Several style enhancements to the Cart and Checkout blocks sidebar. [#2694](https://github.com/woocommerce/woocommerce-gutenberg-products-block/pull/2694)
- enhancement: The Cart and Checkout blocks now use the font colors provided by the theme. [#2745](https://github.com/woocommerce/woocommerce-gutenberg-products-block/pull/2745)
- enhancement: Update some class names to match the new guidelines. [Check the docs](https://github.com/woocommerce/woocommerce-gutenberg-products-block/blob/trunk/docs/theming/README.md) in order to see which class names have been updated. [#2691](https://github.com/woocommerce/woocommerce-gutenberg-products-block/pull/2691) [DN]
- enhancement: Blocks now respect the product image cropping settings. For the All Products block, the user can switch between the cropped thumbnail and the full size image. [#2755](https://github.com/woocommerce/woocommerce-gutenberg-products-block/pull/2755)

= 2.7.1 - 2020-06-16 =
- bug: Use IE11 friendly code for Dashicon component replacement. [#2708](https://github.com/woocommerce/woocommerce-gutenberg-products-block/pull/2708)
- bug: Fix PHP warnings produced by StoreAPI endpoints when variations have no prices. [#2722](https://github.com/woocommerce/woocommerce-gutenberg-products-block/pull/2722)
- bug: Fix missing scoped variable in closure and missing schema definitions. [#2724](https://github.com/woocommerce/woocommerce-gutenberg-products-block/pull/2724)
- bug: Fix undefined index notice for query_type on the product collection data endpoint. [#2723](https://github.com/woocommerce/woocommerce-gutenberg-products-block/pull/2723)

= 2.7.0 - 2020-06-09 =
- bug: Fix bug in Checkout block preventing a retry of credit card payment when first credit card used fails and a new one is tried. [#2655](https://github.com/woocommerce/woocommerce-gutenberg-products-block/pull/2655)
- bug: Avoid some theme style properties leaking into the Cart and Checkout select controls. [#2647](https://github.com/woocommerce/woocommerce-gutenberg-products-block/pull/2647)
- bug: Fixes to the product grid blocks in Twenty Twenty: discounted prices are no longer underlined and the On Sale badge is correctly positioned in the All Products block. [#2573](https://github.com/woocommerce/woocommerce-gutenberg-products-block/pull/2573)
- bug: Improved alignment of credit card validation error messages. [#2662](https://github.com/woocommerce/woocommerce-gutenberg-products-block/pull/2662)
- bug: Show the 'No shipping methods' placeholder in the editor with the _Checkout_ block if there are shipping methods but all of them are disabled. [#2543](https://github.com/woocommerce/woocommerce-gutenberg-products-block/pull/2543)
- enhancement: Filter block font sizes have been adjusted to be in line with other blocks. [#2594](https://github.com/woocommerce/woocommerce-gutenberg-products-block/pull/2594)
- enhancement: The All Products block and the other product grid blocks now share more styles and the markup is more similar (see release post or docs to learn how to undo this change). [#2428](https://github.com/woocommerce/woocommerce-gutenberg-products-block/pull/2428) [DN]
- enhancement: The Cart and Checkout blocks now use the heading styles provided by the theme. [#2597](https://github.com/woocommerce/woocommerce-gutenberg-products-block/pull/2597)
- enhancement: The Cart block titles have been merged into one. [#2615](https://github.com/woocommerce/woocommerce-gutenberg-products-block/pull/2615)
- enhancement: The item count badges of the Checkout block have been updated so it looks better in light & dark backgrounds. [#2619](https://github.com/woocommerce/woocommerce-gutenberg-products-block/pull/2619)
- enhancement: Checkout step progress indicator design has been updated to match the theme headings style. [#2649](https://github.com/woocommerce/woocommerce-gutenberg-products-block/pull/2649)
- performance: Reduce bundlesize of blocks using @wordpress/components directly. [#2664](https://github.com/woocommerce/woocommerce-gutenberg-products-block/pull/2664)

= 2.6.1 - 2020-06-01 =

- fix: Updated the wc_reserved_stock table for compatibility with versions of MySql < 5.6.5. [#2590](https://github.com/woocommerce/woocommerce-gutenberg-products-block/pull/2590)

= 2.6.0 - 2020-05-25 =
**New Blocks**

The Cart and Checkout blocks are released in this version for wider review and testing as a part of our consideration for including them in WooCommerce Core. You can read more [about these blocks here](https://woocommerce.wordpress.com/?p=6384).

Also, note that we are aware of the increased file size for the All Products and Filter blocks frontend JavaScript. It is from some dependency changes. We will be addressing this in the next release.

You can read [more about the release here](https://woocommerce.wordpress.com/?p=6577)

- bug: Add placeholder to the on-sale products block when no results are found. [#1519](https://github.com/woocommerce/woocommerce-gutenberg-products-block/pull/1519)
- bug: Added correct ellipsis character in Product Search block [#1672](https://github.com/woocommerce/woocommerce-gutenberg-products-block/pull/1672)
- bug: If product is changed for featured product block, update the link in the button. [#1894](https://github.com/woocommerce/woocommerce-gutenberg-products-block/pull/1894)
- bug: Import from `@woocommerce/settings` in `@woocommerce/block-settings` [#2330](https://github.com/woocommerce/woocommerce-gutenberg-products-block/pull/2330)
- dev: Accessibility of the All Products block and filter blocks has been improved. [#1656](https://github.com/woocommerce/woocommerce-gutenberg-products-block/pull/1656)
- dev: All Products Block: Update sorting labels to match frontend options [#2462](https://github.com/woocommerce/woocommerce-gutenberg-products-block/pull/2462)
- dev: Change PropType validation for Icon component [#1737](https://github.com/woocommerce/woocommerce-gutenberg-products-block/pull/1737)
- dev: Changed default rows and columns for product grid blocks to 3x3. [#1613](https://github.com/woocommerce/woocommerce-gutenberg-products-block/pull/1613)
- dev: Check for instance of WP_Block in render_callback [#2258](https://github.com/woocommerce/woocommerce-gutenberg-products-block/pull/2258)
- dev: Devs: `ENABLE_REVIEW_RATING` setting was renamed to `REVIEW_RATINGS_ENABLED` and now it also verifies reviews are enabled, to better match WooCommerce API. [#1374](https://github.com/woocommerce/woocommerce-gutenberg-products-block/pull/1374)
- dev: Fix price filtering when stored prices do not match displayed prices (determined by tax settings). [#1612](https://github.com/woocommerce/woocommerce-gutenberg-products-block/pull/1612)
- dev: HTML editing is no longer supported in several blocks. [#1395](https://github.com/woocommerce/woocommerce-gutenberg-products-block/pull/1395)
- dev: Implement __experimentalCreateInterpolateElement for translations. [#1736](https://github.com/woocommerce/woocommerce-gutenberg-products-block/pull/1736)
- dev: Load WooCommerce Core translations for 'Sale!' and some other strings if translations are unavailable for WooCommerce Blocks. [#1694](https://github.com/woocommerce/woocommerce-gutenberg-products-block/pull/1694)
- dev: Prevent data hydration on REST requests [#2176](https://github.com/woocommerce/woocommerce-gutenberg-products-block/pull/2176)
- dev: Show relationship between terms in the active filters block. [#1630](https://github.com/woocommerce/woocommerce-gutenberg-products-block/pull/1630)
- dev: Table creation validation for install routine [#2287](https://github.com/woocommerce/woocommerce-gutenberg-products-block/pull/2287)
- dev: Update the icons used in the blocks. [#1644](https://github.com/woocommerce/woocommerce-gutenberg-products-block/pull/1644)
- enhancement: Add dropdown display style to Filter Products by Attribute block. [#1255](https://github.com/woocommerce/woocommerce-gutenberg-products-block/pull/1255)
- enhancement: Add option to display a Filter button to Filter Products by Attribute block. [#1332](https://github.com/woocommerce/woocommerce-gutenberg-products-block/pull/1332)
- enhancement: Add support for image for product categories block [#1739](https://github.com/woocommerce/woocommerce-gutenberg-products-block/pull/1739)
- enhancement: An error notice will be shown in All Product if the customer is trying to add a product above stock or sold individually. [#2278](https://github.com/woocommerce/woocommerce-gutenberg-products-block/pull/2278)
- performance: Improvements to REST API performance [#2248](https://github.com/woocommerce/woocommerce-gutenberg-products-block/pull/2248)
- performance: Avoid loading Assets API during REST requests [#2286](https://github.com/woocommerce/woocommerce-gutenberg-products-block/pull/2286)

= 2.5.16 - 2020-04-07 =
- Performance: Use the latest version of Jetpack Autoloader. #2132

= 2.5.15 - 2020-03-31 =
- Fix broken product grid blocks styles in old versions of WordPress. #2000

= 2.5.14 - 2020-03-03 =
- Added screen reader text to product counts in the product category list block #1828
- Added screenreader alternative text to the sale badge. #1826
- Product Search block is now compatible with WordPress 5.4 and the last versions of Gutenberg. #1841
- Security: Improved escaping of attributes on blocks. #1854

= 2.5.13 - 2020-02-18 =
- Respect hidden products in All Products block. #1753

= 2.5.12 - 2020-02-05 =
- Fix ratings appearing as text in the editor instead. #1650
- Fix error with the All Products block and Internet Explorer 11 when adding products to the cart. #1642
- bug: Check for instance of WooCommerce and WP_Error before initializing session and cart in `rest_authentication_errors` callback. #1698
- Fix display of price slider when using RTL languages. #1651
- Renamed the "all products" align option so it's clear the final element gets alignment, not just buttons. #1659

= 2.5.11 - 2020-01-20 =
- bug: Fix a javascript error when editing All Products inner blocks "Link to Product Page" option #1593
- bug: Fix an issue in All Products when ordering by newness was reversed #1598
- bug: Fix a javascript error in editor when user re-selects same attribute in Filter Products by Attribute block #1596
- bug: Fix a render issue for product attribute values with ampersand (&) or other special characters #1608
- bug: Fix bug in Safari and other Webkit browsers that was causing the All Products block to show 0 results when resetting the sort value. #1611

= 2.5.10 - 2020-01-09 =
- All Products block: fix wrong price format for variable products with certain currency settings. #1518

= 2.5.9 - 2020-01-07 =
- Fix issue in All Products block that was causing Variable products price to exclude taxes in some cases. #1503

= 2.5.8 - 2020-01-02 =
- Fixed a bug where Filter by Price didn't show up. #1450
- Price filter now allows entering any number in the input fields, even if it's out of constrains. #1457
- Make price slider accurately represent the selected price. #1453

= 2.5.7 - 2019-12-20 =
- Add translation comments and use correct functions #1412, #1415
- bug: Fix Price Filter constraints when price is decimal #1419

= 2.5.6 - 2019-12-17 =
- Fix broken build resulting in blocks not working.

= 2.5.5 - 2019-12-17 =
- bug: Fix broken atomic blocks in the All Products Block #1402
- bug: Only allow one instance of the All Products block per page/post. #1383
- bug: All Products Block: Fix default sort order changes not updating block in editor. #1385
- bug: Normalize set minPrice and maxPrice values by step #1379
- bug: Fix messaging when there are no attributes #1382
- Price Filter: fix NaN values shown in some occasions while loading . #1386
- bug: Fix incorrect property name for price format #1397
- Remove double colon on active filter block price label. #1399
- Fix: Attribute filters were not updating based on changes in the Price filter when query type was set to OR. #1390

= 2.5.4 - 2019-12-11 =
- bug: Fix increase in some bundle sizes #1363

= 2.5.3 - 2019-12-09 =
- Prevent Filter Products by Attribute block hiding non-matching options when Query Type is set to OR. #1339
- Fix price slider layout in narrow columns #1231

= 2.5.2 - 2019-12-02 =
- Fixed a PHP Notice in Featured Category Block when the category is invalid. #1291 👏 @strategio
- Filter Products by Attribute block now uses the attribute label instead of the slug to set the default title. #1271
- Fix Filter Products by Price slider being reset to 0-0 when filters were cleared from the Active Filters block. #1278
- Don't enqueue wcSettings unless the route requires it. #1292
- Add `getAdminLink()` utility method. #1244

= 2.5.1 - 2019-11-26 =
- Fix Products by Tag, Products by Attribute and Hand-picked Products blocks showing an invalid attributes error. #1254
- Fix the price slider updating instantly even when filter button was enabled. #1228
- Honor CSS classes in the editor for blocks added in 2.5. #1227
- Fix variable products price format in All Products block. #1210
- Allow the feature plugin to use WooCommerce Core translated strings. #1242
- Reduce number of queries ran by multiple filter blocks with All Products block. #1233
- Fix heading level setting for the All Products Title Block. #1230
- Fix editor styles (background color) for titles of "Filter by…" blocks. #1256
- Fix bug with cart not updating. #1258
- Fix issue in the Filter by Attribute selector that was preventing to reselect the currently selected attribute. #1264

= 2.5.0 - 2019-11-19 =

- Feature: Introduce an All Products block, a new block listing products using client side rendering. Requires WordPress 5.3.
- Feature: Introduce a Filter Products by Price block. Allow customers to filter the All Products block by price. Requires WordPress 5.3.
- Feature: Introduce a Filter Products by Attribute block which works alongside the new "All products" block. Requires WordPress 5.3.
- Feature: Introduce an Active Filters block that lists all currently used filters. Requires WordPress 5.3.
- Show a friendly error message in the frontend if blocks throw a JS error.
- Show a message in the editor if no products are found rather than show nothing.
- Show previews for all included blocks in the block inserter. Requires WordPress 5.3.
- Products on Sale, Products Tag and Product Search blocks have new icons.
- Officialy deprecate NPM package `@woocommerce/block-library`.
- Use Server Side Rendering for Product Category List block to remove the need to pass large amounts of data around when not needed.
- RTL fixes to several blocks.
- All block icons are displayed gray in the editor shortcuts inserter.
- Make it easier for themes to style the Product Categories List block: new class names allow writing simpler selectors and it's now possible to remove the parentheses around the count number.

= 2.4.1 - 2019-08-30 =

- Fix conflict with WooCommerce Admin.

= 2.4.0 - 2019-08-29 =
- Feature: A new block named 'All Reviews' was added in order to display a list of reviews from all products and categories of your store. #902
- Feature: Added Reviews by Product block.
- Feature: Added Reviews by Category block.
- Feature: Added a new product search block to insert a product search field on a page.
- Enhancement: Add error handling for API requests to the featured product block.
- Enhancement: Allow hidden products in Hand-picked Products block.
- Fix: Prevented block settings being output on every route.  Now they are only needed when the route has blocks requiring them.
- Dev: Introduced higher order components, global data handlers, and refactored some blocks.
- Dev: Created new HOCs for retrieving data: `withProduct`, `withComponentId`, `withCategory`.
- Dev: Export block settings to an external global `wc.blockSettings` that can be reliably used by extensions by enqueuing their script with the `wc-block-settings` as the handle. #903
- Dev: Added new generic base components: `<OrderSelect />` and `<Label />` so they can be shared between different blocks. #905

= 2.3.1 - 2019-08-27 =

- Fix: Fix deprecation notices with PHP 7.4.
- Fix: Removed unused screen-reader-text css styles for buttons which caused some theme conflicts.
- Fix: Left align stars to fix alignment in Storefront.
- Fix: Best-sellers block query results #917
- Fix: Fix duplicated translatable string #843

= 2.3.0 - 2019-08-12 =

- Feature: Added a new Featured Category Block; feature a category and show a link to it's archive.
- Feature: Added a new Products by Tag(s) block.
- Feature: Allow individual variations to be selected in the Featured Product block.
- Feature: Added a button alignment option to product grid blocks to align buttons horizontally across the row.
- Feature: Added a cancel button to the product category block editor to discard unsaved changes.
- Enhancement: Change the toggle for list type in Product Category List block to a button toggle component for clarity.
- Build: Updated build process and plugin structure to follow modern best practices. Minimum PHP version bumped to 5.6.
- Fix: Correctly hide products from grids when visibility is hidden.
- Fix: Fix Featured Category block using radio buttons instead of checkboxes.
- Fix: Use externals for frontend dependencies so they are shared between extensions and blocks. That saves 2.57MB on page weight.
- Fix: Load frontend scripts dynamically only when the page contains a block that requires them.
- Fix: Reduce dependencies of JavaScript powered frontend blocks.
- Fix: Disable HTML editing on dynamic blocks which have no content.
- Fix: Hide background opacity control in Featured Product settings if there is no background image.
- Fix: Reduce CSS specificity to make styling easier.
- Fix: Fix author access to API for Hand-picked Products block.

= 2.2.1 - 2019-07-04 =

- Fix: Allow custom CSS classes on grid blocks.
- Fix: Allow custom CSS classes on featured product block.
- Fix: Allow custom CSS classes on product categories list.

= 2.2.0 - 2019-06-26 =

- Feature: Add Product Categories List navigation block for showing a list of categories on your site.
- Enhancement: All grid blocks are now rendered directly by the blocks code, not using the shortcode.
- Enhancement: Brand the WooCommerce Blocks for better discoverability in the block inserter.
- Build: Update build process to dynamically generate required WordPress dependencies.
- Build: Update packages.

= 2.1.0 - 2019-05-14 =

- Feature: Add focal point picker to the Featured Product block, so you can adjust the background image position (only available on WP 5.2+ or with Gutenberg plugin).
- Fix: Improved fetching products from API, so searching for products in Featured Product & Hand-picked Products is faster for stores with over 200 products.
- Fix: It might be possible to request over 100 products for the editor preview, but this would cause an API error - we now limit the preview request to 100 products.
- Build: Update build script to show visual progress indicator.
- Build: Update packages.

= 2.0.1 - 2019-04-22 =

- Fix: Fix warnings about blocks already being registered.
- Fix: Fix a conflict with WooCommerce 3.6 and WooCommerce Blocks 1.4 (this change only applies to the version of blocks bundled with WooCommerce core).

= 2.0.0 - 2019-04-18 =

- **BREAKING:** Requires WordPress 5.0+, WooCommerce 3.6+
- **BREAKING:** Remove the legacy block entirely
- **BREAKING:** Remove the `wc-pb/v3/*` endpoints in favor of new core `wc-blocks/v1/*` endpoints
- Feature: Add content visibility settings to show/hide title, price, rating, button
- Feature: Add transforms between basic product grid blocks
- Fix: Add product rating display to preview, to better match front end
- Fix: Product titles render HTML correctly in preview
- Fix: Icons are now aligned correctly in placeholders
- Fix: Grid block preview column width now matches the front-end
- Fix: Webpack now builds using a custom jsonp callback, fixing possible collisions with other projects
- API: Change namespace, endpoints now accessed at `/wc/blocks/*`
- API: Add `catalog_visibility` parameter for fetching products
- API: Update structure of attribute term endpoint to return `attribute.slug`, `attribute.name` etc
- API: Update parameters to use full names, `category_operator`, `attribute_operator`
- Components: Move SearchListControl to `@woocommerce/components` library
- Components: Added new control component GridContentControl to manage content visibility
- Build: Reorganize CSS into one file for editor preview, and one file for front-end styles
- Build: Move registration code to a new class
- Build: Update packages<|MERGE_RESOLUTION|>--- conflicted
+++ resolved
@@ -4,11 +4,7 @@
 Requires at least: 6.1.1
 Tested up to: 6.1.1
 Requires PHP: 7.0
-<<<<<<< HEAD
 Stable tag: 9.1.0-dev
-=======
-Stable tag: 8.9.2
->>>>>>> 7c5f4ca6
 License: GPLv3
 License URI: https://www.gnu.org/licenses/gpl-3.0.html
 
@@ -83,7 +79,6 @@
 
 == Changelog ==
 
-<<<<<<< HEAD
 = 9.0.0 - 2022-11-21 =
 
 #### Bug Fixes
@@ -109,14 +104,12 @@
 
 - Change action type name for use shipping as billing option. ([7695](https://github.com/woocommerce/woocommerce-blocks/pull/7695))
 - Block Checkout: Apply selected Local Pickup rate to entire order (all packages). ([7484](https://github.com/woocommerce/woocommerce-blocks/pull/7484))
-=======
 = 8.9.2 - 2022-12-01
 
 #### Bug Fixes
 
 - Mini Cart block: fix compatibility with Page Optimize and Product Bundles plugins [#7794](https://github.com/woocommerce/woocommerce-blocks/pull/7794)
 - Mini Cart block: Load wc-blocks-registry package at the page's load instead of lazy load it [#7813](https://github.com/woocommerce/woocommerce-blocks/pull/7813)
->>>>>>> 7c5f4ca6
 
 = 8.9.1 - 2022-11-14 =
 
