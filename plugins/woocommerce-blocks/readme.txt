--- conflicted
+++ resolved
@@ -4,11 +4,7 @@
 Requires at least: 6.1.1
 Tested up to: 6.1.1
 Requires PHP: 7.2
-<<<<<<< HEAD
 Stable tag: 9.8.0-dev
-=======
-Stable tag: 9.7.2
->>>>>>> 82954507
 License: GPLv3
 License URI: https://www.gnu.org/licenses/gpl-3.0.html
 
@@ -84,16 +80,12 @@
 
 == Changelog ==
 
-<<<<<<< HEAD
-=======
 = 9.7.1 - 2023-03-03 =
 
 #### Bug Fixes
 
 - Fix: Show up to three Express Payments buttons next to each other. ([8601](https://github.com/woocommerce/woocommerce-blocks/pull/8601))
 
-
->>>>>>> 82954507
 = 9.7.0 - 2023-02-28 =
 
 #### Enhancements
