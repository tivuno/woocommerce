--- conflicted
+++ resolved
@@ -6,14 +6,11 @@
 import { HTMLElementEvent } from '@woocommerce/types';
 import { CheckboxListContext } from '@woocommerce/interactivity-components/checkbox-list';
 
-<<<<<<< HEAD
-=======
 /**
  * Internal dependencies
  */
 import { navigate } from '../../frontend';
 
->>>>>>> df37ccf8
 const getUrl = ( activeFilters: string ) => {
 	const url = new URL( window.location.href );
 	const { searchParams } = url;
