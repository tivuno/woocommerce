--- conflicted
+++ resolved
@@ -17,12 +17,8 @@
  */
 import { InitialDisabled } from '../../components/initial-disabled';
 import { Inspector } from './inspector';
-<<<<<<< HEAD
-import { CollectionData, EditProps, StatusCount } from './types';
+import type { EditProps } from './types';
 import { useProductFilterClearButtonManager } from '../attribute-filter/use-product-filter-clear-button-manager';
-=======
-import type { EditProps } from './types';
->>>>>>> 9b4f3a1e
 
 const Edit = ( props: EditProps ) => {
 	const { showCounts, hideEmpty, clearButton } = props.attributes;
