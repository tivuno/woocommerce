--- conflicted
+++ resolved
@@ -8,14 +8,10 @@
 	getElement,
 	getContext,
 } from '@woocommerce/interactivity';
-<<<<<<< HEAD
 import {
 	triggerProductListRenderedEvent,
 	triggerViewedProductEvent,
 } from '@woocommerce/base-utils';
-=======
-import { triggerProductListRenderedEvent } from '@woocommerce/base-utils';
->>>>>>> 3c12dd8a
 
 /**
  * Internal dependencies
@@ -203,13 +199,7 @@
 			const { collection } =
 				getContext< ProductCollectionStoreContext >();
 
-<<<<<<< HEAD
-			triggerProductListRenderedEvent( {
-				collection: collection || CoreCollectionNames.PRODUCT_CATALOG,
-			} );
-=======
 			triggerProductListRenderedEvent( { collection } );
->>>>>>> 3c12dd8a
 		},
 	},
 };
