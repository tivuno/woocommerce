--- conflicted
+++ resolved
@@ -1,22 +1,11 @@
 /**
  * External dependencies
  */
-<<<<<<< HEAD
 import { store, getElement, getContext } from '@woocommerce/interactivity';
-import { triggerProductListRenderedEvent } from '@woocommerce/base-utils';
-=======
-import {
-	store,
-	navigate,
-	prefetch,
-	getElement,
-	getContext,
-} from '@woocommerce/interactivity';
 import {
 	triggerProductListRenderedEvent,
 	triggerViewedProductEvent,
 } from '@woocommerce/base-utils';
->>>>>>> df37ccf8
 
 /**
  * Internal dependencies
