/**
 * External dependencies
 */
import {
	store,
	navigate,
	prefetch,
	getElement,
	getContext,
} from '@woocommerce/interactivity';
<<<<<<< HEAD
import { triggerProductListRenderedEvent } from '@woocommerce/base-events';
=======
import { triggerProductListRenderedEvent } from '@woocommerce/base-utils';
>>>>>>> 98aebdfc

/**
 * Internal dependencies
 */
import { CoreCollectionNames } from './types';
import './style.scss';

export type ProductCollectionStoreContext = {
	isPrefetchNextOrPreviousLink: boolean;
	animation: 'start' | 'finish';
	accessibilityMessage: string;
	accessibilityLoadingMessage: string;
	accessibilityLoadedMessage: string;
	collection: CoreCollectionNames;
};

const isValidLink = ( ref: HTMLAnchorElement ) =>
	ref &&
	ref instanceof window.HTMLAnchorElement &&
	ref.href &&
	( ! ref.target || ref.target === '_self' ) &&
	ref.origin === window.location.origin;

const isValidEvent = ( event: MouseEvent ) =>
	event.button === 0 && // Left clicks only.
	! event.metaKey && // Open in new tab (Mac).
	! event.ctrlKey && // Open in new tab (Windows).
	! event.altKey && // Download.
	! event.shiftKey &&
	! event.defaultPrevented;

const forcePageReload = ( href: string ) => {
	window.location.assign( href );
	// It's function called in generator expecting asyncFunc return.
	// eslint-disable-next-line @typescript-eslint/no-empty-function
	return new Promise( () => {} );
};

/**
 * Ensures the visibility of the first product in the collection.
 * Scrolls the page to the first product if it's not in the viewport.
 *
 * @param {string} wcNavigationId Unique ID for each Product Collection block on page/post.
 */
function scrollToFirstProductIfNotVisible( wcNavigationId?: string ) {
	if ( ! wcNavigationId ) {
		return;
	}

	const productSelector = `[data-wc-navigation-id=${ wcNavigationId }] .wc-block-product-template .wc-block-product`;
	const product = document.querySelector( productSelector );
	if ( product ) {
		const rect = product.getBoundingClientRect();
		const isVisible =
			rect.top >= 0 &&
			rect.left >= 0 &&
			rect.bottom <=
				( window.innerHeight ||
					document.documentElement.clientHeight ) &&
			rect.right <=
				( window.innerWidth || document.documentElement.clientWidth );

		// If the product is not visible, scroll to it.
		if ( ! isVisible ) {
			product.scrollIntoView( {
				behavior: 'smooth',
				block: 'start',
			} );
		}
	}
}

const productCollectionStore = {
	state: {
		get startAnimation() {
			return (
				getContext< ProductCollectionStoreContext >().animation ===
				'start'
			);
		},
		get finishAnimation() {
			return (
				getContext< ProductCollectionStoreContext >().animation ===
				'finish'
			);
		},
	},
	actions: {
		*navigate( event: MouseEvent ) {
			const ctx = getContext< ProductCollectionStoreContext >();
			const { ref } = getElement();
			const wcNavigationId = (
				ref?.closest( '[data-wc-navigation-id]' ) as HTMLDivElement
			 )?.dataset?.wcNavigationId;
			const isDisabled = (
				ref?.closest( '[data-wc-navigation-id]' ) as HTMLDivElement
			 )?.dataset.wcNavigationDisabled;

			if ( isDisabled ) {
				yield forcePageReload( ref.href );
			}

			if ( isValidLink( ref ) && isValidEvent( event ) ) {
				event.preventDefault();

				// Don't start animation if it doesn't take long to navigate.
				const timeout = setTimeout( () => {
					ctx.accessibilityMessage = ctx.accessibilityLoadingMessage;
					ctx.animation = 'start';
				}, 400 );

				yield navigate( ref.href );

				// Clear the timeout if the navigation is fast.
				clearTimeout( timeout );

				// Announce that the page has been loaded. If the message is the
				// same, we use a no-break space similar to the @wordpress/a11y
				// package: https://github.com/WordPress/gutenberg/blob/c395242b8e6ee20f8b06c199e4fc2920d7018af1/packages/a11y/src/filter-message.js#L20-L26
				ctx.accessibilityMessage =
					ctx.accessibilityLoadedMessage +
					( ctx.accessibilityMessage ===
					ctx.accessibilityLoadedMessage
						? '\u00A0'
						: '' );

				ctx.animation = 'finish';
				ctx.isPrefetchNextOrPreviousLink = !! ref.href;

				scrollToFirstProductIfNotVisible( wcNavigationId );

				triggerProductListRenderedEvent( {
					collection: ctx.collection,
				} );
			}
		},
		/**
		 * We prefetch the next or previous button page on hover.
		 * Optimizes user experience by preloading content for faster access.
		 */
		*prefetchOnHover() {
			const { ref } = getElement();

			const isDisabled = (
				ref?.closest( '[data-wc-navigation-id]' ) as HTMLDivElement
			 )?.dataset.wcNavigationDisabled;

			if ( isDisabled ) {
				return;
			}

			if ( isValidLink( ref ) ) {
				yield prefetch( ref.href );
			}
		},
	},
	callbacks: {
		/**
		 * Prefetches content for next or previous links after initial user interaction.
		 * Reduces perceived load times for subsequent page navigations.
		 */
		*prefetch() {
			const { ref } = getElement();
			const isDisabled = (
				ref?.closest( '[data-wc-navigation-id]' ) as HTMLDivElement
			 )?.dataset.wcNavigationDisabled;

			if ( isDisabled ) {
				return;
			}

			const context = getContext< ProductCollectionStoreContext >();

			if ( context?.isPrefetchNextOrPreviousLink && isValidLink( ref ) ) {
				yield prefetch( ref.href );
			}
		},
		*onRender() {
<<<<<<< HEAD
			yield triggerProductListRenderedEvent();
=======
			const { collection } =
				getContext< ProductCollectionStoreContext >();

			triggerProductListRenderedEvent( { collection } );
>>>>>>> 98aebdfc
		},
	},
};

store( 'woocommerce/product-collection', productCollectionStore );<|MERGE_RESOLUTION|>--- conflicted
+++ resolved
@@ -8,11 +8,7 @@
 	getElement,
 	getContext,
 } from '@woocommerce/interactivity';
-<<<<<<< HEAD
-import { triggerProductListRenderedEvent } from '@woocommerce/base-events';
-=======
 import { triggerProductListRenderedEvent } from '@woocommerce/base-utils';
->>>>>>> 98aebdfc
 
 /**
  * Internal dependencies
@@ -191,14 +187,10 @@
 			}
 		},
 		*onRender() {
-<<<<<<< HEAD
-			yield triggerProductListRenderedEvent();
-=======
 			const { collection } =
 				getContext< ProductCollectionStoreContext >();
 
 			triggerProductListRenderedEvent( { collection } );
->>>>>>> 98aebdfc
 		},
 	},
 };
