--- conflicted
+++ resolved
@@ -92,14 +92,11 @@
 export type ProductCollectionEditComponentProps =
 	BlockEditProps< ProductCollectionAttributes > & {
 		openCollectionSelectionModal: () => void;
-<<<<<<< HEAD
 		handlePreviewState?: HandlePreviewState;
 		initialPreviewState?: PreviewState;
-=======
 		context: {
 			templateSlug: string;
 		};
->>>>>>> 40be78c2
 	};
 
 export type TProductCollectionOrder = 'asc' | 'desc';
