--- conflicted
+++ resolved
@@ -191,7 +191,6 @@
 		).toBeVisible();
 	} );
 
-<<<<<<< HEAD
 	test.describe( 'Stepper Layout', () => {
 		test.beforeEach( async ( { requestUtils } ) => {
 			await requestUtils.setFeatureFlag(
@@ -212,10 +211,10 @@
 			await blockUtils.enableStepperMode();
 
 			const minusButton = editor.canvas.locator(
-				'.wc-block-components-quantity-selector__button--minus'
+				blockData.selectors.editor.stepperMinusButton
 			);
 			const plusButton = editor.canvas.locator(
-				'.wc-block-components-quantity-selector__button--plus'
+				blockData.selectors.editor.stepperPlusButton
 			);
 
 			await expect( minusButton ).toBeVisible();
@@ -231,18 +230,16 @@
 			await admin.createNewPost();
 			await editor.insertBlock( { name: 'woocommerce/single-product' } );
 
-			await blockUtils.configureSingleProductBlock();
+			const productName = 'Hoodie with Logo';
+
+			await blockUtils.configureSingleProductBlock( productName );
 
 			await blockUtils.enableStepperMode();
 
 			await editor.publishAndVisitPost();
 
-			const minusButton = page.locator(
-				'.wc-block-components-quantity-selector__button--minus'
-			);
-			const plusButton = page.locator(
-				'.wc-block-components-quantity-selector__button--plus'
-			);
+			const minusButton = page.getByLabel( `Reduce quantity` );
+			const plusButton = page.getByLabel( `Increase quantity` );
 
 			await expect( minusButton ).toBeVisible();
 			await expect( plusButton ).toBeVisible();
@@ -258,85 +255,6 @@
 			await minusButton.click();
 			await expect( input ).toHaveValue( '1' );
 		} );
-=======
-	test( 'has the stepper option visible', async ( {
-		admin,
-		editor,
-		blockUtils,
-	} ) => {
-		await admin.createNewPost();
-		await editor.insertBlock( { name: 'woocommerce/single-product' } );
-
-		await blockUtils.configureSingleProductBlock();
-
-		await blockUtils.enableStepperMode();
-
-		const minusButton = editor.canvas.locator(
-			blockData.selectors.editor.stepperMinusButton
-		);
-		const plusButton = editor.canvas.locator(
-			blockData.selectors.editor.stepperPlusButton
-		);
-
-		await expect( minusButton ).toBeVisible();
-		await expect( plusButton ).toBeVisible();
-	} );
-
-	test( 'has the stepper mode working on the frontend', async ( {
-		admin,
-		editor,
-		blockUtils,
-		page,
-	} ) => {
-		await admin.createNewPost();
-		await editor.insertBlock( { name: 'woocommerce/single-product' } );
-
-		const productName = 'Hoodie with Logo';
-
-		await blockUtils.configureSingleProductBlock( productName );
-
-		await blockUtils.enableStepperMode();
-
-		await editor.publishAndVisitPost();
-
-		const minusButton = page.getByLabel( `Reduce quantity` );
-		const plusButton = page.getByLabel( `Increase quantity` );
-
-		await expect( minusButton ).toBeVisible();
-		await expect( plusButton ).toBeVisible();
-
-		const input = page.getByLabel( 'Product quantity' );
-
-		await expect( input ).toHaveValue( '1' );
-		await plusButton.click();
-		await expect( input ).toHaveValue( '2' );
-		await minusButton.click();
-		await expect( input ).toHaveValue( '1' );
-		// Ensure the quantity doesn't go below 1.
-		await minusButton.click();
-		await expect( input ).toHaveValue( '1' );
-	} );
-
-	test( "doesn't render stepper when the product is sold individually", async ( {
-		admin,
-		editor,
-		blockUtils,
-		page,
-	} ) => {
-		await blockUtils.createSoldIndividuallyProduct();
-		await admin.createNewPost();
-		await editor.insertBlock( { name: 'woocommerce/single-product' } );
-
-		const productName = 'Sold Individually';
-
-		await blockUtils.configureSingleProductBlock( productName );
-		await blockUtils.enableStepperMode();
-
-		await editor.publishAndVisitPost();
-
-		const minusButton = page.getByLabel( `Reduce quantity` );
-		const plusButton = page.getByLabel( `Increase quantity ` );
->>>>>>> c2de62df
 
 		test( "doesn't render stepper when the product is sold individually", async ( {
 			admin,
@@ -348,16 +266,15 @@
 			await admin.createNewPost();
 			await editor.insertBlock( { name: 'woocommerce/single-product' } );
 
-			await blockUtils.configureSingleProductBlock( 'Sold Individually' );
+			const productName = 'Sold Individually';
+
+			await blockUtils.configureSingleProductBlock( productName );
 			await blockUtils.enableStepperMode();
+
 			await editor.publishAndVisitPost();
 
-			const minusButton = page.locator(
-				'.wc-block-components-quantity-selector__button--minus'
-			);
-			const plusButton = page.locator(
-				'.wc-block-components-quantity-selector__button--plus'
-			);
+			const minusButton = page.getByLabel( `Reduce quantity` );
+			const plusButton = page.getByLabel( `Increase quantity ` );
 
 			await expect( minusButton ).toBeHidden();
 			await expect( plusButton ).toBeHidden();
