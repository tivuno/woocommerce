--- conflicted
+++ resolved
@@ -108,13 +108,8 @@
 		).toBeVisible();
 
 		await expect(
-<<<<<<< HEAD
-			page.getByRole( 'button', {
+			page.getByRole( 'heading', {
 				name: getTestTranslation( 'Order summary' ),
-=======
-			page.getByRole( 'heading', {
-				name: 'Besteloverzicht',
->>>>>>> 877342cd
 			} )
 		).toBeVisible();
 
