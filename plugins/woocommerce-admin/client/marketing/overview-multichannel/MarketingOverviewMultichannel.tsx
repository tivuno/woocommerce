--- conflicted
+++ resolved
@@ -6,15 +6,6 @@
 /**
  * Internal dependencies
  */
-<<<<<<< HEAD
-import { getAdminSetting } from '~/utils/admin-settings';
-import { Campaigns } from './Campaigns';
-import { Channels } from './Channels';
-import { InstalledExtensions } from './InstalledExtensions';
-import { DiscoverTools } from './DiscoverTools';
-import { LearnMarketing } from './LearnMarketing';
-=======
->>>>>>> d59e7e57
 import '~/marketing/data';
 import '~/marketing/data-multichannel';
 import { CenteredSpinner } from '~/marketing/components';
@@ -23,6 +14,7 @@
 	useRecommendedChannels,
 } from '~/marketing/hooks';
 import { getAdminSetting } from '~/utils/admin-settings';
+import { Campaigns } from './Campaigns';
 import { Channels } from './Channels';
 import { InstalledExtensions } from './InstalledExtensions';
 import { DiscoverTools } from './DiscoverTools';
@@ -52,15 +44,7 @@
 
 	return (
 		<div className="woocommerce-marketing-overview-multichannel">
-<<<<<<< HEAD
-			{ dataRegistered.length >= 1 && <Campaigns /> }
-			{ ( dataRegistered.length >= 1 || dataRecommended.length >= 1 ) && (
-				<Channels
-					registeredChannels={ dataRegistered }
-					recommendedChannels={ dataRecommended }
-				/>
-			) }
-=======
+			{ dataRegistered?.length && <Campaigns /> }
 			{ dataRegistered &&
 				dataRecommended &&
 				( dataRegistered.length >= 1 ||
@@ -71,7 +55,6 @@
 						onInstalledAndActivated={ refetch }
 					/>
 				) }
->>>>>>> d59e7e57
 			<InstalledExtensions />
 			{ shouldShowExtensions && <DiscoverTools /> }
 			<LearnMarketing />
