--- conflicted
+++ resolved
@@ -19,13 +19,6 @@
 		}
 	}
 
-<<<<<<< HEAD
-	.woocommerce-marketing-campaigns-table {
-		.woocommerce-marketing-campaign-logo {
-			img {
-				display: block;
-			}
-=======
 	&__content-title {
 		@include font-size( 13 );
 		font-weight: 600;
@@ -42,33 +35,19 @@
 	&__campaign-logo {
 		img {
 			display: block;
->>>>>>> e57181b9
 		}
+	}
 
-<<<<<<< HEAD
-		.woocommerce-marketing-campaign-title {
-			a {
-				color: #007cba;
-				font-weight: 600;
-				text-decoration: none;
-			}
-=======
 	&__campaign-title {
 		a {
 			color: #007cba;
 			font-weight: 600;
 			text-decoration: none;
->>>>>>> e57181b9
 		}
+	}
 
-<<<<<<< HEAD
-		.woocommerce-marketing-campaign-description {
-			color: $gray-700;
-		}
-=======
 	&__campaign-description {
 		color: $gray-700;
->>>>>>> e57181b9
 	}
 
 	&__footer {
