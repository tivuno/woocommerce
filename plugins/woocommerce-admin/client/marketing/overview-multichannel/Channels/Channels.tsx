/**
 * External dependencies
 */
import { Fragment } from '@wordpress/element';
import { __ } from '@wordpress/i18n';
import { Card, CardHeader, CardDivider } from '@wordpress/components';

/**
 * Internal dependencies
 */
<<<<<<< HEAD
import {
	CardHeaderTitle,
	CardHeaderDescription,
	CenteredSpinner,
	RecommendedChannelsList,
} from '~/marketing/components';
import { useChannels } from './useChannels';
import './Channels.scss';
import { InstalledChannelCardBody } from './InstalledChannelCardBody';
import { CollapsibleRecommendedChannels } from './CollapsibleRecommendedChannels';
=======
import { CardHeaderTitle, CardHeaderDescription } from '~/marketing/components';
import { InstalledChannel, RecommendedChannel } from '~/marketing/types';
import { InstalledChannelCardBody } from './InstalledChannelCardBody';
import { RecommendedChannels } from './RecommendedChannels';
import { RecommendedChannelsList } from './RecommendedChannelsList';
import './Channels.scss';
>>>>>>> 1d7b6631

type ChannelsProps = {
	registeredChannels: Array< InstalledChannel >;
	recommendedChannels: Array< RecommendedChannel >;
};

export const Channels: React.FC< ChannelsProps > = ( {
	registeredChannels,
	recommendedChannels,
} ) => {
	/*
	 * If users have no registered channels,
	 * we should display recommended channels without collapsible list
	 * and with a description in the card header.
	 */
	if ( registeredChannels.length === 0 ) {
		return (
			<Card className="woocommerce-marketing-channels-card">
				<CardHeader>
					<CardHeaderTitle>
						{ __( 'Channels', 'woocommerce' ) }
					</CardHeaderTitle>
					<CardHeaderDescription>
						{ __(
							'Start by adding a channel to your store',
							'woocommerce'
						) }
					</CardHeaderDescription>
				</CardHeader>
				<RecommendedChannelsList
					recommendedChannels={ recommendedChannels }
				/>
			</Card>
		);
	}

	/*
	 * Users have registered channels,
	 * so here we display the registered channels first.
	 * If there are recommended channels,
	 * we display them next in a collapsible list.
	 */
	return (
		<Card className="woocommerce-marketing-channels-card">
			<CardHeader>
				<CardHeaderTitle>
					{ __( 'Channels', 'woocommerce' ) }
				</CardHeaderTitle>
			</CardHeader>

			{ /* Registered channels section. */ }
			{ registeredChannels.map( ( el, idx ) => {
				return (
					<Fragment key={ el.slug }>
						<InstalledChannelCardBody installedChannel={ el } />
						{ idx < registeredChannels.length - 1 && (
							<CardDivider />
						) }
					</Fragment>
				);
			} ) }

			{ /* Recommended channels section. */ }
			{ recommendedChannels.length >= 1 && (
				<RecommendedChannels
					recommendedChannels={ recommendedChannels }
				/>
			) }
		</Card>
	);
};<|MERGE_RESOLUTION|>--- conflicted
+++ resolved
@@ -8,25 +8,15 @@
 /**
  * Internal dependencies
  */
-<<<<<<< HEAD
 import {
 	CardHeaderTitle,
 	CardHeaderDescription,
-	CenteredSpinner,
 	RecommendedChannelsList,
 } from '~/marketing/components';
-import { useChannels } from './useChannels';
-import './Channels.scss';
-import { InstalledChannelCardBody } from './InstalledChannelCardBody';
-import { CollapsibleRecommendedChannels } from './CollapsibleRecommendedChannels';
-=======
-import { CardHeaderTitle, CardHeaderDescription } from '~/marketing/components';
 import { InstalledChannel, RecommendedChannel } from '~/marketing/types';
 import { InstalledChannelCardBody } from './InstalledChannelCardBody';
 import { RecommendedChannels } from './RecommendedChannels';
-import { RecommendedChannelsList } from './RecommendedChannelsList';
 import './Channels.scss';
->>>>>>> 1d7b6631
 
 type ChannelsProps = {
 	registeredChannels: Array< InstalledChannel >;
