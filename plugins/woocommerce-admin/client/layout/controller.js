--- conflicted
+++ resolved
@@ -182,17 +182,10 @@
 			layout: {
 				header: false,
 			},
-<<<<<<< HEAD
-			path: '/marketplace',
-			breadcrumbs: [
-				[ '/marketplace', __( 'Marketplace', 'woocommerce' ) ],
-				__( 'Marketplace', 'woocommerce' ),
-=======
 			path: '/extensions',
 			breadcrumbs: [
 				[ '/extensions', __( 'Extensions', 'woocommerce' ) ],
 				__( 'Extensions', 'woocommerce' ),
->>>>>>> 30e23d22
 			],
 			wpOpenMenu: 'toplevel_page_woocommerce',
 			capability: 'manage_woocommerce',
