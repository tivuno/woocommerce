/**
 * External dependencies
 */
import { __, _n } from '@wordpress/i18n';
import { Component } from '@wordpress/element';
import { format as formatDate } from '@wordpress/date';
import { withSelect } from '@wordpress/data';
import { compose } from '@wordpress/compose';
import { get, memoize } from 'lodash';
import { Date, Link } from '@woocommerce/components';
import { formatValue } from '@woocommerce/number';
import {
	getReportTableQuery,
	REPORTS_STORE_NAME,
	SETTINGS_STORE_NAME,
	QUERY_DEFAULTS,
} from '@woocommerce/data';
import {
	appendTimestamp,
	defaultTableDateFormat,
	getCurrentDates,
} from '@woocommerce/date';
<<<<<<< HEAD
=======
import { stringify } from 'qs';
import { CurrencyContext } from '@woocommerce/currency';
>>>>>>> 87e25de9

/**
 * Internal dependencies
 */
import ReportTable from '../../components/report-table';
import { getAdminSetting } from '~/utils/admin-settings';

const EMPTY_ARRAY = [];

const summaryFields = [
	'orders_count',
	'gross_sales',
	'total_sales',
	'refunds',
	'coupons',
	'taxes',
	'shipping',
	'net_revenue',
];

class RevenueReportTable extends Component {
	constructor() {
		super();

		this.getHeadersContent = this.getHeadersContent.bind( this );
		this.getRowsContent = this.getRowsContent.bind( this );
		this.getSummary = this.getSummary.bind( this );
	}

	getHeadersContent() {
		return [
			{
				label: __( 'Date', 'woocommerce' ),
				key: 'date',
				required: true,
				defaultSort: true,
				isLeftAligned: true,
				isSortable: true,
			},
			{
				label: __( 'Orders', 'woocommerce' ),
				key: 'orders_count',
				required: false,
				isSortable: true,
				isNumeric: true,
			},
			{
				label: __( 'Gross sales', 'woocommerce' ),
				key: 'gross_sales',
				required: false,
				isSortable: true,
				isNumeric: true,
			},
			{
				label: __( 'Returns', 'woocommerce' ),
				key: 'refunds',
				required: false,
				isSortable: true,
				isNumeric: true,
			},
			{
				label: __( 'Coupons', 'woocommerce' ),
				key: 'coupons',
				required: false,
				isSortable: true,
				isNumeric: true,
			},
			{
				label: __( 'Net sales', 'woocommerce' ),
				key: 'net_revenue',
				required: false,
				isSortable: true,
				isNumeric: true,
			},
			{
				label: __( 'Taxes', 'woocommerce' ),
				key: 'taxes',
				required: false,
				isSortable: true,
				isNumeric: true,
			},
			{
				label: __( 'Shipping', 'woocommerce' ),
				key: 'shipping',
				required: false,
				isSortable: true,
				isNumeric: true,
			},
			{
				label: __( 'Total sales', 'woocommerce' ),
				key: 'total_sales',
				required: false,
				isSortable: true,
				isNumeric: true,
			},
		];
	}

	getRowsContent( data = [] ) {
		const dateFormat = getAdminSetting(
			'dateFormat',
			defaultTableDateFormat
		);
		const {
			formatAmount,
			render: renderCurrency,
			formatDecimal: getCurrencyFormatDecimal,
			getCurrencyConfig,
		} = this.context;

		return data.map( ( row ) => {
			const {
				coupons,
				gross_sales: grossSales,
				total_sales: totalSales,
				net_revenue: netRevenue,
				orders_count: ordersCount,
				refunds,
				shipping,
				taxes,
			} = row.subtotals;

			// @todo How to create this per-report? Can use `w`, `year`, `m` to build time-specific order links
			// we need to know which kind of report this is, and parse the `label` to get this row's date
			const orderLink = (
				<Link
					href={
						'edit.php?post_type=shop_order&m=' +
						formatDate( 'Ymd', row.date_start )
					}
					type="wp-admin"
				>
					{ formatValue(
						getCurrencyConfig(),
						'number',
						ordersCount
					) }
				</Link>
			);
			return [
				{
					display: (
						<Date
							date={ row.date_start }
							visibleFormat={ dateFormat }
						/>
					),
					value: row.date_start,
				},
				{
					display: orderLink,
					value: Number( ordersCount ),
				},
				{
					display: renderCurrency( grossSales ),
					value: getCurrencyFormatDecimal( grossSales ),
				},
				{
					display: formatAmount( refunds ),
					value: getCurrencyFormatDecimal( refunds ),
				},
				{
					display: formatAmount( coupons ),
					value: getCurrencyFormatDecimal( coupons ),
				},
				{
					display: renderCurrency( netRevenue ),
					value: getCurrencyFormatDecimal( netRevenue ),
				},
				{
					display: renderCurrency( taxes ),
					value: getCurrencyFormatDecimal( taxes ),
				},
				{
					display: renderCurrency( shipping ),
					value: getCurrencyFormatDecimal( shipping ),
				},
				{
					display: renderCurrency( totalSales ),
					value: getCurrencyFormatDecimal( totalSales ),
				},
			];
		} );
	}

	getSummary( totals, totalResults = 0 ) {
		const {
			orders_count: ordersCount = 0,
			gross_sales: grossSales = 0,
			total_sales: totalSales = 0,
			refunds = 0,
			coupons = 0,
			taxes = 0,
			shipping = 0,
			net_revenue: netRevenue = 0,
		} = totals;
		const { formatAmount, getCurrencyConfig } = this.context;
		const currency = getCurrencyConfig();
		return [
			{
				label: _n( 'day', 'days', totalResults, 'woocommerce' ),
				value: formatValue( currency, 'number', totalResults ),
			},
			{
				label: _n( 'order', 'orders', ordersCount, 'woocommerce' ),
				value: formatValue( currency, 'number', ordersCount ),
			},
			{
				label: __( 'Gross sales', 'woocommerce' ),
				value: formatAmount( grossSales ),
			},
			{
				label: __( 'Returns', 'woocommerce' ),
				value: formatAmount( refunds ),
			},
			{
				label: __( 'Coupons', 'woocommerce' ),
				value: formatAmount( coupons ),
			},
			{
				label: __( 'Net sales', 'woocommerce' ),
				value: formatAmount( netRevenue ),
			},
			{
				label: __( 'Taxes', 'woocommerce' ),
				value: formatAmount( taxes ),
			},
			{
				label: __( 'Shipping', 'woocommerce' ),
				value: formatAmount( shipping ),
			},
			{
				label: __( 'Total sales', 'woocommerce' ),
				value: formatAmount( totalSales ),
			},
		];
	}

	render() {
		const { advancedFilters, filters, tableData, query } = this.props;

		return (
			<ReportTable
				endpoint="revenue"
				getHeadersContent={ this.getHeadersContent }
				getRowsContent={ this.getRowsContent }
				getSummary={ this.getSummary }
				summaryFields={ summaryFields }
				query={ query }
				tableData={ tableData }
				title={ __( 'Revenue', 'woocommerce' ) }
				columnPrefsKey="revenue_report_columns"
				filters={ filters }
				advancedFilters={ advancedFilters }
			/>
		);
	}
}

RevenueReportTable.contextType = CurrencyContext;

/**
 * Memoized props object formatting function.
 *
 * @param {boolean} isError
 * @param {boolean} isRequesting
 * @param {Object}  tableQuery
 * @param {Object}  revenueData
 * @return {Object} formatted tableData prop
 */
const formatProps = memoize(
	( isError, isRequesting, tableQuery, revenueData ) => ( {
		tableData: {
			items: {
				data: get( revenueData, [ 'data', 'intervals' ], EMPTY_ARRAY ),
				totalResults: get( revenueData, [ 'totalResults' ], 0 ),
			},
			isError,
			isRequesting,
			query: tableQuery,
		},
	} ),
	( isError, isRequesting, tableQuery, revenueData ) =>
		[
			isError,
			isRequesting,
			new URLSearchParams( tableQuery ).toString(),
			get( revenueData, [ 'totalResults' ], 0 ),
			get( revenueData, [ 'data', 'intervals' ], EMPTY_ARRAY ).length,
		].join( ':' )
);

/**
 * Memoized table query formatting function.
 *
 * @param {string} order
 * @param {string} orderBy
 * @param {number} page
 * @param {number} pageSize
 * @param {Object} datesFromQuery
 * @return {Object} formatted tableQuery object
 */
const formatTableQuery = memoize(
	// @todo Support hour here when viewing a single day
	( order, orderBy, page, pageSize, datesFromQuery ) => ( {
		interval: 'day',
		orderby: orderBy,
		order,
		page,
		per_page: pageSize,
		after: appendTimestamp( datesFromQuery.primary.after, 'start' ),
		before: appendTimestamp( datesFromQuery.primary.before, 'end' ),
	} ),
	( order, orderBy, page, pageSize, datesFromQuery ) =>
		[
			order,
			orderBy,
			page,
			pageSize,
			datesFromQuery.primary.after,
			datesFromQuery.primary.before,
		].join( ':' )
);

export default compose(
	withSelect( ( select, props ) => {
		const { query, filters, advancedFilters } = props;
		const { woocommerce_default_date_range: defaultDateRange } = select(
			SETTINGS_STORE_NAME
		).getSetting( 'wc_admin', 'wcAdminSettings' );
		const datesFromQuery = getCurrentDates( query, defaultDateRange );
		const { getReportStats, getReportStatsError, isResolving } =
			select( REPORTS_STORE_NAME );

		const tableQuery = formatTableQuery(
			query.order || 'desc',
			query.orderby || 'date',
			query.paged || 1,
			query.per_page || QUERY_DEFAULTS.pageSize,
			datesFromQuery
		);
		const filteredTableQuery = getReportTableQuery( {
			endpoint: 'revenue',
			query,
			select,
			tableQuery,
			filters,
			advancedFilters,
		} );
		const revenueData = getReportStats( 'revenue', filteredTableQuery );
		const isError = Boolean(
			getReportStatsError( 'revenue', filteredTableQuery )
		);
		const isRequesting = isResolving( 'getReportStats', [
			'revenue',
			filteredTableQuery,
		] );

		return formatProps( isError, isRequesting, tableQuery, revenueData );
	} )
)( RevenueReportTable );<|MERGE_RESOLUTION|>--- conflicted
+++ resolved
@@ -20,11 +20,7 @@
 	defaultTableDateFormat,
 	getCurrentDates,
 } from '@woocommerce/date';
-<<<<<<< HEAD
-=======
-import { stringify } from 'qs';
 import { CurrencyContext } from '@woocommerce/currency';
->>>>>>> 87e25de9
 
 /**
  * Internal dependencies
