/**
 * External dependencies
 */
import { useContext, useEffect, useState } from '@wordpress/element';
import { useQuery } from '@woocommerce/navigation';

/**
 * Internal dependencies
 */
import './content.scss';

import { Product, SearchAPIProductType } from '../product-list/types';
import { MARKETPLACE_SEARCH_API_PATH, MARKETPLACE_HOST } from '../constants';
import { getAdminSetting } from '../../../utils/admin-settings';
import Discover from '../discover/discover';
import Extensions from '../extensions/extensions';
<<<<<<< HEAD
import MySubscriptions from '../my-subscriptions/my-subscriptions';
import { MarketplaceContext } from '../../contexts/marketplace-context';

const renderContent = ( selectedTab?: string ): JSX.Element => {
	switch ( selectedTab ) {
		case 'extensions':
			return <Extensions />;
		case 'my-subscriptions':
			return <MySubscriptions />;
		default:
			return <Discover />;
	}
};

=======
import SearchResults from '../search-results/search-results';
import Themes from '../themes/themes';
import MySubscriptions from '../my-subscriptions/my-subscriptions';
import { MarketplaceContext } from '../../contexts/marketplace-context';

>>>>>>> df4023b5
export default function Content(): JSX.Element {
	const marketplaceContextValue = useContext( MarketplaceContext );
	const [ products, setProducts ] = useState< Product[] >( [] );
	const { setIsLoading, selectedTab } = marketplaceContextValue;
	const query = useQuery();

	// Get the content for this screen
	useEffect( () => {
		if ( [ '', 'discover' ].includes( selectedTab ) ) {
			return;
		}

		setIsLoading( true );
		setProducts( [] );

		const params = new URLSearchParams();

		if ( query.term ) {
			params.append( 'term', query.term );
		}

		if ( query.category ) {
			params.append(
				'category',
				query.category === '_all' ? '' : query.category
			);
		} else if ( selectedTab === 'themes' ) {
			params.append( 'category', 'themes' );
		} else if ( selectedTab === 'search' ) {
			params.append( 'category', 'extensions-themes' );
		}

		const wccomSettings = getAdminSetting( 'wccomHelper', false );
		if ( wccomSettings.storeCountry ) {
			params.append( 'country', wccomSettings.storeCountry );
		}

		const wccomSearchEndpoint =
			MARKETPLACE_HOST +
			MARKETPLACE_SEARCH_API_PATH +
			'?' +
			params.toString();

		// Fetch data from WCCOM API
		fetch( wccomSearchEndpoint )
			.then( ( response ) => response.json() )
			.then( ( response ) => {
				/**
				 * Product card component expects a Product type.
				 * So we build that object from the API response.
				 */
				const productList = response.products.map(
					( product: SearchAPIProductType ): Product => {
						return {
							id: product.id,
							title: product.title,
							image: product.image,
							type: product.type,
							description: product.excerpt,
							vendorName: product.vendor_name,
							vendorUrl: product.vendor_url,
							icon: product.icon,
							url: product.link,
							// Due to backwards compatibility, raw_price is from search API, price is from featured API
							price: product.raw_price ?? product.price,
							averageRating: product.rating ?? 0,
							reviewsCount: product.reviews_count ?? 0,
						};
					}
				);
				setProducts( productList );
			} )
			.catch( () => {
				setProducts( [] );
			} )
			.finally( () => {
				setIsLoading( false );
			} );
	}, [ query.term, query.category, selectedTab, setIsLoading ] );

	const renderContent = (): JSX.Element => {
		switch ( selectedTab ) {
			case 'extensions':
				return <Extensions products={ products } />;
			case 'themes':
				return <Themes products={ products } />;
			case 'search':
				return <SearchResults products={ products } />;
			case 'discover':
				return <Discover />;
			case 'my-subscriptions':
				return <MySubscriptions />;
			default:
				return <></>;
		}
	};

	return (
		<div className="woocommerce-marketplace__content">
			{ renderContent() }
		</div>
	);
}<|MERGE_RESOLUTION|>--- conflicted
+++ resolved
@@ -14,28 +14,11 @@
 import { getAdminSetting } from '../../../utils/admin-settings';
 import Discover from '../discover/discover';
 import Extensions from '../extensions/extensions';
-<<<<<<< HEAD
-import MySubscriptions from '../my-subscriptions/my-subscriptions';
-import { MarketplaceContext } from '../../contexts/marketplace-context';
-
-const renderContent = ( selectedTab?: string ): JSX.Element => {
-	switch ( selectedTab ) {
-		case 'extensions':
-			return <Extensions />;
-		case 'my-subscriptions':
-			return <MySubscriptions />;
-		default:
-			return <Discover />;
-	}
-};
-
-=======
 import SearchResults from '../search-results/search-results';
 import Themes from '../themes/themes';
 import MySubscriptions from '../my-subscriptions/my-subscriptions';
 import { MarketplaceContext } from '../../contexts/marketplace-context';
 
->>>>>>> df4023b5
 export default function Content(): JSX.Element {
 	const marketplaceContextValue = useContext( MarketplaceContext );
 	const [ products, setProducts ] = useState< Product[] >( [] );
