--- conflicted
+++ resolved
@@ -104,10 +104,6 @@
 	className: PropTypes.string,
 	data: PropTypes.array,
 	orderedKeys: PropTypes.array, // required to detect changes in data
-<<<<<<< HEAD
+	tooltip: PropTypes.object,
 	chartType: PropTypes.string,
-=======
-	tooltip: PropTypes.object,
-	type: PropTypes.string,
->>>>>>> 610f1796
 };