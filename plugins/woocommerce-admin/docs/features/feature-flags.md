--- conflicted
+++ resolved
@@ -6,14 +6,9 @@
 
 | Environment | Description                                                                                                                                                            |
 |-------------|------------------------------------------------------------------------------------------------------------------------------------------------------------------------|
-<<<<<<< HEAD
-| development | Development - All features should be enabled in development. These flags are also used in both JS and PHP tests. Ran using `pnpm start`.                                |
-| plugin      | Plugin - A packaged release of the featured plugin, for GitHub WordPress.org. |                                    |
-| core        | Core - assets/files ready and stable enough for core merge. Ran using `pnpm pack`. (@todo).
-=======
 | development | Development - All features should be enabled in development. These flags are also used in both JS and PHP tests. Ran using `pnpm start`.                                |                              |
 | core        | Core - assets/files ready and stable enough. Ran using `pnpm build` & `pnpm pack`.
->>>>>>> 35440c9b
+
 
 
 ## Adding a new flag
