<?php
/**
 * Regular order
 *
 * @package WooCommerce\Classes
 * @version 2.2.0
 */

use Automattic\WooCommerce\Enums\OrderStatus;

defined( 'ABSPATH' ) || exit;

/**
 * Order Class.
 *
 * These are regular WooCommerce orders, which extend the abstract order class.
 */
class WC_Order extends WC_Abstract_Order {

	const STATUS_PENDING    = 'pending';
	const STATUS_FAILED     = 'failed';
	const STATUS_ON_HOLD    = 'on-hold';
	const STATUS_COMPLETED  = 'completed';
	const STATUS_PROCESSING = 'processing';
	const STATUS_REFUNDED   = 'refunded';
	const STATUS_CANCELLED  = 'cancelled';
	const STATUS_TRASH      = 'trash';
	const STATUS_AUTO_DRAFT = 'auto-draft';
	const STATUS_DRAFT	    = 'draft';

	/**
	 * Order statuses that are for internal use only.
	 *
	 * @var array
	 */
	const INTERNAL_STATUSES = [
		self::STATUS_TRASH,
		self::STATUS_AUTO_DRAFT,
		self::STATUS_DRAFT,
	];

	/**
	 * Order statuses that are considered "draft".
	 *
	 * @var array
	 */
	const DRAFT_STATUSES = [
		self::STATUS_DRAFT,
		self::STATUS_AUTO_DRAFT,
		\Automattic\WooCommerce\Blocks\Domain\Services\DraftOrders::STATUS,
	];

	/**
	 * Stores data about status changes so relevant hooks can be fired.
	 *
	 * @var bool|array
	 */
	protected $status_transition = false;

	/**
	 * Order Data array. This is the core order data exposed in APIs since 3.0.0.
	 *
	 * @since 3.0.0
	 * @var array
	 */
	protected $data = array(
		// Abstract order props.
		'parent_id'                    => 0,
		'status'                       => '',
		'currency'                     => '',
		'version'                      => '',
		'prices_include_tax'           => false,
		'date_created'                 => null,
		'date_modified'                => null,
		'discount_total'               => 0,
		'discount_tax'                 => 0,
		'shipping_total'               => 0,
		'shipping_tax'                 => 0,
		'cart_tax'                     => 0,
		'total'                        => 0,
		'total_tax'                    => 0,

		// Order props.
		'customer_id'                  => 0,
		'order_key'                    => '',
		'billing'                      => array(
			'first_name' => '',
			'last_name'  => '',
			'company'    => '',
			'address_1'  => '',
			'address_2'  => '',
			'city'       => '',
			'state'      => '',
			'postcode'   => '',
			'country'    => '',
			'email'      => '',
			'phone'      => '',
		),
		'shipping'                     => array(
			'first_name' => '',
			'last_name'  => '',
			'company'    => '',
			'address_1'  => '',
			'address_2'  => '',
			'city'       => '',
			'state'      => '',
			'postcode'   => '',
			'country'    => '',
			'phone'      => '',
		),
		'payment_method'               => '',
		'payment_method_title'         => '',
		'transaction_id'               => '',
		'customer_ip_address'          => '',
		'customer_user_agent'          => '',
		'created_via'                  => '',
		'customer_note'                => '',
		'date_completed'               => null,
		'date_paid'                    => null,
		'cart_hash'                    => '',

		// Operational data.
		'order_stock_reduced'          => false,
		'download_permissions_granted' => false,
		'new_order_email_sent'         => false,
		'recorded_sales'               => false,
		'recorded_coupon_usage_counts' => false,
	);

	/**
	 * List of properties that were earlier managed by data store. However, since DataStore is a not a stored entity in itself, they used to store data in metadata of the data object.
	 * With custom tables, some of these are moved from metadata to their own columns, but existing code will still try to add them to metadata. This array is used to keep track of such properties.
	 *
	 * Only reason to add a property here is that you are moving properties from DataStore instance to data object. Otherwise, if you are adding a new property, consider adding it to $data array instead.
	 *
	 * @var array
	 */
	protected $legacy_datastore_props = array(
		'_recorded_sales',
		'_recorded_coupon_usage_counts',
		'_download_permissions_granted',
		'_order_stock_reduced',
		'_new_order_email_sent',
	);

	/**
	 * Refunds for an order. Use {@see get_refunds()} instead.
	 *
	 * @deprecated 2.2.0
	 * @var stdClass|WC_Order[]
	 */
	public $refunds;

	/**
	 * When a payment is complete this function is called.
	 *
	 * Most of the time this should mark an order as 'processing' so that admin can process/post the items.
	 * If the cart contains only downloadable items then the order is 'completed' since the admin needs to take no action.
	 * Stock levels are reduced at this point.
	 * Sales are also recorded for products.
	 * Finally, record the date of payment.
	 *
	 * @param string $transaction_id Optional transaction id to store in post meta.
	 * @return bool success
	 */
	public function payment_complete( $transaction_id = '' ) {
		if ( ! $this->get_id() ) { // Order must exist.
			return false;
		}

		try {
			do_action( 'woocommerce_pre_payment_complete', $this->get_id(), $transaction_id );

			if ( WC()->session ) {
				WC()->session->set( 'order_awaiting_payment', false );
			}

<<<<<<< HEAD
			if ( $this->has_status( apply_filters( 'woocommerce_valid_order_statuses_for_payment_complete', array( self::STATUS_ON_HOLD, self::STATUS_PENDING, self::STATUS_FAILED, self::STATUS_CANCELLED ), $this ) ) ) {
=======
			/**
			 * Filters the valid order statuses for payment complete.
			 *
			 * @param array    $valid_completed_statuses Array of valid order statuses for payment complete.
			 * @param WC_Order $this                     Order object.
			 * @since 2.7.0
			 */
			$valid_completed_statuses = apply_filters( 'woocommerce_valid_order_statuses_for_payment_complete', array( OrderStatus::ON_HOLD, OrderStatus::PENDING, OrderStatus::FAILED, OrderStatus::CANCELLED ), $this );
			if ( $this->has_status( $valid_completed_statuses ) ) {
>>>>>>> f5d5caa3
				if ( ! empty( $transaction_id ) ) {
					$this->set_transaction_id( $transaction_id );
				}
				if ( ! $this->get_date_paid( 'edit' ) ) {
					$this->set_date_paid( time() );
				}
<<<<<<< HEAD
				$this->set_status( apply_filters( 'woocommerce_payment_complete_order_status', $this->needs_processing() ? self::STATUS_PROCESSING : self::STATUS_COMPLETED, $this->get_id(), $this ) );
=======
				/**
				 * Filters the order status to set after payment complete.
				 *
				 * @param string   $status        Order status.
				 * @param int      $order_id      Order ID.
				 * @param WC_Order $this          Order object.
				 * @since 2.7.0
				 */
				$this->set_status( apply_filters( 'woocommerce_payment_complete_order_status', $this->needs_processing() ? OrderStatus::PROCESSING : OrderStatus::COMPLETED, $this->get_id(), $this ) );
>>>>>>> f5d5caa3
				$this->save();

				do_action( 'woocommerce_payment_complete', $this->get_id(), $transaction_id );
			} else {
				do_action( 'woocommerce_payment_complete_order_status_' . $this->get_status(), $this->get_id(), $transaction_id );
			}
		} catch ( Exception $e ) {
			/**
			 * If there was an error completing the payment, log to a file and add an order note so the admin can take action.
			 */
			$logger = wc_get_logger();
			$logger->error(
				sprintf(
					'Error completing payment for order #%d',
					$this->get_id()
				),
				array(
					'order' => $this,
					'error' => $e,
				)
			);
			$this->add_order_note( __( 'Payment complete event failed.', 'woocommerce' ) . ' ' . $e->getMessage() );
			return false;
		}
		return true;
	}

	/**
	 * Gets order total - formatted for display.
	 *
	 * @param string $tax_display      Type of tax display.
	 * @param bool   $display_refunded If should include refunded value.
	 *
	 * @return string
	 */
	public function get_formatted_order_total( $tax_display = '', $display_refunded = true ) {
		$formatted_total = wc_price( $this->get_total(), array( 'currency' => $this->get_currency() ) );
		$order_total     = $this->get_total();
		$total_refunded  = $this->get_total_refunded();
		$tax_string      = '';

		// Tax for inclusive prices.
		if ( wc_tax_enabled() && 'incl' === $tax_display ) {
			$tax_string_array = array();
			$tax_totals       = $this->get_tax_totals();

			if ( 'itemized' === get_option( 'woocommerce_tax_total_display' ) ) {
				foreach ( $tax_totals as $code => $tax ) {
					$tax_amount         = ( $total_refunded && $display_refunded ) ? wc_price( WC_Tax::round( $tax->amount - $this->get_total_tax_refunded_by_rate_id( $tax->rate_id ) ), array( 'currency' => $this->get_currency() ) ) : $tax->formatted_amount;
					$tax_string_array[] = sprintf( '%s %s', $tax_amount, $tax->label );
				}
			} elseif ( ! empty( $tax_totals ) ) {
				$tax_amount         = ( $total_refunded && $display_refunded ) ? $this->get_total_tax() - $this->get_total_tax_refunded() : $this->get_total_tax();
				$tax_string_array[] = sprintf( '%s %s', wc_price( $tax_amount, array( 'currency' => $this->get_currency() ) ), WC()->countries->tax_or_vat() );
			}

			if ( ! empty( $tax_string_array ) ) {
				/* translators: %s: taxes */
				$tax_string = ' <small class="includes_tax">' . sprintf( __( '(includes %s)', 'woocommerce' ), implode( ', ', $tax_string_array ) ) . '</small>';
			}
		}

		if ( $total_refunded && $display_refunded ) {
			$formatted_total = '<del aria-hidden="true">' . wp_strip_all_tags( $formatted_total ) . '</del> <ins>' . wc_price( $order_total - $total_refunded, array( 'currency' => $this->get_currency() ) ) . $tax_string . '</ins>';
		} else {
			$formatted_total .= $tax_string;
		}

		/**
		 * Filter WooCommerce formatted order total.
		 *
		 * @param string   $formatted_total  Total to display.
		 * @param WC_Order $order            Order data.
		 * @param string   $tax_display      Type of tax display.
		 * @param bool     $display_refunded If should include refunded value.
		 */
		return apply_filters( 'woocommerce_get_formatted_order_total', $formatted_total, $this, $tax_display, $display_refunded );
	}

	/*
	|--------------------------------------------------------------------------
	| CRUD methods
	|--------------------------------------------------------------------------
	|
	| Methods which create, read, update and delete orders from the database.
	| Written in abstract fashion so that the way orders are stored can be
	| changed more easily in the future.
	|
	| A save method is included for convenience (chooses update or create based
	| on if the order exists yet).
	|
	*/

	/**
	 * Save data to the database.
	 *
	 * @since 3.0.0
	 * @return int order ID
	 */
	public function save() {
		$this->maybe_set_user_billing_email();
		parent::save();
		$this->status_transition();

		return $this->get_id();
	}

	/**
	 * Log an error about this order is exception is encountered.
	 *
	 * @param Exception $e Exception object.
	 * @param string    $message Message regarding exception thrown.
	 * @since 3.7.0
	 */
	protected function handle_exception( $e, $message = 'Error' ) {
		wc_get_logger()->error(
			$message,
			array(
				'order' => $this,
				'error' => $e,
			)
		);
		$this->add_order_note( $message . ' ' . $e->getMessage() );
	}

	/**
	 * Set order status.
	 *
	 * @since 3.0.0
	 * @param string $new_status    Status to change the order to. No internal wc- prefix is required.
	 * @param string $note          Optional note to add.
	 * @param bool   $manual_update Is this a manual order status change?.
	 * @return array
	 */
	public function set_status( $new_status, $note = '', $manual_update = false ) {
		$result = parent::set_status( $new_status );

		if ( true === $this->object_read && ! empty( $result['from'] ) && $result['from'] !== $result['to'] ) {
			$this->status_transition = array(
				'from'   => ! empty( $this->status_transition['from'] ) ? $this->status_transition['from'] : $result['from'],
				'to'     => $result['to'],
				'note'   => $note,
				'manual' => (bool) $manual_update,
			);

			if ( $manual_update ) {
				do_action( 'woocommerce_order_edit_status', $this->get_id(), $result['to'] );
			}

			$this->maybe_set_date_paid();
			$this->maybe_set_date_completed();
		}

		return $result;
	}

	/**
	 * Maybe set date paid.
	 *
	 * Sets the date paid variable when transitioning to the payment complete
	 * order status. This is either processing or completed. This is not filtered
	 * to avoid infinite loops e.g. if loading an order via the filter.
	 *
	 * Date paid is set once in this manner - only when it is not already set.
	 * This ensures the data exists even if a gateway does not use the
	 * `payment_complete` method.
	 *
	 * @since 3.0.0
	 */
	public function maybe_set_date_paid() {
		// This logic only runs if the date_paid prop has not been set yet.
		if ( ! $this->get_date_paid( 'edit' ) ) {
<<<<<<< HEAD
			$payment_completed_status = apply_filters( 'woocommerce_payment_complete_order_status', $this->needs_processing() ? self::STATUS_PROCESSING : self::STATUS_COMPLETED, $this->get_id(), $this );
=======
			/**
			 * Filters the order status to set after payment complete.
			 *
			 * @param string   $status        Order status.
			 * @param int      $order_id      Order ID.
			 * @param WC_Order $this          Order object.
			 * @since 2.7.0
			 */
			$payment_completed_status = apply_filters( 'woocommerce_payment_complete_order_status', $this->needs_processing() ? OrderStatus::PROCESSING : OrderStatus::COMPLETED, $this->get_id(), $this );
>>>>>>> f5d5caa3

			if ( $this->has_status( $payment_completed_status ) ) {
				// If payment complete status is reached, set paid now.
				$this->set_date_paid( time() );

<<<<<<< HEAD
			} elseif ( self::STATUS_PROCESSING === $payment_completed_status && $this->has_status( self::STATUS_COMPLETED ) ) {
=======
			} elseif ( OrderStatus::PROCESSING === $payment_completed_status && $this->has_status( OrderStatus::COMPLETED ) ) {
>>>>>>> f5d5caa3
				// If payment complete status was processing, but we've passed that and still have no date, set it now.
				$this->set_date_paid( time() );
			}
		}
	}

	/**
	 * Maybe set date completed.
	 *
	 * Sets the date completed variable when transitioning to completed status.
	 *
	 * @since 3.0.0
	 */
	protected function maybe_set_date_completed() {
<<<<<<< HEAD
		if ( $this->has_status( self::STATUS_COMPLETED ) ) {
=======
		if ( $this->has_status( OrderStatus::COMPLETED ) ) {
>>>>>>> f5d5caa3
			$this->set_date_completed( time() );
		}
	}

	/**
	 * Updates status of order immediately.
	 *
	 * @uses self::set_status()
	 * @param string $new_status    Status to change the order to. No internal wc- prefix is required.
	 * @param string $note          Optional note to add.
	 * @param bool   $manual        Is this a manual order status change?.
	 * @return bool
	 */
	public function update_status( $new_status, $note = '', $manual = false ) {
		if ( ! $this->get_id() ) { // Order must exist.
			return false;
		}

		try {
			$this->set_status( $new_status, $note, $manual );
			$this->save();
		} catch ( Exception $e ) {
			$logger = wc_get_logger();
			$logger->error(
				sprintf(
					'Error updating status for order #%d',
					$this->get_id()
				),
				array(
					'order' => $this,
					'error' => $e,
				)
			);
			$this->add_order_note( __( 'Update status event failed.', 'woocommerce' ) . ' ' . $e->getMessage() );
			return false;
		}
		return true;
	}

	/**
	 * Handle the status transition.
	 */
	protected function status_transition() {
		$status_transition = $this->status_transition;

		// Reset status transition variable.
		$this->status_transition = false;

		if ( $status_transition ) {
			try {
				/**
				 * Fires when order status is changed.
				 *
				 * @since 1.0.0
				 *
				 * @param int Order ID.
				 * @param WC_Order $order Order object.
				 * @param array $status_transition {
				 *      Status transition data.
				 *
				 *      @type string $from Order status from.
				 *      @type string $to Order status to
				 *      @type string $note Order note.
				 *      @type boolean $manual True if the order is manually changed.
				 * }
				 */
				do_action( 'woocommerce_order_status_' . $status_transition['to'], $this->get_id(), $this, $status_transition );

				if ( ! empty( $status_transition['from'] ) ) {
					/* translators: 1: old order status 2: new order status */
					$transition_note = sprintf( __( 'Order status changed from %1$s to %2$s.', 'woocommerce' ), wc_get_order_status_name( $status_transition['from'] ), wc_get_order_status_name( $status_transition['to'] ) );

					// Note the transition occurred.
					$this->add_status_transition_note( $transition_note, $status_transition );

					do_action( 'woocommerce_order_status_' . $status_transition['from'] . '_to_' . $status_transition['to'], $this->get_id(), $this );
					do_action( 'woocommerce_order_status_changed', $this->get_id(), $status_transition['from'], $status_transition['to'], $this );

					// Work out if this was for a payment, and trigger a payment_status hook instead.
					if (
<<<<<<< HEAD
						in_array( $status_transition['from'], apply_filters( 'woocommerce_valid_order_statuses_for_payment', array( self::STATUS_PENDING, self::STATUS_FAILED ), $this ), true )
=======
						/**
						 * Filter the valid order statuses for payment.
						 *
						 * @param array    $valid_order_statuses Array of valid order statuses for payment.
						 * @param WC_Order $order                Order object.
						 * @since 4.0.0
						 */
						in_array( $status_transition['from'], apply_filters( 'woocommerce_valid_order_statuses_for_payment', array( OrderStatus::PENDING, OrderStatus::FAILED ), $this ), true )
>>>>>>> f5d5caa3
						&& in_array( $status_transition['to'], wc_get_is_paid_statuses(), true )
					) {
						/**
						 * Fires when the order progresses from a pending payment status to a paid one.
						 *
						 * @since 3.9.0
						 * @param int Order ID
						 * @param WC_Order Order object
						 */
						do_action( 'woocommerce_order_payment_status_changed', $this->get_id(), $this );
					}
				} else {
					/* translators: %s: new order status */
					$transition_note = sprintf( __( 'Order status set to %s.', 'woocommerce' ), wc_get_order_status_name( $status_transition['to'] ) );

					// Note the transition occurred.
					$this->add_status_transition_note( $transition_note, $status_transition );
				}
			} catch ( Exception $e ) {
				$logger = wc_get_logger();
				$logger->error(
					sprintf(
						'Status transition of order #%d errored!',
						$this->get_id()
					),
					array(
						'order' => $this,
						'error' => $e,
					)
				);
				$this->add_order_note( __( 'Error during status transition.', 'woocommerce' ) . ' ' . $e->getMessage() );
			}
		}
	}

	/*
	|--------------------------------------------------------------------------
	| Getters
	|--------------------------------------------------------------------------
	|
	| Methods for getting data from the order object.
	|
	*/

	/**
	 * Get basic order data in array format.
	 *
	 * @return array
	 */
	public function get_base_data() {
		return array_merge(
			array( 'id' => $this->get_id() ),
			$this->data,
			array( 'number' => $this->get_order_number() )
		);
	}

	/**
	 * Get all class data in array format.
	 *
	 * @since 3.0.0
	 * @return array
	 */
	public function get_data() {
		return array_merge(
			$this->get_base_data(),
			array(
				'meta_data'      => $this->get_meta_data(),
				'line_items'     => $this->get_items( 'line_item' ),
				'tax_lines'      => $this->get_items( 'tax' ),
				'shipping_lines' => $this->get_items( 'shipping' ),
				'fee_lines'      => $this->get_items( 'fee' ),
				'coupon_lines'   => $this->get_items( 'coupon' ),
			)
		);
	}

	/**
	 * Expands the shipping and billing information in the changes array.
	 */
	public function get_changes() {
		$changed_props = parent::get_changes();
		$subs          = array( 'shipping', 'billing' );
		foreach ( $subs as $sub ) {
			if ( ! empty( $changed_props[ $sub ] ) ) {
				foreach ( $changed_props[ $sub ] as $sub_prop => $value ) {
					$changed_props[ $sub . '_' . $sub_prop ] = $value;
				}
			}
		}
		if ( isset( $changed_props['customer_note'] ) ) {
			$changed_props['post_excerpt'] = $changed_props['customer_note'];
		}
		return $changed_props;
	}

	/**
	 * Gets the order number for display (by default, order ID).
	 *
	 * @return string
	 */
	public function get_order_number() {
		return (string) apply_filters( 'woocommerce_order_number', $this->get_id(), $this );
	}

	/**
	 * Get order key.
	 *
	 * @since  3.0.0
	 * @param  string $context What the value is for. Valid values are view and edit.
	 * @return string
	 */
	public function get_order_key( $context = 'view' ) {
		return $this->get_prop( 'order_key', $context );
	}

	/**
	 * Get customer_id.
	 *
	 * @param  string $context What the value is for. Valid values are view and edit.
	 * @return int
	 */
	public function get_customer_id( $context = 'view' ) {
		return $this->get_prop( 'customer_id', $context );
	}

	/**
	 * Alias for get_customer_id().
	 *
	 * @param  string $context What the value is for. Valid values are view and edit.
	 * @return int
	 */
	public function get_user_id( $context = 'view' ) {
		return $this->get_customer_id( $context );
	}

	/**
	 * Get the user associated with the order. False for guests.
	 *
	 * @return WP_User|false
	 */
	public function get_user() {
		return $this->get_user_id() ? get_user_by( 'id', $this->get_user_id() ) : false;
	}

	/**
	 * Gets a prop for a getter method.
	 *
	 * @since  3.0.0
	 * @param  string $prop Name of prop to get.
	 * @param  string $address_type Type of address; 'billing' or 'shipping'.
	 * @param  string $context What the value is for. Valid values are view and edit.
	 * @return mixed
	 */
	protected function get_address_prop( $prop, $address_type = 'billing', $context = 'view' ) {
		$value = null;

		if ( array_key_exists( $prop, $this->data[ $address_type ] ) ) {
			$value = isset( $this->changes[ $address_type ][ $prop ] ) ? $this->changes[ $address_type ][ $prop ] : $this->data[ $address_type ][ $prop ];

			if ( 'view' === $context ) {
				/**
				 * Filter: 'woocommerce_order_get_[billing|shipping]_[prop]'
				 *
				 * Allow developers to change the returned value for any order address property.
				 *
				 * @since 3.6.0
				 * @param string   $value The address property value.
				 * @param WC_Order $order The order object being read.
				 */
				$value = apply_filters( $this->get_hook_prefix() . $address_type . '_' . $prop, $value, $this );
			}
		}
		return $value;
	}

	/**
	 * Get billing first name.
	 *
	 * @param  string $context What the value is for. Valid values are view and edit.
	 * @return string
	 */
	public function get_billing_first_name( $context = 'view' ) {
		return $this->get_address_prop( 'first_name', 'billing', $context );
	}

	/**
	 * Get billing last name.
	 *
	 * @param  string $context What the value is for. Valid values are view and edit.
	 * @return string
	 */
	public function get_billing_last_name( $context = 'view' ) {
		return $this->get_address_prop( 'last_name', 'billing', $context );
	}

	/**
	 * Get billing company.
	 *
	 * @param  string $context What the value is for. Valid values are view and edit.
	 * @return string
	 */
	public function get_billing_company( $context = 'view' ) {
		return $this->get_address_prop( 'company', 'billing', $context );
	}

	/**
	 * Get billing address line 1.
	 *
	 * @param  string $context What the value is for. Valid values are view and edit.
	 * @return string
	 */
	public function get_billing_address_1( $context = 'view' ) {
		return $this->get_address_prop( 'address_1', 'billing', $context );
	}

	/**
	 * Get billing address line 2.
	 *
	 * @param  string $context What the value is for. Valid values are view and edit.
	 * @return string
	 */
	public function get_billing_address_2( $context = 'view' ) {
		return $this->get_address_prop( 'address_2', 'billing', $context );
	}

	/**
	 * Get billing city.
	 *
	 * @param  string $context What the value is for. Valid values are view and edit.
	 * @return string
	 */
	public function get_billing_city( $context = 'view' ) {
		return $this->get_address_prop( 'city', 'billing', $context );
	}

	/**
	 * Get billing state.
	 *
	 * @param  string $context What the value is for. Valid values are view and edit.
	 * @return string
	 */
	public function get_billing_state( $context = 'view' ) {
		return $this->get_address_prop( 'state', 'billing', $context );
	}

	/**
	 * Get billing postcode.
	 *
	 * @param  string $context What the value is for. Valid values are view and edit.
	 * @return string
	 */
	public function get_billing_postcode( $context = 'view' ) {
		return $this->get_address_prop( 'postcode', 'billing', $context );
	}

	/**
	 * Get billing country.
	 *
	 * @param  string $context What the value is for. Valid values are view and edit.
	 * @return string
	 */
	public function get_billing_country( $context = 'view' ) {
		return $this->get_address_prop( 'country', 'billing', $context );
	}

	/**
	 * Get billing email.
	 *
	 * @param  string $context What the value is for. Valid values are view and edit.
	 * @return string
	 */
	public function get_billing_email( $context = 'view' ) {
		return $this->get_address_prop( 'email', 'billing', $context );
	}

	/**
	 * Get billing phone.
	 *
	 * @param  string $context What the value is for. Valid values are view and edit.
	 * @return string
	 */
	public function get_billing_phone( $context = 'view' ) {
		return $this->get_address_prop( 'phone', 'billing', $context );
	}

	/**
	 * Get shipping first name.
	 *
	 * @param  string $context What the value is for. Valid values are view and edit.
	 * @return string
	 */
	public function get_shipping_first_name( $context = 'view' ) {
		return $this->get_address_prop( 'first_name', 'shipping', $context );
	}

	/**
	 * Get shipping_last_name.
	 *
	 * @param  string $context What the value is for. Valid values are view and edit.
	 * @return string
	 */
	public function get_shipping_last_name( $context = 'view' ) {
		return $this->get_address_prop( 'last_name', 'shipping', $context );
	}

	/**
	 * Get shipping company.
	 *
	 * @param  string $context What the value is for. Valid values are view and edit.
	 * @return string
	 */
	public function get_shipping_company( $context = 'view' ) {
		return $this->get_address_prop( 'company', 'shipping', $context );
	}

	/**
	 * Get shipping address line 1.
	 *
	 * @param  string $context What the value is for. Valid values are view and edit.
	 * @return string
	 */
	public function get_shipping_address_1( $context = 'view' ) {
		return $this->get_address_prop( 'address_1', 'shipping', $context );
	}

	/**
	 * Get shipping address line 2.
	 *
	 * @param  string $context What the value is for. Valid values are view and edit.
	 * @return string
	 */
	public function get_shipping_address_2( $context = 'view' ) {
		return $this->get_address_prop( 'address_2', 'shipping', $context );
	}

	/**
	 * Get shipping city.
	 *
	 * @param  string $context What the value is for. Valid values are view and edit.
	 * @return string
	 */
	public function get_shipping_city( $context = 'view' ) {
		return $this->get_address_prop( 'city', 'shipping', $context );
	}

	/**
	 * Get shipping state.
	 *
	 * @param  string $context What the value is for. Valid values are view and edit.
	 * @return string
	 */
	public function get_shipping_state( $context = 'view' ) {
		return $this->get_address_prop( 'state', 'shipping', $context );
	}

	/**
	 * Get shipping postcode.
	 *
	 * @param  string $context What the value is for. Valid values are view and edit.
	 * @return string
	 */
	public function get_shipping_postcode( $context = 'view' ) {
		return $this->get_address_prop( 'postcode', 'shipping', $context );
	}

	/**
	 * Get shipping country.
	 *
	 * @param  string $context What the value is for. Valid values are view and edit.
	 * @return string
	 */
	public function get_shipping_country( $context = 'view' ) {
		return $this->get_address_prop( 'country', 'shipping', $context );
	}

	/**
	 * Get shipping phone.
	 *
	 * @since  5.6.0
	 * @param  string $context What the value is for. Valid values are view and edit.
	 * @return string
	 */
	public function get_shipping_phone( $context = 'view' ) {
		return $this->get_address_prop( 'phone', 'shipping', $context );
	}

	/**
	 * Get the payment method.
	 *
	 * @param  string $context What the value is for. Valid values are view and edit.
	 * @return string
	 */
	public function get_payment_method( $context = 'view' ) {
		return $this->get_prop( 'payment_method', $context );
	}

	/**
	 * Get payment method title.
	 *
	 * @param  string $context What the value is for. Valid values are view and edit.
	 * @return string
	 */
	public function get_payment_method_title( $context = 'view' ) {
		return $this->get_prop( 'payment_method_title', $context );
	}

	/**
	 * Get transaction id.
	 *
	 * @param  string $context What the value is for. Valid values are view and edit.
	 * @return string
	 */
	public function get_transaction_id( $context = 'view' ) {
		return $this->get_prop( 'transaction_id', $context );
	}

	/**
	 * Get customer ip address.
	 *
	 * @param  string $context What the value is for. Valid values are view and edit.
	 * @return string
	 */
	public function get_customer_ip_address( $context = 'view' ) {
		return $this->get_prop( 'customer_ip_address', $context );
	}

	/**
	 * Get customer user agent.
	 *
	 * @param  string $context What the value is for. Valid values are view and edit.
	 * @return string
	 */
	public function get_customer_user_agent( $context = 'view' ) {
		return $this->get_prop( 'customer_user_agent', $context );
	}

	/**
	 * Get created via.
	 *
	 * @param  string $context What the value is for. Valid values are view and edit.
	 * @return string
	 */
	public function get_created_via( $context = 'view' ) {
		return $this->get_prop( 'created_via', $context );
	}

	/**
	 * Get customer note.
	 *
	 * @param  string $context What the value is for. Valid values are view and edit.
	 * @return string
	 */
	public function get_customer_note( $context = 'view' ) {
		return $this->get_prop( 'customer_note', $context );
	}

	/**
	 * Get date completed.
	 *
	 * @param  string $context What the value is for. Valid values are view and edit.
	 * @return WC_DateTime|NULL object if the date is set or null if there is no date.
	 */
	public function get_date_completed( $context = 'view' ) {
		return $this->get_prop( 'date_completed', $context );
	}

	/**
	 * Get date paid.
	 *
	 * @param  string $context What the value is for. Valid values are view and edit.
	 * @return WC_DateTime|NULL object if the date is set or null if there is no date.
	 */
	public function get_date_paid( $context = 'view' ) {
		$date_paid = $this->get_prop( 'date_paid', $context );

<<<<<<< HEAD
		if ( 'view' === $context && ! $date_paid && version_compare( $this->get_version( 'edit' ), '3.0', '<' ) && $this->has_status( apply_filters( 'woocommerce_payment_complete_order_status', $this->needs_processing() ? self::STATUS_PROCESSING : self::STATUS_COMPLETED, $this->get_id(), $this ) ) ) {
=======
		if ( 'view' === $context && ! $date_paid && version_compare( $this->get_version( 'edit' ), '3.0', '<' )
			/**
			 * Filters the order status to set after payment complete.
			 *
			 * @param string   $status        Order status.
			 * @param int      $order_id      Order ID.
			 * @param WC_Order $this          Order object.
			 * @since 3.0.0
			 */
			&& $this->has_status( apply_filters( 'woocommerce_payment_complete_order_status', $this->needs_processing() ? OrderStatus::PROCESSING : OrderStatus::COMPLETED, $this->get_id(), $this ) ) ) {
>>>>>>> f5d5caa3
			// In view context, return a date if missing.
			$date_paid = $this->get_date_created( 'edit' );
		}
		return $date_paid;
	}

	/**
	 * Get cart hash.
	 *
	 * @param  string $context What the value is for. Valid values are view and edit.
	 * @return string
	 */
	public function get_cart_hash( $context = 'view' ) {
		return $this->get_prop( 'cart_hash', $context );
	}

	/**
	 * Returns the requested address in raw, non-formatted way.
	 * Note: Merges raw data with get_prop data so changes are returned too.
	 *
	 * @since  2.4.0
	 * @param  string $address_type Type of address; 'billing' or 'shipping'.
	 * @return array The stored address after filter.
	 */
	public function get_address( $address_type = 'billing' ) {
		/**
		 * Filter: 'woocommerce_get_order_address'
		 *
		 * Allow developers to change the returned value for an order's billing or shipping address.
		 *
		 * @since 2.4.0
		 * @param array  $address_data The raw address data merged with the data from get_prop.
		 * @param string $address_type Type of address; 'billing' or 'shipping'.
		 */
		return apply_filters( 'woocommerce_get_order_address', array_merge( $this->data[ $address_type ], $this->get_prop( $address_type, 'view' ) ), $address_type, $this );
	}

	/**
	 * Get a formatted shipping address for the order.
	 *
	 * @return string
	 */
	public function get_shipping_address_map_url() {
		$address = $this->get_address( 'shipping' );

		// Remove name and company before generate the Google Maps URL.
		unset( $address['first_name'], $address['last_name'], $address['company'], $address['phone'] );

		$address = apply_filters( 'woocommerce_shipping_address_map_url_parts', $address, $this );

		return apply_filters( 'woocommerce_shipping_address_map_url', 'https://maps.google.com/maps?&q=' . rawurlencode( implode( ', ', $address ) ) . '&z=16', $this );
	}

	/**
	 * Get a formatted billing full name.
	 *
	 * @return string
	 */
	public function get_formatted_billing_full_name() {
		/* translators: 1: first name 2: last name */
		return sprintf( _x( '%1$s %2$s', 'full name', 'woocommerce' ), $this->get_billing_first_name(), $this->get_billing_last_name() );
	}

	/**
	 * Get a formatted shipping full name.
	 *
	 * @return string
	 */
	public function get_formatted_shipping_full_name() {
		/* translators: 1: first name 2: last name */
		return sprintf( _x( '%1$s %2$s', 'full name', 'woocommerce' ), $this->get_shipping_first_name(), $this->get_shipping_last_name() );
	}

	/**
	 * Get a formatted billing address for the order.
	 *
	 * @param string $empty_content Content to show if no address is present. @since 3.3.0.
	 * @return string
	 */
	public function get_formatted_billing_address( $empty_content = '' ) {
		$raw_address = apply_filters( 'woocommerce_order_formatted_billing_address', $this->get_address( 'billing' ), $this );
		$address     = WC()->countries->get_formatted_address( $raw_address );

		/**
		 * Filter orders formatted billing address.
		 *
		 * @since 3.8.0
		 * @param string   $address     Formatted billing address string.
		 * @param array    $raw_address Raw billing address.
		 * @param WC_Order $order       Order data. @since 3.9.0
		 */
		return apply_filters( 'woocommerce_order_get_formatted_billing_address', $address ? $address : $empty_content, $raw_address, $this );
	}

	/**
	 * Get a formatted shipping address for the order.
	 *
	 * @param string $empty_content Content to show if no address is present. @since 3.3.0.
	 * @return string
	 */
	public function get_formatted_shipping_address( $empty_content = '' ) {
		$address     = '';
		$raw_address = $this->get_address( 'shipping' );

		if ( $this->has_shipping_address() ) {
			$raw_address = apply_filters( 'woocommerce_order_formatted_shipping_address', $raw_address, $this );
			$address     = WC()->countries->get_formatted_address( $raw_address );
		}

		/**
		 * Filter orders formatted shipping address.
		 *
		 * @since 3.8.0
		 * @param string   $address     Formatted shipping address string.
		 * @param array    $raw_address Raw shipping address.
		 * @param WC_Order $order       Order data. @since 3.9.0
		 */
		return apply_filters( 'woocommerce_order_get_formatted_shipping_address', $address ? $address : $empty_content, $raw_address, $this );
	}

	/**
	 * Returns true if the order has a billing address.
	 *
	 * @since  3.0.4
	 * @return boolean
	 */
	public function has_billing_address() {
		return $this->get_billing_address_1() || $this->get_billing_address_2();
	}

	/**
	 * Returns true if the order has a shipping address.
	 *
	 * @since  3.0.4
	 * @return boolean
	 */
	public function has_shipping_address() {
		return $this->get_shipping_address_1() || $this->get_shipping_address_2();
	}

	/**
	 * Gets information about whether stock was reduced.
	 *
	 * @since 7.0.0
	 * @param string $context What the value is for. Valid values are view and edit.
	 * @return bool
	 */
	public function get_order_stock_reduced( string $context = 'view' ) {
		return wc_string_to_bool( $this->get_prop( 'order_stock_reduced', $context ) );
	}

	/**
	 * Gets information about whether permissions were generated yet.
	 *
	 * @param string $context What the value is for. Valid values are view and edit.
	 *
	 * @return bool True if permissions were generated, false otherwise.
	 */
	public function get_download_permissions_granted( string $context = 'view' ) {
		return wc_string_to_bool( $this->get_prop( 'download_permissions_granted', $context ) );
	}

	/**
	 * Whether email have been sent for this order.
	 *
	 * @param string $context What the value is for. Valid values are view and edit.
	 *
	 * @return bool
	 */
	public function get_new_order_email_sent( string $context = 'view' ) {
		return wc_string_to_bool( $this->get_prop( 'new_order_email_sent', $context ) );
	}

	/**
	 * Gets information about whether sales were recorded.
	 *
	 * @param string $context What the value is for. Valid values are view and edit.
	 *
	 * @return bool True if sales were recorded, false otherwise.
	 */
	public function get_recorded_sales( string $context = 'view' ) {
		return wc_string_to_bool( $this->get_prop( 'recorded_sales', $context ) );
	}

	/*
	|--------------------------------------------------------------------------
	| Setters
	|--------------------------------------------------------------------------
	|
	| Functions for setting order data. These should not update anything in the
	| database itself and should only change what is stored in the class
	| object. However, for backwards compatibility pre 3.0.0 some of these
	| setters may handle both.
	|
	*/

	/**
	 * Sets a prop for a setter method.
	 *
	 * @since 3.0.0
	 * @param string $prop Name of prop to set.
	 * @param string $address_type Type of address; 'billing' or 'shipping'.
	 * @param mixed  $value Value of the prop.
	 */
	protected function set_address_prop( $prop, $address_type, $value ) {
		if ( array_key_exists( $prop, $this->data[ $address_type ] ) ) {
			if ( true === $this->object_read ) {
				if ( $value !== $this->data[ $address_type ][ $prop ] || ( isset( $this->changes[ $address_type ] ) && array_key_exists( $prop, $this->changes[ $address_type ] ) ) ) {
					$this->changes[ $address_type ][ $prop ] = $value;
				}
			} else {
				$this->data[ $address_type ][ $prop ] = $value;
			}
		}
	}

	/**
	 * Setter for billing address, expects the $address parameter to be key value pairs for individual address props.
	 *
	 * @param array $address Address to set.
	 *
	 * @return void
	 */
	public function set_billing_address( array $address ) {
		foreach ( $address as $key => $value ) {
			$this->set_address_prop( $key, 'billing', $value );
		}
	}

	/**
	 * Shortcut for calling set_billing_address.
	 *
	 * This is useful in scenarios where set_$prop_name is invoked, and since we store the billing address as 'billing' prop in data, it can be called directly.
	 *
	 * @param array $address Address to set.
	 *
	 * @return void
	 */
	public function set_billing( array $address ) {
		$this->set_billing_address( $address );
	}

	/**
	 * Setter for shipping address, expects the $address parameter to be key value pairs for individual address props.
	 *
	 * @param array $address Address to set.
	 *
	 * @return void
	 */
	public function set_shipping_address( array $address ) {
		foreach ( $address as $key => $value ) {
			$this->set_address_prop( $key, 'shipping', $value );
		}
	}

	/**
	 * Shortcut for calling set_shipping_address. This is useful in scenarios where set_$prop_name is invoked, and since we store the shipping address as 'shipping' prop in data, it can be called directly.
	 *
	 * @param array $address Address to set.
	 *
	 * @return void
	 */
	public function set_shipping( array $address ) {
		$this->set_shipping_address( $address );
	}

	/**
	 * Set order key.
	 *
	 * @param string $value Max length 22 chars.
	 * @throws WC_Data_Exception Throws exception when invalid data is found.
	 */
	public function set_order_key( $value ) {
		$this->set_prop( 'order_key', substr( $value, 0, 22 ) );
	}

	/**
	 * Set customer id.
	 *
	 * @param int $value Customer ID.
	 * @throws WC_Data_Exception Throws exception when invalid data is found.
	 */
	public function set_customer_id( $value ) {
		$this->set_prop( 'customer_id', absint( $value ) );
	}

	/**
	 * Set billing first name.
	 *
	 * @param string $value Billing first name.
	 * @throws WC_Data_Exception Throws exception when invalid data is found.
	 */
	public function set_billing_first_name( $value ) {
		$this->set_address_prop( 'first_name', 'billing', $value );
	}

	/**
	 * Set billing last name.
	 *
	 * @param string $value Billing last name.
	 * @throws WC_Data_Exception Throws exception when invalid data is found.
	 */
	public function set_billing_last_name( $value ) {
		$this->set_address_prop( 'last_name', 'billing', $value );
	}

	/**
	 * Set billing company.
	 *
	 * @param string $value Billing company.
	 * @throws WC_Data_Exception Throws exception when invalid data is found.
	 */
	public function set_billing_company( $value ) {
		$this->set_address_prop( 'company', 'billing', $value );
	}

	/**
	 * Set billing address line 1.
	 *
	 * @param string $value Billing address line 1.
	 * @throws WC_Data_Exception Throws exception when invalid data is found.
	 */
	public function set_billing_address_1( $value ) {
		$this->set_address_prop( 'address_1', 'billing', $value );
	}

	/**
	 * Set billing address line 2.
	 *
	 * @param string $value Billing address line 2.
	 * @throws WC_Data_Exception Throws exception when invalid data is found.
	 */
	public function set_billing_address_2( $value ) {
		$this->set_address_prop( 'address_2', 'billing', $value );
	}

	/**
	 * Set billing city.
	 *
	 * @param string $value Billing city.
	 * @throws WC_Data_Exception Throws exception when invalid data is found.
	 */
	public function set_billing_city( $value ) {
		$this->set_address_prop( 'city', 'billing', $value );
	}

	/**
	 * Set billing state.
	 *
	 * @param string $value Billing state.
	 * @throws WC_Data_Exception Throws exception when invalid data is found.
	 */
	public function set_billing_state( $value ) {
		$this->set_address_prop( 'state', 'billing', $value );
	}

	/**
	 * Set billing postcode.
	 *
	 * @param string $value Billing postcode.
	 * @throws WC_Data_Exception Throws exception when invalid data is found.
	 */
	public function set_billing_postcode( $value ) {
		$this->set_address_prop( 'postcode', 'billing', $value );
	}

	/**
	 * Set billing country.
	 *
	 * @param string $value Billing country.
	 * @throws WC_Data_Exception Throws exception when invalid data is found.
	 */
	public function set_billing_country( $value ) {
		$this->set_address_prop( 'country', 'billing', $value );
	}

	/**
	 * Maybe set empty billing email to that of the user who owns the order.
	 */
	protected function maybe_set_user_billing_email() {
		$user = $this->get_user();
		if ( ! $this->get_billing_email() && $user ) {
			try {
				$this->set_billing_email( $user->user_email );
			} catch ( WC_Data_Exception $e ) {
				unset( $e );
			}
		}
	}

	/**
	 * Set billing email.
	 *
	 * @param string $value Billing email.
	 * @throws WC_Data_Exception Throws exception when invalid data is found.
	 */
	public function set_billing_email( $value ) {
		if ( $value && ! is_email( $value ) ) {
			$this->error( 'order_invalid_billing_email', __( 'Invalid billing email address', 'woocommerce' ) );
		}
		$this->set_address_prop( 'email', 'billing', sanitize_email( $value ) );
	}

	/**
	 * Set billing phone.
	 *
	 * @param string $value Billing phone.
	 * @throws WC_Data_Exception Throws exception when invalid data is found.
	 */
	public function set_billing_phone( $value ) {
		$this->set_address_prop( 'phone', 'billing', $value );
	}

	/**
	 * Set shipping first name.
	 *
	 * @param string $value Shipping first name.
	 * @throws WC_Data_Exception Throws exception when invalid data is found.
	 */
	public function set_shipping_first_name( $value ) {
		$this->set_address_prop( 'first_name', 'shipping', $value );
	}

	/**
	 * Set shipping last name.
	 *
	 * @param string $value Shipping last name.
	 * @throws WC_Data_Exception Throws exception when invalid data is found.
	 */
	public function set_shipping_last_name( $value ) {
		$this->set_address_prop( 'last_name', 'shipping', $value );
	}

	/**
	 * Set shipping company.
	 *
	 * @param string $value Shipping company.
	 * @throws WC_Data_Exception Throws exception when invalid data is found.
	 */
	public function set_shipping_company( $value ) {
		$this->set_address_prop( 'company', 'shipping', $value );
	}

	/**
	 * Set shipping address line 1.
	 *
	 * @param string $value Shipping address line 1.
	 * @throws WC_Data_Exception Throws exception when invalid data is found.
	 */
	public function set_shipping_address_1( $value ) {
		$this->set_address_prop( 'address_1', 'shipping', $value );
	}

	/**
	 * Set shipping address line 2.
	 *
	 * @param string $value Shipping address line 2.
	 * @throws WC_Data_Exception Throws exception when invalid data is found.
	 */
	public function set_shipping_address_2( $value ) {
		$this->set_address_prop( 'address_2', 'shipping', $value );
	}

	/**
	 * Set shipping city.
	 *
	 * @param string $value Shipping city.
	 * @throws WC_Data_Exception Throws exception when invalid data is found.
	 */
	public function set_shipping_city( $value ) {
		$this->set_address_prop( 'city', 'shipping', $value );
	}

	/**
	 * Set shipping state.
	 *
	 * @param string $value Shipping state.
	 * @throws WC_Data_Exception Throws exception when invalid data is found.
	 */
	public function set_shipping_state( $value ) {
		$this->set_address_prop( 'state', 'shipping', $value );
	}

	/**
	 * Set shipping postcode.
	 *
	 * @param string $value Shipping postcode.
	 * @throws WC_Data_Exception Throws exception when invalid data is found.
	 */
	public function set_shipping_postcode( $value ) {
		$this->set_address_prop( 'postcode', 'shipping', $value );
	}

	/**
	 * Set shipping country.
	 *
	 * @param string $value Shipping country.
	 * @throws WC_Data_Exception Throws exception when invalid data is found.
	 */
	public function set_shipping_country( $value ) {
		$this->set_address_prop( 'country', 'shipping', $value );
	}

	/**
	 * Set shipping phone.
	 *
	 * @since 5.6.0
	 * @param string $value Shipping phone.
	 * @throws WC_Data_Exception Throws exception when invalid data is found.
	 */
	public function set_shipping_phone( $value ) {
		$this->set_address_prop( 'phone', 'shipping', $value );
	}

	/**
	 * Set the payment method.
	 *
	 * @param string $payment_method Supports WC_Payment_Gateway for bw compatibility with < 3.0.
	 * @throws WC_Data_Exception Throws exception when invalid data is found.
	 */
	public function set_payment_method( $payment_method = '' ) {
		if ( is_object( $payment_method ) ) {
			$this->set_payment_method( $payment_method->id );
			$this->set_payment_method_title( $payment_method->get_title() );
		} elseif ( '' === $payment_method ) {
			$this->set_prop( 'payment_method', '' );
			$this->set_prop( 'payment_method_title', '' );
		} else {
			$this->set_prop( 'payment_method', $payment_method );
		}
	}

	/**
	 * Set payment method title.
	 *
	 * @param string $value Payment method title.
	 * @throws WC_Data_Exception Throws exception when invalid data is found.
	 */
	public function set_payment_method_title( $value ) {
		$this->set_prop( 'payment_method_title', $value );
	}

	/**
	 * Set transaction id.
	 *
	 * @param string $value Transaction id.
	 * @throws WC_Data_Exception Throws exception when invalid data is found.
	 */
	public function set_transaction_id( $value ) {
		$this->set_prop( 'transaction_id', $value );
	}

	/**
	 * Set customer ip address.
	 *
	 * @param string $value Customer ip address.
	 * @throws WC_Data_Exception Throws exception when invalid data is found.
	 */
	public function set_customer_ip_address( $value ) {
		$this->set_prop( 'customer_ip_address', $value );
	}

	/**
	 * Set customer user agent.
	 *
	 * @param string $value Customer user agent.
	 * @throws WC_Data_Exception Throws exception when invalid data is found.
	 */
	public function set_customer_user_agent( $value ) {
		$this->set_prop( 'customer_user_agent', $value );
	}

	/**
	 * Set created via.
	 *
	 * @param string $value Created via.
	 * @throws WC_Data_Exception Throws exception when invalid data is found.
	 */
	public function set_created_via( $value ) {
		$this->set_prop( 'created_via', $value );
	}

	/**
	 * Set customer note.
	 *
	 * @param string $value Customer note.
	 * @throws WC_Data_Exception Throws exception when invalid data is found.
	 */
	public function set_customer_note( $value ) {
		$this->set_prop( 'customer_note', $value );
	}

	/**
	 * Set date completed.
	 *
	 * @param  string|integer|null $date UTC timestamp, or ISO 8601 DateTime. If the DateTime string has no timezone or offset, WordPress site timezone will be assumed. Null if their is no date.
	 * @throws WC_Data_Exception Throws exception when invalid data is found.
	 */
	public function set_date_completed( $date = null ) {
		$this->set_date_prop( 'date_completed', $date );
	}

	/**
	 * Set date paid.
	 *
	 * @param  string|integer|null $date UTC timestamp, or ISO 8601 DateTime. If the DateTime string has no timezone or offset, WordPress site timezone will be assumed. Null if their is no date.
	 * @throws WC_Data_Exception Throws exception when invalid data is found.
	 */
	public function set_date_paid( $date = null ) {
		$this->set_date_prop( 'date_paid', $date );
	}

	/**
	 * Set cart hash.
	 *
	 * @param string $value Cart hash.
	 * @throws WC_Data_Exception Throws exception when invalid data is found.
	 */
	public function set_cart_hash( $value ) {
		$this->set_prop( 'cart_hash', $value );
	}

	/**
	 * Stores information about whether stock was reduced.
	 *
	 * @param bool|string $value True if stock was reduced, false if not.
	 *
	 * @return void
	 */
	public function set_order_stock_reduced( $value ) {
		$this->set_prop( 'order_stock_reduced', wc_string_to_bool( $value ) );
	}

	/**
	 * Stores information about whether permissions were generated yet.
	 *
	 * @param bool|string $value True if permissions were generated, false if not.
	 *
	 * @return void
	 */
	public function set_download_permissions_granted( $value ) {
		$this->set_prop( 'download_permissions_granted', wc_string_to_bool( $value ) );
	}

	/**
	 * Stores information about whether email was sent.
	 *
	 * @param bool|string $value True if email was sent, false if not.
	 *
	 * @return void
	 */
	public function set_new_order_email_sent( $value ) {
		$this->set_prop( 'new_order_email_sent', wc_string_to_bool( $value ) );
	}

	/**
	 * Stores information about whether sales were recorded.
	 *
	 * @param bool|string $value True if sales were recorded, false if not.
	 *
	 * @return void
	 */
	public function set_recorded_sales( $value ) {
		$this->set_prop( 'recorded_sales', wc_string_to_bool( $value ) );
	}

	/*
	|--------------------------------------------------------------------------
	| Conditionals
	|--------------------------------------------------------------------------
	|
	| Checks if a condition is true or false.
	|
	*/

	/**
	 * Check if an order key is valid.
	 *
	 * @param string $key Order key.
	 * @return bool
	 */
	public function key_is_valid( $key ) {
		return hash_equals( $this->get_order_key(), $key );
	}

	/**
	 * See if order matches cart_hash.
	 *
	 * @param string $cart_hash Cart hash.
	 * @return bool
	 */
	public function has_cart_hash( $cart_hash = '' ) {
		return hash_equals( $this->get_cart_hash(), $cart_hash ); // @codingStandardsIgnoreLine
	}

	/**
	 * Checks if an order can be edited, specifically for use on the Edit Order screen.
	 *
	 * @return bool
	 */
	public function is_editable() {
<<<<<<< HEAD
		return apply_filters( 'wc_order_is_editable', in_array( $this->get_status(), array( self::STATUS_PENDING, self::STATUS_ON_HOLD, self::STATUS_AUTO_DRAFT ), true ), $this );
=======
		/**
		 * Filter to check if an order is editable.
		 *
		 * @param bool     $is_editable Is the order editable.
		 * @param WC_Order $this        Order object.
		 * @since 2.7.0
		 */
		return apply_filters( 'wc_order_is_editable', in_array( $this->get_status(), array( OrderStatus::PENDING, OrderStatus::ON_HOLD, OrderStatus::AUTO_DRAFT ), true ), $this );
>>>>>>> f5d5caa3
	}

	/**
	 * Returns if an order has been paid for based on the order status.
	 *
	 * @since 2.5.0
	 * @return bool
	 */
	public function is_paid() {
		return apply_filters( 'woocommerce_order_is_paid', $this->has_status( wc_get_is_paid_statuses() ), $this );
	}

	/**
	 * Checks if product download is permitted.
	 *
	 * @return bool
	 */
	public function is_download_permitted() {
<<<<<<< HEAD
		return apply_filters( 'woocommerce_order_is_download_permitted', $this->has_status( self::STATUS_COMPLETED ) || ( 'yes' === get_option( 'woocommerce_downloads_grant_access_after_payment' ) && $this->has_status( self::STATUS_PROCESSING ) ), $this );
=======
		/**
		 * Filter to check if an order is downloadable.
		 *
		 * @param bool     $is_download_permitted Is the order downloadable.
		 * @param WC_Order $this                  Order object.
		 * @since 2.7.0
		 */
		return apply_filters( 'woocommerce_order_is_download_permitted', $this->has_status( OrderStatus::COMPLETED ) || ( 'yes' === get_option( 'woocommerce_downloads_grant_access_after_payment' ) && $this->has_status( OrderStatus::PROCESSING ) ), $this );
>>>>>>> f5d5caa3
	}

	/**
	 * Checks if an order needs display the shipping address, based on shipping method.
	 *
	 * @return bool
	 */
	public function needs_shipping_address() {
		if ( 'no' === get_option( 'woocommerce_calc_shipping' ) ) {
			return false;
		}

		$hide          = apply_filters( 'woocommerce_order_hide_shipping_address', array( 'local_pickup' ), $this );
		$needs_address = false;

		foreach ( $this->get_shipping_methods() as $shipping_method ) {
			$shipping_method_id = $shipping_method->get_method_id();

			if ( ! in_array( $shipping_method_id, $hide, true ) ) {
				$needs_address = true;
				break;
			}
		}

		return apply_filters( 'woocommerce_order_needs_shipping_address', $needs_address, $hide, $this );
	}

	/**
	 * Returns true if the order contains a downloadable product.
	 *
	 * @return bool
	 */
	public function has_downloadable_item() {
		foreach ( $this->get_items() as $item ) {
			if ( $item->is_type( 'line_item' ) ) {
				$product = $item->get_product();

				if ( $product && $product->has_file() ) {
					return true;
				}
			}
		}
		return false;
	}

	/**
	 * Get downloads from all line items for this order.
	 *
	 * @since  3.2.0
	 * @return array
	 */
	public function get_downloadable_items() {
		$downloads = array();

		foreach ( $this->get_items() as $item ) {
			if ( ! is_object( $item ) ) {
				continue;
			}

			// Check item refunds.
			$refunded_qty = abs( $this->get_qty_refunded_for_item( $item->get_id() ) );
			if ( $refunded_qty && $item->get_quantity() === $refunded_qty ) {
				continue;
			}

			if ( $item->is_type( 'line_item' ) ) {
				$item_downloads = $item->get_item_downloads();
				$product        = $item->get_product();
				if ( $product && $item_downloads ) {
					foreach ( $item_downloads as $file ) {
						$downloads[] = array(
							'download_url'        => $file['download_url'],
							'download_id'         => $file['id'],
							'product_id'          => $product->get_id(),
							'product_name'        => $product->get_name(),
							'product_url'         => $product->is_visible() ? $product->get_permalink() : '', // Since 3.3.0.
							'download_name'       => $file['name'],
							'order_id'            => $this->get_id(),
							'order_key'           => $this->get_order_key(),
							'downloads_remaining' => $file['downloads_remaining'],
							'access_expires'      => $file['access_expires'],
							'file'                => array(
								'name' => $file['name'],
								'file' => $file['file'],
							),
						);
					}
				}
			}
		}

		return apply_filters( 'woocommerce_order_get_downloadable_items', $downloads, $this );
	}

	/**
	 * Checks if an order needs payment, based on status and order total.
	 *
	 * @return bool
	 */
	public function needs_payment() {
<<<<<<< HEAD
		$valid_order_statuses = apply_filters( 'woocommerce_valid_order_statuses_for_payment', array( self::STATUS_PENDING, self::STATUS_FAILED ), $this );
=======
		/**
		 * Filter the valid order statuses for payment.
		 *
		 * @param array    $valid_order_statuses Array of valid order statuses for payment.
		 * @param WC_Order $order                Order object.
		 * @since 2.7.0
		 */
		$valid_order_statuses = apply_filters( 'woocommerce_valid_order_statuses_for_payment', array( OrderStatus::PENDING, OrderStatus::FAILED ), $this );
>>>>>>> f5d5caa3
		return apply_filters( 'woocommerce_order_needs_payment', ( $this->has_status( $valid_order_statuses ) && $this->get_total() > 0 ), $this, $valid_order_statuses );
	}

	/**
	 * See if the order needs processing before it can be completed.
	 *
	 * Orders which only contain virtual, downloadable items do not need admin
	 * intervention.
	 *
	 * Uses a transient so these calls are not repeated multiple times, and because
	 * once the order is processed this code/transient does not need to persist.
	 *
	 * @since 3.0.0
	 * @return bool
	 */
	public function needs_processing() {
		$transient_name   = 'wc_order_' . $this->get_id() . '_needs_processing';
		$needs_processing = get_transient( $transient_name );

		if ( false === $needs_processing ) {
			$needs_processing = 0;

			if ( count( $this->get_items() ) > 0 ) {
				foreach ( $this->get_items() as $item ) {
					if ( $item->is_type( 'line_item' ) ) {
						$product = $item->get_product();

						if ( ! $product ) {
							continue;
						}

						$virtual_downloadable_item = $product->is_downloadable() && $product->is_virtual();

						if ( apply_filters( 'woocommerce_order_item_needs_processing', ! $virtual_downloadable_item, $product, $this->get_id() ) ) {
							$needs_processing = 1;
							break;
						}
					}
				}
			}

			set_transient( $transient_name, $needs_processing, DAY_IN_SECONDS );
		}

		return 1 === absint( $needs_processing );
	}

	/*
	|--------------------------------------------------------------------------
	| URLs and Endpoints
	|--------------------------------------------------------------------------
	*/

	/**
	 * Generates a URL so that a customer can pay for their (unpaid - pending) order. Pass 'true' for the checkout version which doesn't offer gateway choices.
	 *
	 * @param  bool $on_checkout If on checkout.
	 * @return string
	 */
	public function get_checkout_payment_url( $on_checkout = false ) {
		$pay_url = wc_get_endpoint_url( 'order-pay', $this->get_id(), wc_get_checkout_url() );

		if ( $on_checkout ) {
			$pay_url = add_query_arg( 'key', $this->get_order_key(), $pay_url );
		} else {
			$pay_url = add_query_arg(
				array(
					'pay_for_order' => 'true',
					'key'           => $this->get_order_key(),
				),
				$pay_url
			);
		}

		return apply_filters( 'woocommerce_get_checkout_payment_url', $pay_url, $this );
	}

	/**
	 * Generates a URL for the thanks page (order received).
	 *
	 * @return string
	 */
	public function get_checkout_order_received_url() {
		$order_received_url = wc_get_endpoint_url( 'order-received', $this->get_id(), wc_get_checkout_url() );
		$order_received_url = add_query_arg( 'key', $this->get_order_key(), $order_received_url );

		return apply_filters( 'woocommerce_get_checkout_order_received_url', $order_received_url, $this );
	}

	/**
	 * Generates a URL so that a customer can cancel their (unpaid - pending) order.
	 *
	 * @param string $redirect Redirect URL.
	 * @return string
	 */
	public function get_cancel_order_url( $redirect = '' ) {
		/**
		 * Filter the URL to cancel the order in the frontend.
		 *
		 * @since 2.2.0
		 *
		 * @param string $url
		 * @param WC_Order $order Order data.
		 * @param string $redirect Redirect URL.
		 */
		return apply_filters(
			'woocommerce_get_cancel_order_url',
			wp_nonce_url(
				add_query_arg(
					array(
						'cancel_order' => 'true',
						'order'        => $this->get_order_key(),
						'order_id'     => $this->get_id(),
						'redirect'     => $redirect,
					),
					$this->get_cancel_endpoint()
				),
				'woocommerce-cancel_order'
			),
			$this,
			$redirect
		);
	}

	/**
	 * Generates a raw (unescaped) cancel-order URL for use by payment gateways.
	 *
	 * @param string $redirect Redirect URL.
	 * @return string The unescaped cancel-order URL.
	 */
	public function get_cancel_order_url_raw( $redirect = '' ) {
		/**
		 * Filter the raw URL to cancel the order in the frontend.
		 *
		 * @since 2.2.0
		 *
		 * @param string $url
		 * @param WC_Order $order Order data.
		 * @param string $redirect Redirect URL.
		 */
		return apply_filters(
			'woocommerce_get_cancel_order_url_raw',
			add_query_arg(
				array(
					'cancel_order' => 'true',
					'order'        => $this->get_order_key(),
					'order_id'     => $this->get_id(),
					'redirect'     => $redirect,
					'_wpnonce'     => wp_create_nonce( 'woocommerce-cancel_order' ),
				),
				$this->get_cancel_endpoint()
			),
			$this,
			$redirect
		);
	}

	/**
	 * Helper method to return the cancel endpoint.
	 *
	 * @return string the cancel endpoint; either the cart page or the home page.
	 */
	public function get_cancel_endpoint() {
		$cancel_endpoint = wc_get_cart_url();
		if ( ! $cancel_endpoint ) {
			$cancel_endpoint = home_url();
		}

		if ( false === strpos( $cancel_endpoint, '?' ) ) {
			$cancel_endpoint = trailingslashit( $cancel_endpoint );
		}

		return $cancel_endpoint;
	}

	/**
	 * Generates a URL to view an order from the my account page.
	 *
	 * @return string
	 */
	public function get_view_order_url() {
		return apply_filters( 'woocommerce_get_view_order_url', wc_get_endpoint_url( 'view-order', $this->get_id(), wc_get_page_permalink( 'myaccount' ) ), $this );
	}

	/**
	 * Get's the URL to edit the order in the backend.
	 *
	 * @since 3.3.0
	 * @return string
	 */
	public function get_edit_order_url() {
		$edit_url = \Automattic\WooCommerce\Utilities\OrderUtil::get_order_admin_edit_url( $this->get_id() );
		/**
		 * Filter the URL to edit the order in the backend.
		 *
		 * @since 3.3.0
		 */
		return apply_filters( 'woocommerce_get_edit_order_url', $edit_url, $this );
	}

	/*
	|--------------------------------------------------------------------------
	| Order notes.
	|--------------------------------------------------------------------------
	*/

	/**
	 * Adds a note (comment) to the order. Order must exist.
	 *
	 * @param  string $note              Note to add.
	 * @param  int    $is_customer_note  Is this a note for the customer?.
	 * @param  bool   $added_by_user     Was the note added by a user?.
	 * @return int                       Comment ID.
	 */
	public function add_order_note( $note, $is_customer_note = 0, $added_by_user = false ) {
		if ( ! $this->get_id() ) {
			return 0;
		}

		if ( is_user_logged_in() && current_user_can( 'edit_shop_orders', $this->get_id() ) && $added_by_user ) {
			$user                 = get_user_by( 'id', get_current_user_id() );
			$comment_author       = $user->display_name;
			$comment_author_email = $user->user_email;
		} else {
			$comment_author        = __( 'WooCommerce', 'woocommerce' );
			$comment_author_email  = strtolower( __( 'WooCommerce', 'woocommerce' ) ) . '@';
			$comment_author_email .= isset( $_SERVER['HTTP_HOST'] ) ? str_replace( 'www.', '', sanitize_text_field( wp_unslash( $_SERVER['HTTP_HOST'] ) ) ) : 'noreply.com'; // WPCS: input var ok.
			$comment_author_email  = sanitize_email( $comment_author_email );
		}
		$commentdata = apply_filters(
			'woocommerce_new_order_note_data',
			array(
				'comment_post_ID'      => $this->get_id(),
				'comment_author'       => $comment_author,
				'comment_author_email' => $comment_author_email,
				'comment_author_url'   => '',
				'comment_content'      => $note,
				'comment_agent'        => 'WooCommerce',
				'comment_type'         => 'order_note',
				'comment_parent'       => 0,
				'comment_approved'     => 1,
			),
			array(
				'order_id'         => $this->get_id(),
				'is_customer_note' => $is_customer_note,
			)
		);

		$comment_id = wp_insert_comment( $commentdata );

		if ( $is_customer_note ) {
			add_comment_meta( $comment_id, 'is_customer_note', 1 );

			do_action(
				'woocommerce_new_customer_note',
				array(
					'order_id'      => $this->get_id(),
					'customer_note' => $commentdata['comment_content'],
				)
			);
		}

		/**
		 * Action hook fired after an order note is added.
		 *
		 * @param int      $order_note_id Order note ID.
		 * @param WC_Order $order         Order data.
		 *
		 * @since 4.4.0
		 */
		do_action( 'woocommerce_order_note_added', $comment_id, $this );

		return $comment_id;
	}

	/**
	 * Add an order note for status transition
	 *
	 * @since 3.9.0
	 * @uses self::add_order_note()
	 * @param string $note          Note to be added giving status transition from and to details.
	 * @param bool   $transition    Details of the status transition.
	 * @return int                  Comment ID.
	 */
	private function add_status_transition_note( $note, $transition ) {
		return $this->add_order_note( trim( $transition['note'] . ' ' . $note ), 0, $transition['manual'] );
	}

	/**
	 * List order notes (public) for the customer.
	 *
	 * @return array
	 */
	public function get_customer_order_notes() {
		$notes = array();
		$args  = array(
			'post_id' => $this->get_id(),
			'approve' => 'approve',
			'type'    => '',
		);

		remove_filter( 'comments_clauses', array( 'WC_Comments', 'exclude_order_comments' ) );

		$comments = get_comments( $args );

		foreach ( $comments as $comment ) {
			if ( ! get_comment_meta( $comment->comment_ID, 'is_customer_note', true ) ) {
				continue;
			}
			$comment->comment_content = make_clickable( $comment->comment_content );
			$notes[]                  = $comment;
		}

		add_filter( 'comments_clauses', array( 'WC_Comments', 'exclude_order_comments' ) );

		return $notes;
	}

	/*
	|--------------------------------------------------------------------------
	| Refunds
	|--------------------------------------------------------------------------
	*/

	/**
	 * Get order refunds.
	 *
	 * @since 2.2
	 * @return array of WC_Order_Refund objects
	 */
	public function get_refunds() {
		$cache_key   = WC_Cache_Helper::get_cache_prefix( 'orders' ) . 'refunds' . $this->get_id();
		$cached_data = wp_cache_get( $cache_key, $this->cache_group );

		if ( false !== $cached_data ) {
			return $cached_data;
		}

		$this->refunds = wc_get_orders(
			array(
				'type'   => 'shop_order_refund',
				'parent' => $this->get_id(),
				'limit'  => -1,
			)
		);

		wp_cache_set( $cache_key, $this->refunds, $this->cache_group );

		return $this->refunds;
	}

	/**
	 * Get amount already refunded.
	 *
	 * @since 2.2
	 * @return string
	 */
	public function get_total_refunded() {
		$cache_key   = WC_Cache_Helper::get_cache_prefix( 'orders' ) . 'total_refunded' . $this->get_id();
		$cached_data = wp_cache_get( $cache_key, $this->cache_group );

		if ( false !== $cached_data ) {
			return $cached_data;
		}

		$total_refunded = $this->data_store->get_total_refunded( $this );

		wp_cache_set( $cache_key, $total_refunded, $this->cache_group );

		return $total_refunded;
	}

	/**
	 * Get the total tax refunded.
	 *
	 * @since  2.3
	 * @return float
	 */
	public function get_total_tax_refunded() {
		$cache_key   = WC_Cache_Helper::get_cache_prefix( 'orders' ) . 'total_tax_refunded' . $this->get_id();
		$cached_data = wp_cache_get( $cache_key, $this->cache_group );

		if ( false !== $cached_data ) {
			return $cached_data;
		}

		$total_refunded = $this->data_store->get_total_tax_refunded( $this );

		wp_cache_set( $cache_key, $total_refunded, $this->cache_group );

		return $total_refunded;
	}

	/**
	 * Get the total shipping refunded.
	 *
	 * @since  2.4
	 * @return float
	 */
	public function get_total_shipping_refunded() {
		$cache_key   = WC_Cache_Helper::get_cache_prefix( 'orders' ) . 'total_shipping_refunded' . $this->get_id();
		$cached_data = wp_cache_get( $cache_key, $this->cache_group );

		if ( false !== $cached_data ) {
			return $cached_data;
		}

		$total_refunded = $this->data_store->get_total_shipping_refunded( $this );

		wp_cache_set( $cache_key, $total_refunded, $this->cache_group );

		return $total_refunded;
	}

	/**
	 * Gets the count of order items of a certain type that have been refunded.
	 *
	 * @since  2.4.0
	 * @param string $item_type Item type.
	 * @return string
	 */
	public function get_item_count_refunded( $item_type = '' ) {
		if ( empty( $item_type ) ) {
			$item_type = array( 'line_item' );
		}
		if ( ! is_array( $item_type ) ) {
			$item_type = array( $item_type );
		}
		$count = 0;

		foreach ( $this->get_refunds() as $refund ) {
			foreach ( $refund->get_items( $item_type ) as $refunded_item ) {
				$count += abs( $refunded_item->get_quantity() );
			}
		}

		return apply_filters( 'woocommerce_get_item_count_refunded', $count, $item_type, $this );
	}

	/**
	 * Get the total number of items refunded.
	 *
	 * @since  2.4.0
	 *
	 * @param  string $item_type Type of the item we're checking, if not a line_item.
	 * @return int
	 */
	public function get_total_qty_refunded( $item_type = 'line_item' ) {
		$qty = 0;
		foreach ( $this->get_refunds() as $refund ) {
			foreach ( $refund->get_items( $item_type ) as $refunded_item ) {
				$qty += $refunded_item->get_quantity();
			}
		}
		return $qty;
	}

	/**
	 * Get the refunded amount for a line item.
	 *
	 * @param  int    $item_id   ID of the item we're checking.
	 * @param  string $item_type Type of the item we're checking, if not a line_item.
	 * @return int
	 */
	public function get_qty_refunded_for_item( $item_id, $item_type = 'line_item' ) {
		$qty = 0;
		foreach ( $this->get_refunds() as $refund ) {
			foreach ( $refund->get_items( $item_type ) as $refunded_item ) {
				if ( absint( $refunded_item->get_meta( '_refunded_item_id' ) ) === $item_id ) {
					$qty += $refunded_item->get_quantity();
				}
			}
		}
		return $qty;
	}

	/**
	 * Get the refunded amount for a line item.
	 *
	 * @param  int    $item_id   ID of the item we're checking.
	 * @param  string $item_type Type of the item we're checking, if not a line_item.
	 * @return int
	 */
	public function get_total_refunded_for_item( $item_id, $item_type = 'line_item' ) {
		$total = 0;
		foreach ( $this->get_refunds() as $refund ) {
			foreach ( $refund->get_items( $item_type ) as $refunded_item ) {
				if ( absint( $refunded_item->get_meta( '_refunded_item_id' ) ) === $item_id ) {
					$total += $refunded_item->get_total();
				}
			}
		}
		return $total * -1;
	}

	/**
	 * Get the refunded tax amount for a line item.
	 *
	 * @param  int    $item_id   ID of the item we're checking.
	 * @param  int    $tax_id    ID of the tax we're checking.
	 * @param  string $item_type Type of the item we're checking, if not a line_item.
	 * @return double
	 */
	public function get_tax_refunded_for_item( $item_id, $tax_id, $item_type = 'line_item' ) {
		$total = 0;
		foreach ( $this->get_refunds() as $refund ) {
			foreach ( $refund->get_items( $item_type ) as $refunded_item ) {
				$refunded_item_id = (int) $refunded_item->get_meta( '_refunded_item_id' );
				if ( $refunded_item_id === $item_id ) {
					$taxes  = $refunded_item->get_taxes();
					$total += isset( $taxes['total'][ $tax_id ] ) ? (float) $taxes['total'][ $tax_id ] : 0;
					break;
				}
			}
		}
		return wc_round_tax_total( $total ) * -1;
	}

	/**
	 * Get total tax refunded by rate ID.
	 *
	 * @param  int $rate_id Rate ID.
	 * @return float
	 */
	public function get_total_tax_refunded_by_rate_id( $rate_id ) {
		$total = 0;
		foreach ( $this->get_refunds() as $refund ) {
			foreach ( $refund->get_items( 'tax' ) as $refunded_item ) {
				if ( absint( $refunded_item->get_rate_id() ) === $rate_id ) {
					$total += abs( $refunded_item->get_tax_total() ) + abs( $refunded_item->get_shipping_tax_total() );
				}
			}
		}

		return $total;
	}

	/**
	 * How much money is left to refund?
	 *
	 * @return string
	 */
	public function get_remaining_refund_amount() {
		return wc_format_decimal( $this->get_total() - $this->get_total_refunded(), wc_get_price_decimals() );
	}

	/**
	 * How many items are left to refund?
	 *
	 * @return int
	 */
	public function get_remaining_refund_items() {
		return absint( $this->get_item_count() - $this->get_item_count_refunded() );
	}

	/**
	 * Add total row for the payment method.
	 *
	 * @param array  $total_rows  Total rows.
	 * @param string $tax_display Tax to display.
	 */
	protected function add_order_item_totals_payment_method_row( &$total_rows, $tax_display ) {
		if ( $this->get_total() > 0 && $this->get_payment_method_title() && 'other' !== $this->get_payment_method() ) {
			$total_rows['payment_method'] = array(
				'label' => __( 'Payment method:', 'woocommerce' ),
				'value' => $this->get_payment_method_title(),
			);
		}
	}

	/**
	 * Add total row for refunds.
	 *
	 * @param array  $total_rows  Total rows.
	 * @param string $tax_display Tax to display.
	 */
	protected function add_order_item_totals_refund_rows( &$total_rows, $tax_display ) {
		$refunds = $this->get_refunds();
		if ( $refunds ) {
			foreach ( $refunds as $id => $refund ) {
				$reason = trim( $refund->get_reason() );

				if ( strlen( $reason ) > 0 ) {
					$reason = "<br><small>$reason</small>";
				}

				$total_rows[ 'refund_' . $id ] = array(
					'label' => __( 'Refund', 'woocommerce' ) . ':',
					'value' => wc_price( '-' . $refund->get_amount(), array( 'currency' => $this->get_currency() ) ) . $reason,
				);
			}
		}
	}

	/**
	 * Get totals for display on pages and in emails.
	 *
	 * @param string $tax_display Tax to display.
	 * @return array
	 */
	public function get_order_item_totals( $tax_display = '' ) {
		$tax_display = $tax_display ? $tax_display : get_option( 'woocommerce_tax_display_cart' );
		$total_rows  = array();

		$this->add_order_item_totals_subtotal_row( $total_rows, $tax_display );
		$this->add_order_item_totals_discount_row( $total_rows, $tax_display );
		$this->add_order_item_totals_shipping_row( $total_rows, $tax_display );
		$this->add_order_item_totals_fee_rows( $total_rows, $tax_display );
		$this->add_order_item_totals_tax_rows( $total_rows, $tax_display );
		$this->add_order_item_totals_payment_method_row( $total_rows, $tax_display );
		$this->add_order_item_totals_refund_rows( $total_rows, $tax_display );
		$this->add_order_item_totals_total_row( $total_rows, $tax_display );

		return apply_filters( 'woocommerce_get_order_item_totals', $total_rows, $this, $tax_display );
	}

	/**
	 * Check if order has been created via admin, checkout, or in another way.
	 *
	 * @since 4.0.0
	 * @param string $modus Way of creating the order to test for.
	 * @return bool
	 */
	public function is_created_via( $modus ) {
		return apply_filters( 'woocommerce_order_is_created_via', $modus === $this->get_created_via(), $this, $modus );
	}

	/**
	 * Attempts to restore the specified order back to its original status (after having been trashed).
	 *
	 * @return bool If the operation was successful.
	 */
	public function untrash(): bool {
		return (bool) $this->data_store->untrash_order( $this );
	}

	/**
	 * Indicates that regular orders have an associated Cost of Goods Sold value.
	 * Note that this is true even if the order has no line items with COGS values (in that case the COGS value for the order will be zero)-
	 *
	 * @return bool Always true.
	 */
	public function has_cogs() {
		return true;
	}
}<|MERGE_RESOLUTION|>--- conflicted
+++ resolved
@@ -16,39 +16,6 @@
  * These are regular WooCommerce orders, which extend the abstract order class.
  */
 class WC_Order extends WC_Abstract_Order {
-
-	const STATUS_PENDING    = 'pending';
-	const STATUS_FAILED     = 'failed';
-	const STATUS_ON_HOLD    = 'on-hold';
-	const STATUS_COMPLETED  = 'completed';
-	const STATUS_PROCESSING = 'processing';
-	const STATUS_REFUNDED   = 'refunded';
-	const STATUS_CANCELLED  = 'cancelled';
-	const STATUS_TRASH      = 'trash';
-	const STATUS_AUTO_DRAFT = 'auto-draft';
-	const STATUS_DRAFT	    = 'draft';
-
-	/**
-	 * Order statuses that are for internal use only.
-	 *
-	 * @var array
-	 */
-	const INTERNAL_STATUSES = [
-		self::STATUS_TRASH,
-		self::STATUS_AUTO_DRAFT,
-		self::STATUS_DRAFT,
-	];
-
-	/**
-	 * Order statuses that are considered "draft".
-	 *
-	 * @var array
-	 */
-	const DRAFT_STATUSES = [
-		self::STATUS_DRAFT,
-		self::STATUS_AUTO_DRAFT,
-		\Automattic\WooCommerce\Blocks\Domain\Services\DraftOrders::STATUS,
-	];
 
 	/**
 	 * Stores data about status changes so relevant hooks can be fired.
@@ -175,9 +142,6 @@
 				WC()->session->set( 'order_awaiting_payment', false );
 			}
 
-<<<<<<< HEAD
-			if ( $this->has_status( apply_filters( 'woocommerce_valid_order_statuses_for_payment_complete', array( self::STATUS_ON_HOLD, self::STATUS_PENDING, self::STATUS_FAILED, self::STATUS_CANCELLED ), $this ) ) ) {
-=======
 			/**
 			 * Filters the valid order statuses for payment complete.
 			 *
@@ -187,16 +151,12 @@
 			 */
 			$valid_completed_statuses = apply_filters( 'woocommerce_valid_order_statuses_for_payment_complete', array( OrderStatus::ON_HOLD, OrderStatus::PENDING, OrderStatus::FAILED, OrderStatus::CANCELLED ), $this );
 			if ( $this->has_status( $valid_completed_statuses ) ) {
->>>>>>> f5d5caa3
 				if ( ! empty( $transaction_id ) ) {
 					$this->set_transaction_id( $transaction_id );
 				}
 				if ( ! $this->get_date_paid( 'edit' ) ) {
 					$this->set_date_paid( time() );
 				}
-<<<<<<< HEAD
-				$this->set_status( apply_filters( 'woocommerce_payment_complete_order_status', $this->needs_processing() ? self::STATUS_PROCESSING : self::STATUS_COMPLETED, $this->get_id(), $this ) );
-=======
 				/**
 				 * Filters the order status to set after payment complete.
 				 *
@@ -206,7 +166,6 @@
 				 * @since 2.7.0
 				 */
 				$this->set_status( apply_filters( 'woocommerce_payment_complete_order_status', $this->needs_processing() ? OrderStatus::PROCESSING : OrderStatus::COMPLETED, $this->get_id(), $this ) );
->>>>>>> f5d5caa3
 				$this->save();
 
 				do_action( 'woocommerce_payment_complete', $this->get_id(), $transaction_id );
@@ -379,9 +338,6 @@
 	public function maybe_set_date_paid() {
 		// This logic only runs if the date_paid prop has not been set yet.
 		if ( ! $this->get_date_paid( 'edit' ) ) {
-<<<<<<< HEAD
-			$payment_completed_status = apply_filters( 'woocommerce_payment_complete_order_status', $this->needs_processing() ? self::STATUS_PROCESSING : self::STATUS_COMPLETED, $this->get_id(), $this );
-=======
 			/**
 			 * Filters the order status to set after payment complete.
 			 *
@@ -391,17 +347,12 @@
 			 * @since 2.7.0
 			 */
 			$payment_completed_status = apply_filters( 'woocommerce_payment_complete_order_status', $this->needs_processing() ? OrderStatus::PROCESSING : OrderStatus::COMPLETED, $this->get_id(), $this );
->>>>>>> f5d5caa3
 
 			if ( $this->has_status( $payment_completed_status ) ) {
 				// If payment complete status is reached, set paid now.
 				$this->set_date_paid( time() );
 
-<<<<<<< HEAD
-			} elseif ( self::STATUS_PROCESSING === $payment_completed_status && $this->has_status( self::STATUS_COMPLETED ) ) {
-=======
 			} elseif ( OrderStatus::PROCESSING === $payment_completed_status && $this->has_status( OrderStatus::COMPLETED ) ) {
->>>>>>> f5d5caa3
 				// If payment complete status was processing, but we've passed that and still have no date, set it now.
 				$this->set_date_paid( time() );
 			}
@@ -416,11 +367,7 @@
 	 * @since 3.0.0
 	 */
 	protected function maybe_set_date_completed() {
-<<<<<<< HEAD
-		if ( $this->has_status( self::STATUS_COMPLETED ) ) {
-=======
 		if ( $this->has_status( OrderStatus::COMPLETED ) ) {
->>>>>>> f5d5caa3
 			$this->set_date_completed( time() );
 		}
 	}
@@ -501,9 +448,6 @@
 
 					// Work out if this was for a payment, and trigger a payment_status hook instead.
 					if (
-<<<<<<< HEAD
-						in_array( $status_transition['from'], apply_filters( 'woocommerce_valid_order_statuses_for_payment', array( self::STATUS_PENDING, self::STATUS_FAILED ), $this ), true )
-=======
 						/**
 						 * Filter the valid order statuses for payment.
 						 *
@@ -512,7 +456,6 @@
 						 * @since 4.0.0
 						 */
 						in_array( $status_transition['from'], apply_filters( 'woocommerce_valid_order_statuses_for_payment', array( OrderStatus::PENDING, OrderStatus::FAILED ), $this ), true )
->>>>>>> f5d5caa3
 						&& in_array( $status_transition['to'], wc_get_is_paid_statuses(), true )
 					) {
 						/**
@@ -989,9 +932,6 @@
 	public function get_date_paid( $context = 'view' ) {
 		$date_paid = $this->get_prop( 'date_paid', $context );
 
-<<<<<<< HEAD
-		if ( 'view' === $context && ! $date_paid && version_compare( $this->get_version( 'edit' ), '3.0', '<' ) && $this->has_status( apply_filters( 'woocommerce_payment_complete_order_status', $this->needs_processing() ? self::STATUS_PROCESSING : self::STATUS_COMPLETED, $this->get_id(), $this ) ) ) {
-=======
 		if ( 'view' === $context && ! $date_paid && version_compare( $this->get_version( 'edit' ), '3.0', '<' )
 			/**
 			 * Filters the order status to set after payment complete.
@@ -1002,7 +942,6 @@
 			 * @since 3.0.0
 			 */
 			&& $this->has_status( apply_filters( 'woocommerce_payment_complete_order_status', $this->needs_processing() ? OrderStatus::PROCESSING : OrderStatus::COMPLETED, $this->get_id(), $this ) ) ) {
->>>>>>> f5d5caa3
 			// In view context, return a date if missing.
 			$date_paid = $this->get_date_created( 'edit' );
 		}
@@ -1704,9 +1643,6 @@
 	 * @return bool
 	 */
 	public function is_editable() {
-<<<<<<< HEAD
-		return apply_filters( 'wc_order_is_editable', in_array( $this->get_status(), array( self::STATUS_PENDING, self::STATUS_ON_HOLD, self::STATUS_AUTO_DRAFT ), true ), $this );
-=======
 		/**
 		 * Filter to check if an order is editable.
 		 *
@@ -1715,7 +1651,6 @@
 		 * @since 2.7.0
 		 */
 		return apply_filters( 'wc_order_is_editable', in_array( $this->get_status(), array( OrderStatus::PENDING, OrderStatus::ON_HOLD, OrderStatus::AUTO_DRAFT ), true ), $this );
->>>>>>> f5d5caa3
 	}
 
 	/**
@@ -1734,9 +1669,6 @@
 	 * @return bool
 	 */
 	public function is_download_permitted() {
-<<<<<<< HEAD
-		return apply_filters( 'woocommerce_order_is_download_permitted', $this->has_status( self::STATUS_COMPLETED ) || ( 'yes' === get_option( 'woocommerce_downloads_grant_access_after_payment' ) && $this->has_status( self::STATUS_PROCESSING ) ), $this );
-=======
 		/**
 		 * Filter to check if an order is downloadable.
 		 *
@@ -1745,7 +1677,6 @@
 		 * @since 2.7.0
 		 */
 		return apply_filters( 'woocommerce_order_is_download_permitted', $this->has_status( OrderStatus::COMPLETED ) || ( 'yes' === get_option( 'woocommerce_downloads_grant_access_after_payment' ) && $this->has_status( OrderStatus::PROCESSING ) ), $this );
->>>>>>> f5d5caa3
 	}
 
 	/**
@@ -1846,9 +1777,6 @@
 	 * @return bool
 	 */
 	public function needs_payment() {
-<<<<<<< HEAD
-		$valid_order_statuses = apply_filters( 'woocommerce_valid_order_statuses_for_payment', array( self::STATUS_PENDING, self::STATUS_FAILED ), $this );
-=======
 		/**
 		 * Filter the valid order statuses for payment.
 		 *
@@ -1857,7 +1785,6 @@
 		 * @since 2.7.0
 		 */
 		$valid_order_statuses = apply_filters( 'woocommerce_valid_order_statuses_for_payment', array( OrderStatus::PENDING, OrderStatus::FAILED ), $this );
->>>>>>> f5d5caa3
 		return apply_filters( 'woocommerce_order_needs_payment', ( $this->has_status( $valid_order_statuses ) && $this->get_total() > 0 ), $this, $valid_order_statuses );
 	}
 
