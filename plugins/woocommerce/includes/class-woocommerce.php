--- conflicted
+++ resolved
@@ -1317,7 +1317,18 @@
 	}
 
 	/**
-<<<<<<< HEAD
+	 * Register the remote log handler.
+	 *
+	 * @param \WC_Log_Handler[] $handlers The handlers to register.
+	 *
+	 * @return \WC_Log_Handler[]
+	 */
+	private function register_remote_log_handler( $handlers ) {
+		$handlers[] = wc_get_container()->get( RemoteLogger::class );
+		return $handlers;
+	}
+
+	/**
 	 * Initialize WC Analytics package only if
 	 * - Automattic\Woocommerce_Analytics package is available
 	 * - Jetpack plugin is not active or its version is >= 13.7 (before this version, the package is loaded in Jetpack)
@@ -1353,16 +1364,5 @@
 		}
 
 		Woocommerce_Analytics::init();
-=======
-	 * Register the remote log handler.
-	 *
-	 * @param \WC_Log_Handler[] $handlers The handlers to register.
-	 *
-	 * @return \WC_Log_Handler[]
-	 */
-	private function register_remote_log_handler( $handlers ) {
-		$handlers[] = wc_get_container()->get( RemoteLogger::class );
-		return $handlers;
->>>>>>> f91bcf44
 	}
 }