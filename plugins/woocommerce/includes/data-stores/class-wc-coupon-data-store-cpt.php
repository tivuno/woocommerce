--- conflicted
+++ resolved
@@ -123,11 +123,7 @@
 			array(
 				'code'                        => $post_object->post_title,
 				'description'                 => $post_object->post_excerpt,
-<<<<<<< HEAD
-				'status'	                      => $post_object->post_status,
-=======
 				'status'                      => $post_object->post_status,
->>>>>>> 0a1b850f
 				'date_created'                => $this->string_to_timestamp( $post_object->post_date_gmt ),
 				'date_modified'               => $this->string_to_timestamp( $post_object->post_modified_gmt ),
 				'date_expires'                => metadata_exists( 'post', $coupon_id, 'date_expires' ) ? get_post_meta( $coupon_id, 'date_expires', true ) : get_post_meta( $coupon_id, 'expiry_date', true ), // @todo: Migrate expiry_date meta to date_expires in upgrade routine.
