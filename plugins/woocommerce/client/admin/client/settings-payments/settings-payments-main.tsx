/**
 * External dependencies
 */

/**
 * Internal dependencies
 */
import './settings-payments-main.scss';
<<<<<<< HEAD
import { MainPaymentMethods } from '~/settings-payments/components/main-payment-methods';
import { OtherPaymentMethods } from '~/settings-payments/components/other-payment-methods';
=======
import { PaymentGateways } from '~/settings-payments/components/payment-gateways';
import { OtherPaymentGateways } from '~/settings-payments/components/other-payment-gateways';
>>>>>>> 8fbced21

export const SettingsPaymentsMain: React.FC = () => {
	return (
		<div className="settings-payments-main__container">
<<<<<<< HEAD
			<MainPaymentMethods />
			<OtherPaymentMethods />
=======
			<PaymentGateways />
			<OtherPaymentGateways />
>>>>>>> 8fbced21
		</div>
	);
};

export default SettingsPaymentsMain;<|MERGE_RESOLUTION|>--- conflicted
+++ resolved
@@ -6,24 +6,14 @@
  * Internal dependencies
  */
 import './settings-payments-main.scss';
-<<<<<<< HEAD
-import { MainPaymentMethods } from '~/settings-payments/components/main-payment-methods';
-import { OtherPaymentMethods } from '~/settings-payments/components/other-payment-methods';
-=======
 import { PaymentGateways } from '~/settings-payments/components/payment-gateways';
 import { OtherPaymentGateways } from '~/settings-payments/components/other-payment-gateways';
->>>>>>> 8fbced21
 
 export const SettingsPaymentsMain: React.FC = () => {
 	return (
 		<div className="settings-payments-main__container">
-<<<<<<< HEAD
-			<MainPaymentMethods />
-			<OtherPaymentMethods />
-=======
 			<PaymentGateways />
 			<OtherPaymentGateways />
->>>>>>> 8fbced21
 		</div>
 	);
 };
