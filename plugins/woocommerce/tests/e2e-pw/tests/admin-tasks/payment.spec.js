const { test, expect } = require( '@playwright/test' );
const wcApi = require( '@woocommerce/woocommerce-rest-api' ).default;
<<<<<<< HEAD
const { testWithTranslation } = require( './../../utils/translations' );
=======
const { getTranslationFor } = require('../../utils/translations');
>>>>>>> 50b6b3ae

test.describe( 'Payment setup task', () => {
	test.use( { storageState: process.env.ADMINSTATE } );

	test.beforeEach( async ( { page, baseURL } ) => {
		await new wcApi( {
			url: baseURL,
			consumerKey: process.env.CONSUMER_KEY,
			consumerSecret: process.env.CONSUMER_SECRET,
			version: 'wc-admin',
		} ).post( 'onboarding/profile', {
			skipped: true,
		} );
	} );

	test.afterAll( async ( { baseURL } ) => {
		const api = new wcApi( {
			url: baseURL,
			consumerKey: process.env.CONSUMER_KEY,
			consumerSecret: process.env.CONSUMER_SECRET,
			version: 'wc/v3',
		} );
		await api.put( 'payment_gateways/bacs', {
			enabled: false,
		} );
		await api.put( 'payment_gateways/cod', {
			enabled: false,
		} );
	} );

	testWithTranslation( 'Can visit the payment setup task from the homescreen if the setup wizard has been skipped', async ( {
		page,
	} ) => {
		await page.goto( 'wp-admin/admin.php?page=wc-admin' );
		await page.locator( 'text=Set up payments' ).click();
		await expect(
			page.locator( '.woocommerce-layout__header-wrapper > h1' )
		).toContainText( 'Set up payments');
	} );

	testWithTranslation( 'Saving valid bank account transfer details enables the payment method', async ( {
		page,
	} ) => {
		// load the bank transfer page
		await page.goto(
			'wp-admin/admin.php?page=wc-admin&task=payments&id=bacs'
		);
		// purposely no await -- close the help dialog if/when it appears
		page.locator( '.components-button.is-small.has-icon' )
			.click()
			.catch( () => {} );

		// fill in bank transfer form
		await page.getByPlaceholder('Account name').fill('Savings');
		await page.getByPlaceholder('Account number').fill('1234');
		await page.getByPlaceholder('Bank name').fill('Test Bank');
		await page.getByPlaceholder('Sort code').fill('12');
		await page.getByPlaceholder('IBAN').fill('12 3456 7890');
		await page.getByPlaceholder('BIC / Swift').fill('ABBA');
		
		await page.locator( 'text=Save' ).click();

		// check that bank transfers were set up
		await expect(
			page.locator( 'div.components-snackbar__content' )
		).toContainText( 'Direct bank transfer details added successfully' );

		await page.goto( 'wp-admin/admin.php?page=wc-settings&tab=checkout' );

		await expect(
			page.locator(
				'//tr[@data-gateway_id="bacs"]/td[@class="status"]/a'
			)
		).toHaveClass( 'wc-payment-gateway-method-toggle-enabled' );
	} );

	test( 'Enabling cash on delivery enables the payment method', async ( {
		page,
		baseURL,
	} ) => {
		// Payments page differs if located outside of a WCPay-supported country, so make sure we aren't.
		const api = new wcApi( {
			url: baseURL,
			consumerKey: process.env.CONSUMER_KEY,
			consumerSecret: process.env.CONSUMER_SECRET,
			version: 'wc/v3',
		} );
		// ensure store address is US
		await api.post( 'settings/general/batch', {
			update: [
				{
					id: 'woocommerce_store_address',
					value: 'addr 1',
				},
				{
					id: 'woocommerce_store_city',
					value: 'San Francisco',
				},
				{
					id: 'woocommerce_default_country',
					value: 'US:CA',
				},
				{
					id: 'woocommerce_store_postcode',
					value: '94107',
				},
			],
		} );
		await page.goto( 'wp-admin/admin.php?page=wc-admin&task=payments' );

		// purposely no await -- close the help dialog if/when it appears
		page.locator( '.components-button.is-small.has-icon' )
			.click()
			.catch( () => {} );
		await page.waitForLoadState( 'networkidle' );

		// enable COD payment option
		await page
			.locator(
				'div.woocommerce-task-payment-cod > div.woocommerce-task-payment__footer > button'
			)
			.click();
		await page.waitForLoadState( 'networkidle' );

		await page.goto( 'wp-admin/admin.php?page=wc-settings&tab=checkout' );

		await expect(
			page.locator( '//tr[@data-gateway_id="cod"]/td[@class="status"]/a' )
		).toHaveClass( 'wc-payment-gateway-method-toggle-enabled' );
	} );
} );<|MERGE_RESOLUTION|>--- conflicted
+++ resolved
@@ -1,10 +1,6 @@
 const { test, expect } = require( '@playwright/test' );
 const wcApi = require( '@woocommerce/woocommerce-rest-api' ).default;
-<<<<<<< HEAD
-const { testWithTranslation } = require( './../../utils/translations' );
-=======
 const { getTranslationFor } = require('../../utils/translations');
->>>>>>> 50b6b3ae
 
 test.describe( 'Payment setup task', () => {
 	test.use( { storageState: process.env.ADMINSTATE } );
@@ -35,17 +31,17 @@
 		} );
 	} );
 
-	testWithTranslation( 'Can visit the payment setup task from the homescreen if the setup wizard has been skipped', async ( {
+	test( 'Can visit the payment setup task from the homescreen if the setup wizard has been skipped', async ( {
 		page,
 	} ) => {
 		await page.goto( 'wp-admin/admin.php?page=wc-admin' );
-		await page.locator( 'text=Set up payments' ).click();
+		await page.locator( `text=${getTranslationFor('Set up payments')}` ).click();
 		await expect(
 			page.locator( '.woocommerce-layout__header-wrapper > h1' )
-		).toContainText( 'Set up payments');
+		).toHaveText( `${getTranslationFor('Set up payments')}`);
 	} );
 
-	testWithTranslation( 'Saving valid bank account transfer details enables the payment method', async ( {
+	test( 'Saving valid bank account transfer details enables the payment method', async ( {
 		page,
 	} ) => {
 		// load the bank transfer page
@@ -58,19 +54,28 @@
 			.catch( () => {} );
 
 		// fill in bank transfer form
-		await page.getByPlaceholder('Account name').fill('Savings');
-		await page.getByPlaceholder('Account number').fill('1234');
-		await page.getByPlaceholder('Bank name').fill('Test Bank');
-		await page.getByPlaceholder('Sort code').fill('12');
-		await page.getByPlaceholder('IBAN').fill('12 3456 7890');
-		await page.getByPlaceholder('BIC / Swift').fill('ABBA');
-		
-		await page.locator( 'text=Save' ).click();
+		await page
+			.locator( `//input[@placeholder=${getTranslationFor('"Account name"')}]` )
+			.fill( 'Savings' );
+		await page
+			.locator( `//input[@placeholder=${getTranslationFor('"Account number"')}]` )
+			.fill( '1234' );
+		await page
+			.locator( `//input[@placeholder=${getTranslationFor('"Bank name"')}]` )
+			.fill( 'Test Bank' );
+		await page.locator( `//input[@placeholder=${getTranslationFor('"Sort code"')}]` ).fill( '12' );
+		await page
+			.locator( `//input[@placeholder=${getTranslationFor('"IBAN"')}]` )
+			.fill( '12 3456 7890' );
+		await page
+			.locator( `//input[@placeholder=${getTranslationFor('"BIC / Swift"')}]` )
+			.fill( 'ABBA' );
+		await page.locator( `text=${getTranslationFor('Save')}` ).click();
 
 		// check that bank transfers were set up
 		await expect(
 			page.locator( 'div.components-snackbar__content' )
-		).toContainText( 'Direct bank transfer details added successfully' );
+		).toContainText( `${getTranslationFor('Direct bank transfer details added successfully')}` );
 
 		await page.goto( 'wp-admin/admin.php?page=wc-settings&tab=checkout' );
 
