const { test, expect } = require( '@playwright/test' );
const wcApi = require( '@woocommerce/woocommerce-rest-api' ).default;
const { getTranslationFor } = require( '../../utils/translations' );

const productPrice = '18.16';
const simpleProductName = 'Simple single product';

let simpleProductId,
	simpleProduct1Id,
	simpleProduct2Id,
	productCategory1Id,
	productCategory2Id;

test.describe( 'Single Product Page', () => {
	const simpleProduct1 = simpleProductName + ' Related';
	const simpleProduct2 = simpleProductName + ' Upsell';
	const productCategoryName1 = 'Hoodies';
	const productCategoryName2 = 'Jumpers';
	const productDescription = 'Lorem ipsum dolor sit amet.';

	test.beforeAll( async ( { baseURL } ) => {
		const api = new wcApi( {
			url: baseURL,
			consumerKey: process.env.CONSUMER_KEY,
			consumerSecret: process.env.CONSUMER_SECRET,
			version: 'wc/v3',
		} );

		// add product categories
		await api
			.post( 'products/categories', {
				name: productCategoryName1,
			} )
			.then( ( response ) => {
				productCategory1Id = response.data.id;
			} );
		await api
			.post( 'products/categories', {
				name: productCategoryName2,
			} )
			.then( ( response ) => {
				productCategory2Id = response.data.id;
			} );

		// add products
		await api
			.post( 'products', {
				name: simpleProduct1,
				type: 'simple',
				categories: [
					{
						id: productCategory1Id,
						name: productCategoryName1,
					},
				],
				regular_price: productPrice,
			} )
			.then( ( response ) => {
				simpleProduct1Id = response.data.id;
			} );
		await api
			.post( 'products', {
				name: simpleProduct2,
				type: 'simple',
				categories: [
					{
						id: productCategory2Id,
						name: productCategoryName2,
					},
				],
				regular_price: productPrice,
			} )
			.then( ( response ) => {
				simpleProduct2Id = response.data.id;
			} );
		await api
			.post( 'products', {
				name: simpleProductName,
				description: productDescription,
				type: 'simple',
				categories: [
					{
						id: productCategory1Id,
						name: productCategoryName1,
					},
				],
				regular_price: productPrice,
				related_ids: simpleProduct1Id,
				upsell_ids: simpleProduct2Id,
			} )
			.then( ( response ) => {
				simpleProductId = response.data.id;
			} );
	} );

	test.beforeEach( async ( { context } ) => {
		// Shopping cart is very sensitive to cookies, so be explicit
		await context.clearCookies();
	} );

	test.afterAll( async ( { baseURL } ) => {
		const api = new wcApi( {
			url: baseURL,
			consumerKey: process.env.CONSUMER_KEY,
			consumerSecret: process.env.CONSUMER_SECRET,
			version: 'wc/v3',
		} );
		await api.delete( `products/${ simpleProductId }`, {
			force: true,
		} );
		await api.delete( `products/${ simpleProduct1Id }`, {
			force: true,
		} );
		await api.delete( `products/${ simpleProduct2Id }`, {
			force: true,
		} );
		await api.post( 'products/categories/batch', {
			delete: [ productCategory1Id, productCategory2Id ],
		} );
	} );

	test( 'should be able to see upsell and related products', async ( {
		page,
	} ) => {
		const slug = simpleProductName.replace( / /gi, '-' ).toLowerCase();
		await page.goto( `product/${ slug }` );

		await expect( page.locator( '.upsells > h2' ) ).toContainText(
			getTranslationFor( 'You may also like…' )
		);
		await expect( page.locator( '.related > h2' ) ).toContainText(
			getTranslationFor( 'Related products' )
		);
		await expect(
			page.locator(
				'.upsells > .products > li > a > .woocommerce-loop-product__title'
			)
		).toContainText( simpleProduct2 );
		await expect(
			page.locator(
				'.related > .products > li > a > .woocommerce-loop-product__title'
			)
		).toContainText( simpleProduct1 );
	} );

	test( 'should be able to post a review and see it after', async ( {
		page,
	} ) => {
		await page.goto( 'my-account' );
		await page.locator( '#username' ).fill( 'admin' );
		await page.locator( '#password' ).fill( 'password' );
		await page.getByRole( 'button', { name: getTranslationFor( 'Log in' ) }).click();

		const slug = simpleProductName.replace( / /gi, '-' ).toLowerCase();
		await page.goto( `product/${ slug }` );

		await expect( page.locator( '.reviews_tab' ) ).toContainText(
			getTranslationFor( 'Reviews (0)' )
		);
		await page.locator( '.reviews_tab' ).click();
		await page.locator( '.star-4' ).click();
		await page.locator( '#comment' ).fill( 'This product is great!' );
		await page.getByRole( 'button', { name: getTranslationFor( 'Submit' ) } ).click();
		await expect(
			page.locator( '.woocommerce-Reviews-title' )
		).toContainText( getTranslationFor( '1 review for Simple single product' ) );
		await expect( page.locator( '.reviews_tab' ) ).toContainText(
			getTranslationFor( 'Reviews (1)' )
		);
	} );

	test( 'should be able to see product description and image', async ( {
		page,
	} ) => {
		const slug = simpleProductName.replace( / /gi, '-' ).toLowerCase();
		await page.goto( `product/${ slug }` );

		await expect( page.locator( '#tab-description > p' ) ).toContainText(
			productDescription
		);
		await expect(
			page.locator(
				'.woocommerce-product-gallery__image--placeholder > .wp-post-image'
			)
		).toBeVisible();
	} );

	test( 'should be able to add simple products to the cart', async ( {
		page,
	} ) => {
		const slug = simpleProductName.replace( / /gi, '-' ).toLowerCase();
		await page.goto( `product/${ slug }` );

		await page.locator( 'input.qty' ).fill( '5' );
		await page.getByRole( 'button', { name: getTranslationFor( 'Add to cart' ) } ).click();

<<<<<<< HEAD
		await expect( page.locator( '.woocommerce-message' ) ).toContainText(
			getTranslationFor( 'have been added to your cart.' )
=======
		await expect( page.locator( '.is-success' ) ).toContainText(
			'have been added to your cart.'
>>>>>>> 0ba8f784
		);

		await page.goto( 'cart/' );
		await expect( page.locator( 'td.product-name' ) ).toContainText(
			simpleProductName
		);
		await expect( page.locator( 'input.qty' ) ).toHaveValue( '5' );
		await expect( page.locator( 'td.product-subtotal' ) ).toContainText(
			( 5 * +productPrice ).toString()
		);
	} );

	test( 'should be able to remove simple products from the cart', async ( {
		page,
	} ) => {
		await page.goto( `/shop/?add-to-cart=${ simpleProductId }` );
		await page.waitForLoadState( 'networkidle' );

		await page.goto( 'cart/' );
		await page.locator( 'a.remove' ).click();

<<<<<<< HEAD
		await expect( page.locator( '.cart-empty' ) ).toContainText(
			getTranslationFor( 'Your cart is currently empty.' )
=======
		await expect( page.locator( '.is-info' ) ).toContainText(
			'Your cart is currently empty.'
>>>>>>> 0ba8f784
		);
	} );
} );<|MERGE_RESOLUTION|>--- conflicted
+++ resolved
@@ -194,13 +194,8 @@
 		await page.locator( 'input.qty' ).fill( '5' );
 		await page.getByRole( 'button', { name: getTranslationFor( 'Add to cart' ) } ).click();
 
-<<<<<<< HEAD
-		await expect( page.locator( '.woocommerce-message' ) ).toContainText(
+		await expect( page.locator( '.is-success' ) ).toContainText(
 			getTranslationFor( 'have been added to your cart.' )
-=======
-		await expect( page.locator( '.is-success' ) ).toContainText(
-			'have been added to your cart.'
->>>>>>> 0ba8f784
 		);
 
 		await page.goto( 'cart/' );
@@ -222,13 +217,8 @@
 		await page.goto( 'cart/' );
 		await page.locator( 'a.remove' ).click();
 
-<<<<<<< HEAD
-		await expect( page.locator( '.cart-empty' ) ).toContainText(
+		await expect( page.locator( '.is-info' ) ).toContainText(
 			getTranslationFor( 'Your cart is currently empty.' )
-=======
-		await expect( page.locator( '.is-info' ) ).toContainText(
-			'Your cart is currently empty.'
->>>>>>> 0ba8f784
 		);
 	} );
 } );