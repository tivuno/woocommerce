--- conflicted
+++ resolved
@@ -51,13 +51,7 @@
 
 	test( 'should display no item in the cart', async ( { page } ) => {
 		await page.goto( '/cart/' );
-<<<<<<< HEAD
 		await expect( page.getByText( getTranslationFor( 'Your cart is currently empty.' ) ) ).toBeVisible();
-=======
-		await expect(
-			page.getByText( 'Your cart is currently empty.' )
-		).toBeVisible();
->>>>>>> 0ba8f784
 	} );
 
 	test( 'should add the product to the cart from the shop page', async ( {
@@ -129,13 +123,8 @@
 
 		await page.locator( 'a.remove' ).click();
 
-<<<<<<< HEAD
-		await expect( page.locator( '.woocommerce-info' ) ).toContainText(
+		await expect( page.locator( '.is-info' ) ).toContainText(
 			getTranslationFor('Your cart is currently empty.')
-=======
-		await expect( page.locator( '.is-info' ) ).toContainText(
-			'Your cart is currently empty.'
->>>>>>> 0ba8f784
 		);
 	} );
 
