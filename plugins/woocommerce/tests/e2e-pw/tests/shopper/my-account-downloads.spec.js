const { test, expect } = require( '@playwright/test' );
const wcApi = require( '@woocommerce/woocommerce-rest-api' ).default;
const { getTranslationFor } = require( '../../utils/translations' );

const randomNum = new Date().getTime().toString();
const customer = {
	username: `customer${ randomNum }`,
	password: 'password',
	email: `customer${ randomNum }@woocommercecoree2etestsuite.com`,
};
const product = {
	name: 'Downloadable product My Account',
	downloadLimit: '1',
};

test.describe( 'Customer can manage downloadable file in My Account > Downloads page', () => {
	let productId, orderId;

	test.beforeAll( async ( { baseURL } ) => {
		const api = new wcApi( {
			url: baseURL,
			consumerKey: process.env.CONSUMER_KEY,
			consumerSecret: process.env.CONSUMER_SECRET,
			version: 'wc/v3',
		} );
		// add product
		await api
			.post( 'products', {
				name: product.name,
				type: 'simple',
				regular_price: '9.99',
				downloadable: true,
				downloads: [
					{
						name: 'Test file',
						file: `${ baseURL }/test-file/`,
					},
				],
				download_limit: 1,
			} )
			.then( ( response ) => {
				productId = response.data.id;
			} );
		// create customer
		await api
			.post( 'customers', customer )
			.then( ( response ) => ( customer.id = response.data.id ) );
		// create an order
		await api
			.post( 'orders', {
				set_paid: true,
				status: 'completed',
				billing: {
					first_name: 'Jane',
					last_name: 'Smith',
					email: customer.email,
				},
				line_items: [
					{
						product_id: productId,
						quantity: 1,
					},
				],
			} )
			.then( ( response ) => {
				orderId = response.data.id;
			} );
		// once the order is created, assign it to our existing customer user
		await api.put( `orders/${ orderId }`, {
			customer_id: customer.id,
		} );
	} );

	test.afterAll( async ( { baseURL } ) => {
		const api = new wcApi( {
			url: baseURL,
			consumerKey: process.env.CONSUMER_KEY,
			consumerSecret: process.env.CONSUMER_SECRET,
			version: 'wc/v3',
		} );
		await api.delete( `products/${ productId }`, {
			force: true,
		} );
		await api.delete( `orders/${ orderId }`, { force: true } );
		await api.delete( `customers/${ customer.id }`, { force: true } );
	} );

	test( 'can see downloadable file and click to download it', async ( {
		page,
	} ) => {
		await page.goto( 'my-account/downloads/' );
		// sign in as the "customer" user
		await page.locator( '#username' ).fill( customer.username );
		await page.locator( '#password' ).fill( customer.password );
		await page.getByRole( 'button', { name: getTranslationFor( 'Log in' ) }).click();

		// verify that the downloadable product exist in downloads
		await expect( page.locator( 'h1.entry-title' ) ).toContainText(
			getTranslationFor( 'Downloads' )
		);
		await expect( page.locator( 'td.download-product' ) ).toContainText(
			product.name
		);
		await expect( page.locator( 'td.download-remaining' ) ).toContainText(
			product.downloadLimit
		);
		await expect(
			page.locator( '.woocommerce-MyAccount-downloads-file' )
		).toContainText( 'Test file' );

		// click to simulate downloading and verify the file doesn't exist anymore in downloads
		await page.locator( '.woocommerce-MyAccount-downloads-file' ).click();
		await page.goto( 'my-account/downloads/' );
<<<<<<< HEAD
		await expect( page.locator( '.woocommerce-info' ) ).toContainText(
			getTranslationFor( 'No downloads available yet.' )
=======
		await expect( page.locator( '.is-info' ) ).toContainText(
			'No downloads available yet.'
>>>>>>> 0ba8f784
		);
		await expect( page.locator( '.wc-forward' ) ).toContainText(
			getTranslationFor( 'Browse products' )
		);

		await page.locator( '.wc-forward' ).click();
		await expect( page.locator( 'h1.page-title' ) ).toContainText( getTranslationFor( 'Shop' ) );
	} );
} );<|MERGE_RESOLUTION|>--- conflicted
+++ resolved
@@ -111,13 +111,8 @@
 		// click to simulate downloading and verify the file doesn't exist anymore in downloads
 		await page.locator( '.woocommerce-MyAccount-downloads-file' ).click();
 		await page.goto( 'my-account/downloads/' );
-<<<<<<< HEAD
-		await expect( page.locator( '.woocommerce-info' ) ).toContainText(
+		await expect( page.locator( '.is-info' ) ).toContainText(
 			getTranslationFor( 'No downloads available yet.' )
-=======
-		await expect( page.locator( '.is-info' ) ).toContainText(
-			'No downloads available yet.'
->>>>>>> 0ba8f784
 		);
 		await expect( page.locator( '.wc-forward' ) ).toContainText(
 			getTranslationFor( 'Browse products' )
