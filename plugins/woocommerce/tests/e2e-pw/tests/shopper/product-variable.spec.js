--- conflicted
+++ resolved
@@ -195,17 +195,10 @@
 			await page
 				.locator( '#size' )
 				.selectOption( attr.attributes[ 0 ].option );
-<<<<<<< HEAD
 			await page.getByRole( 'button', { name: getTranslationFor( 'Add to cart' ) } ).click();
 			await expect(
-				page.locator( '.woocommerce-message' )
+				page.locator( '.is-success' )
 			).toContainText( getTranslationFor( 'has been added to your cart.' ) );
-=======
-			await page.getByRole( 'button', { name: 'Add to cart' } ).click();
-			await expect( page.locator( '.is-success' ) ).toContainText(
-				'has been added to your cart.'
-			);
->>>>>>> 0ba8f784
 		}
 
 		await page.goto( 'cart/' );
@@ -237,13 +230,8 @@
 		await page.goto( 'cart/' );
 		await page.locator( 'a.remove' ).click();
 
-<<<<<<< HEAD
-		await expect( page.locator( '.cart-empty' ) ).toContainText(
+		await expect( page.locator( '.is-info' ) ).toContainText(
 			getTranslationFor( 'Your cart is currently empty.' )
-=======
-		await expect( page.locator( '.is-info' ) ).toContainText(
-			'Your cart is currently empty.'
->>>>>>> 0ba8f784
 		);
 	} );
 } );
