--- conflicted
+++ resolved
@@ -1,10 +1,7 @@
 const { test, expect } = require( '@playwright/test' );
-<<<<<<< HEAD
 const { getTranslationFor } = require( './../../test-data/data' );
-=======
 const { features } = require( '../../utils' );
 const wcApi = require( '@woocommerce/woocommerce-rest-api' ).default;
->>>>>>> 4d685c36
 
 // a representation of the menu structure for WC
 const wcPages = [
@@ -27,42 +24,6 @@
 	test.describe( `WooCommerce Page Load > Load ${ currentPage.name } sub pages`, () => {
 		test.use( { storageState: process.env.ADMINSTATE } );
 
-<<<<<<< HEAD
-			test.beforeEach( async ( { page } ) => {
-				if ( currentPage.name === 'WooCommerce' ) {
-					await page.goto( 'wp-admin/admin.php?page=wc-admin' );
-				} else if ( currentPage.name === getTranslationFor('Products') ) {
-					await page.goto( 'wp-admin/edit.php?post_type=product' );
-				} else if ( currentPage.name === 'Marketing' ) {
-					await page.goto(
-						'wp-admin/admin.php?page=wc-admin&path=%2Fmarketing'
-					);
-				}
-			} );
-
-			for ( let i = 0; i < currentPage.subpages.length; i++ ) {
-				test( `Can load ${ currentPage.subpages[ i ].name }`, async ( {
-					page,
-				} ) => {
-					// deal with the onboarding wizard
-					if ( currentPage.subpages[ i ].name === getTranslationFor('Home') ) {
-						await page.goto(
-							'wp-admin/admin.php?page=wc-admin&path=/setup-wizard'
-						);
-						await page.click( `text=${getTranslationFor('Skip setup store details')}` );
-						await page.click( `button >> text=${getTranslationFor('No thanks')}` );
-						await page.waitForLoadState( 'networkidle' );
-						await page.goto( 'wp-admin/admin.php?page=wc-admin' );
-					}
-
-					// deal with cases where the 'Coupons' legacy menu had already been removed.
-					if ( currentPage.subpages[ i ].name === getTranslationFor('Coupons') ) {
-						const couponsMenuVisible = await page
-							.locator(
-								`li.wp-menu-open > ul.wp-submenu > li:has-text("${ currentPage.subpages[ i ].name }")`
-							)
-							.isVisible();
-=======
 		test.beforeAll( async ( { baseURL } ) => {
 			const coreProfilerEnabled = features.is_enabled( 'core-profiler' );
 
@@ -82,7 +43,7 @@
 				expect( httpStatus ).toEqual( 200 );
 				expect( status ).toEqual( 'success' );
 				expect( message ).toEqual(
-					'Onboarding profile data has been updated.'
+					getTranslationFor( 'Onboarding profile data has been updated.' )
 				);
 			}
 		} );
@@ -90,7 +51,7 @@
 		test.beforeEach( async ( { page } ) => {
 			if ( currentPage.name === 'WooCommerce' ) {
 				await page.goto( 'wp-admin/admin.php?page=wc-admin' );
-			} else if ( currentPage.name === 'Products' ) {
+			} else if ( currentPage.name === getTranslationFor('Products') ) {
 				await page.goto( 'wp-admin/edit.php?post_type=product' );
 			} else if ( currentPage.name === 'Marketing' ) {
 				await page.goto(
@@ -98,14 +59,13 @@
 				);
 			}
 		} );
->>>>>>> 4d685c36
 
 		for ( let i = 0; i < currentPage.subpages.length; i++ ) {
 			test( `Can load ${ currentPage.subpages[ i ].name }`, async ( {
 				page,
 			} ) => {
 				// deal with cases where the 'Coupons' legacy menu had already been removed.
-				if ( currentPage.subpages[ i ].name === 'Coupons' ) {
+				if ( currentPage.subpages[ i ].name === getTranslationFor('Coupons') ) {
 					const couponsMenuVisible = await page
 						.locator(
 							`li.wp-menu-open > ul.wp-submenu > li:has-text("${ currentPage.subpages[ i ].name }")`
