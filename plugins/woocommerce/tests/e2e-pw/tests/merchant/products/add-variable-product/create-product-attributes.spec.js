const { test, expect } = require( '@playwright/test' );
const { variableProducts: utils } = require( '../../../../utils' );
const {
	createVariableProduct,
	showVariableProductTour,
	deleteProductsAddedByTests,
	productAttributes,
} = utils;
const { getTranslationFor } = require( './../../../../test-data/data' );


let productId;

/**
 *
 * @param {import('@playwright/test').Page} page
 */
const step_goToAttributesTab = async ( page ) => {
	await test.step( 'Go to the "Attributes" tab.', async () => {
		const attributesTab = page
			.locator( '.attribute_tab' )
			.getByRole( 'link', { name: 'Attributes' } );

		await attributesTab.click();
	} );
};

test.describe( 'Add product attributes', () => {
	test.use( { storageState: process.env.ADMINSTATE } );

	test.beforeAll( async ( { browser } ) => {
		productId = await createVariableProduct();

		await showVariableProductTour( browser, false );
	} );

	test.afterAll( async () => {
		await deleteProductsAddedByTests();
	} );

	test( 'can add custom product attributes', async ( { page } ) => {
		const textbox_attributeName =
			page.getByPlaceholder( 'f.e. size or color' );
		const textbox_attributeValues = page.getByPlaceholder(
			'Enter options for customers to choose from'
		);
		const checkbox_visible = page
			.getByText( 'Visible on the product page' )
			.getByRole( 'checkbox' );
		const checkbox_variations = page
			.getByText( 'Used for variations' )
			.getByRole( 'checkbox' );

		await test.step( `Open "Edit product" page of product id ${ productId }`, async () => {
			await page.goto(
				`/wp-admin/post.php?post=${ productId }&action=edit`
			);
		} );

<<<<<<< HEAD
		await test.step( 'Go to the "Attributes" tab.', async () => {
			const attributesTab = page
				.locator( '.attribute_tab' )
				.getByRole( 'link', { name: getTranslationFor('Attributes')} );
=======
		await step_goToAttributesTab( page );

		for ( let i = 0; i < productAttributes.length; i++ ) {
			const attribute = productAttributes[ i ];
			const attributeName = attribute.name;
			const attributeValues = attribute.options.join( ' | ' );

			if ( i > 0 ) {
				await test.step( "Click 'Add new'.", async () => {
					await page
						.getByRole( 'button', { name: 'Add new' } )
						.click();

					await expect(
						page.getByRole( 'heading', {
							name: 'New attribute',
						} )
					).toBeVisible();
				} );
			}
>>>>>>> 4d685c36

			await test.step( `Add the attribute "${ attributeName }" with values "${ attributeValues }"`, async () => {
				await test.step( `Type "${ attributeName }" in the "Attribute name" input field.`, async () => {
					await textbox_attributeName.last().type( attributeName );
				} );

				await test.step( `Type the attribute values "${ attributeValues }".`, async () => {
					await textbox_attributeValues
						.last()
						.type( attributeValues );
				} );

				await test.step( `Expect "Visible on the product page" checkbox to be checked by default`, async () => {
					await expect( checkbox_visible.last() ).toBeChecked();
				} );

				await test.step( `Expect "Used for variations" checkbox to be checked by default`, async () => {
					await expect( checkbox_variations.last() ).toBeChecked();
				} );

				await test.step( 'Click "Save attributes".', async () => {
					await page
						.getByRole( 'button', {
							name: 'Save attributes',
						} )
						.click();
				} );

				await test.step( "Wait for the tour's dismissal to be saved", async () => {
					await page.waitForResponse(
						( response ) =>
							response.url().includes( '/post.php' ) &&
							response.status() === 200
					);
				} );

				await test.step( `Wait for the loading overlay to disappear.`, async () => {
					await expect(
						page.locator( '.blockOverlay' )
					).not.toBeVisible();
				} );
			} );
		}

		await test.step( `Click "Update".`, async () => {
			// "Update" triggers a lot of requests. Wait for the final one to complete before proceeding.
			// Otherwise, succeeding steps would be flaky.
			const finalRequestResolution = page.waitForResponse( ( response ) =>
				response
					.url()
					.includes(
						'options=woocommerce_task_list_reminder_bar_hidden'
					)
			);
			await page.getByRole( 'button', { name: 'Update' } ).click();

			const response = await finalRequestResolution;
			expect( response.ok() ).toBeTruthy();
		} );

		await step_goToAttributesTab( page );

<<<<<<< HEAD
					if ( i > 0 ) {
						await test.step( "Click 'Add new'.", async () => {
							await page
								.locator( '#product_attributes .toolbar-top' )
								.getByRole( 'button', { name: getTranslationFor('Add new')} )
								.click();
						} );
					}

					await test.step(
						`Add the attribute "${ attributeName }" with values "${ attributeValues }"`,
						async () => {
							await test.step(
								`Type "${ attributeName }" in the "Attribute name" input field.`,
								async () => {
									await page
										.getByPlaceholder(
											getTranslationFor('f.e. size or color')
										)
										.nth( i )
										.type( attributeName );
								}
							);

							await test.step(
								`Type the attribute values "${ attributeValues }".`,
								async () => {
									await page
										.getByPlaceholder(
											getTranslationFor('Enter options for customers to choose from')
										)
										.nth( i )
										.type( attributeValues );
								}
							);

							await test.step(
								'Click "Save attributes".',
								async () => {
									await page
										.getByRole( 'button', {
											name: getTranslationFor('Save attributes'),
										} )
										.click( { clickCount: 3 } );
								}
							);

							await test.step(
								"Wait for the tour's dismissal to be saved",
								async () => {
									await page.waitForResponse(
										( response ) =>
											response
												.url()
												.includes( '/post.php' ) &&
											response.status() === 200
									);
								}
							);

							await test.step(
								`Expect the attribute "${ attributeName }" to be saved`,
								async () => {
									const savedAttributeHeading = page.getByRole(
										'heading',
										{ name: attributeName }
									);

									await expect(
										savedAttributeHeading
									).toBeVisible();
								}
							);
						}
					);
				}
			}
		);
=======
		for ( let j = 0; j < productAttributes.length; j++ ) {
			const attribute = productAttributes[ j ];
			const attributeName = attribute.name;
			const attributeValues = attribute.options.join( ' | ' );

			await test.step( `Expect "${ attributeName }" to appear on the list of saved attributes, and expand it.`, async () => {
				const heading_attributeName = page.getByRole( 'heading', {
					name: attributeName,
				} );

				await expect( heading_attributeName ).toBeVisible();
				await heading_attributeName.click();
			} );

			await test.step( `Expect its details to be saved correctly`, async () => {
				await expect( textbox_attributeName.nth( j ) ).toHaveValue(
					attributeName
				);
				await expect( textbox_attributeValues.nth( j ) ).toHaveValue(
					attributeValues
				);
				await expect( checkbox_visible.nth( j ) ).toBeChecked();
				await expect( checkbox_variations.nth( j ) ).toBeChecked();
			} );
		}
>>>>>>> 4d685c36
	} );
} );<|MERGE_RESOLUTION|>--- conflicted
+++ resolved
@@ -19,7 +19,7 @@
 	await test.step( 'Go to the "Attributes" tab.', async () => {
 		const attributesTab = page
 			.locator( '.attribute_tab' )
-			.getByRole( 'link', { name: 'Attributes' } );
+			.getByRole( 'link', { name: getTranslationFor( 'Attributes' ) } );
 
 		await attributesTab.click();
 	} );
@@ -40,15 +40,15 @@
 
 	test( 'can add custom product attributes', async ( { page } ) => {
 		const textbox_attributeName =
-			page.getByPlaceholder( 'f.e. size or color' );
+			page.getByPlaceholder( getTranslationFor( 'f.e. size or color' ) );
 		const textbox_attributeValues = page.getByPlaceholder(
-			'Enter options for customers to choose from'
+			getTranslationFor( 'Enter options for customers to choose from' )
 		);
 		const checkbox_visible = page
-			.getByText( 'Visible on the product page' )
+			.getByText( getTranslationFor( 'Visible on the product page' ) )
 			.getByRole( 'checkbox' );
 		const checkbox_variations = page
-			.getByText( 'Used for variations' )
+			.getByText( getTranslationFor( 'Used for variations' ) )
 			.getByRole( 'checkbox' );
 
 		await test.step( `Open "Edit product" page of product id ${ productId }`, async () => {
@@ -57,12 +57,6 @@
 			);
 		} );
 
-<<<<<<< HEAD
-		await test.step( 'Go to the "Attributes" tab.', async () => {
-			const attributesTab = page
-				.locator( '.attribute_tab' )
-				.getByRole( 'link', { name: getTranslationFor('Attributes')} );
-=======
 		await step_goToAttributesTab( page );
 
 		for ( let i = 0; i < productAttributes.length; i++ ) {
@@ -73,17 +67,16 @@
 			if ( i > 0 ) {
 				await test.step( "Click 'Add new'.", async () => {
 					await page
-						.getByRole( 'button', { name: 'Add new' } )
+						.getByRole( 'button', { name: getTranslationFor('Add new') } )
 						.click();
 
 					await expect(
 						page.getByRole( 'heading', {
-							name: 'New attribute',
+							name: getTranslationFor( 'New attribute' ),
 						} )
 					).toBeVisible();
 				} );
 			}
->>>>>>> 4d685c36
 
 			await test.step( `Add the attribute "${ attributeName }" with values "${ attributeValues }"`, async () => {
 				await test.step( `Type "${ attributeName }" in the "Attribute name" input field.`, async () => {
@@ -107,7 +100,7 @@
 				await test.step( 'Click "Save attributes".', async () => {
 					await page
 						.getByRole( 'button', {
-							name: 'Save attributes',
+							name: getTranslationFor( 'Save attributes' ),
 						} )
 						.click();
 				} );
@@ -138,7 +131,7 @@
 						'options=woocommerce_task_list_reminder_bar_hidden'
 					)
 			);
-			await page.getByRole( 'button', { name: 'Update' } ).click();
+			await page.getByRole( 'button', { name: getTranslationFor( 'Update' ) } ).click();
 
 			const response = await finalRequestResolution;
 			expect( response.ok() ).toBeTruthy();
@@ -146,86 +139,6 @@
 
 		await step_goToAttributesTab( page );
 
-<<<<<<< HEAD
-					if ( i > 0 ) {
-						await test.step( "Click 'Add new'.", async () => {
-							await page
-								.locator( '#product_attributes .toolbar-top' )
-								.getByRole( 'button', { name: getTranslationFor('Add new')} )
-								.click();
-						} );
-					}
-
-					await test.step(
-						`Add the attribute "${ attributeName }" with values "${ attributeValues }"`,
-						async () => {
-							await test.step(
-								`Type "${ attributeName }" in the "Attribute name" input field.`,
-								async () => {
-									await page
-										.getByPlaceholder(
-											getTranslationFor('f.e. size or color')
-										)
-										.nth( i )
-										.type( attributeName );
-								}
-							);
-
-							await test.step(
-								`Type the attribute values "${ attributeValues }".`,
-								async () => {
-									await page
-										.getByPlaceholder(
-											getTranslationFor('Enter options for customers to choose from')
-										)
-										.nth( i )
-										.type( attributeValues );
-								}
-							);
-
-							await test.step(
-								'Click "Save attributes".',
-								async () => {
-									await page
-										.getByRole( 'button', {
-											name: getTranslationFor('Save attributes'),
-										} )
-										.click( { clickCount: 3 } );
-								}
-							);
-
-							await test.step(
-								"Wait for the tour's dismissal to be saved",
-								async () => {
-									await page.waitForResponse(
-										( response ) =>
-											response
-												.url()
-												.includes( '/post.php' ) &&
-											response.status() === 200
-									);
-								}
-							);
-
-							await test.step(
-								`Expect the attribute "${ attributeName }" to be saved`,
-								async () => {
-									const savedAttributeHeading = page.getByRole(
-										'heading',
-										{ name: attributeName }
-									);
-
-									await expect(
-										savedAttributeHeading
-									).toBeVisible();
-								}
-							);
-						}
-					);
-				}
-			}
-		);
-=======
 		for ( let j = 0; j < productAttributes.length; j++ ) {
 			const attribute = productAttributes[ j ];
 			const attributeName = attribute.name;
@@ -251,6 +164,5 @@
 				await expect( checkbox_variations.nth( j ) ).toBeChecked();
 			} );
 		}
->>>>>>> 4d685c36
 	} );
 } );