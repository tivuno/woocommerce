--- conflicted
+++ resolved
@@ -1,9 +1,5 @@
 const { test, expect } = require( '@playwright/test' );
-<<<<<<< HEAD
-const { testWithTranslation } = require( './../../../../utils/translations');
-=======
 const { getTranslationFor } = require('../../../../utils/translations');
->>>>>>> 50b6b3ae
 
 const {
 	clickOnTab,
@@ -93,7 +89,7 @@
 			}
 		} );
 
-		testWithTranslation.only( 'can create a simple product', async ( { page } ) => {
+		test( 'can create a simple product', async ( { page } ) => {
 			await page.goto( NEW_EDITOR_ADD_PRODUCT_URL );
 			await clickOnTab( 'General', page );
 			await page
@@ -122,11 +118,7 @@
 			await page
 				.locator( '.woocommerce-product-header__actions' )
 				.getByRole( 'button', {
-<<<<<<< HEAD
-					name: 'Add' ,
-=======
 					name: 'Add',
->>>>>>> 50b6b3ae
 				} )
 				.click();
 
