--- conflicted
+++ resolved
@@ -69,25 +69,6 @@
 				.getByPlaceholder( getTranslationFor( 'Zone name' ) )
 				.fill( shippingZoneNameLocalPickup );
 
-<<<<<<< HEAD
-			await page.getByPlaceholder( getTranslationFor( 'Select regions within this zone' ) ).click();
-			await page
-				.getByPlaceholder( getTranslationFor( 'Select regions within this zone' ) )
-				.type( `${ getTranslationFor( 'British Columbia, Canada' ) }` );
-			await page
-				.getByText( `${ getTranslationFor( 'British Columbia, Canada' ) }` ).last()
-				.click();
-
-			await page.getByRole( 'link', { name:  getTranslationFor( 'Limit to specific ZIP/postcodes') } ).click();
-			await page.getByPlaceholder( getTranslationFor( 'List 1 postcode per line' ) ).fill( maynePostal );
-
-			await page.getByRole( 'button', { name: getTranslationFor( 'Add shipping method' ) } ).click();
-
-			await page
-				.getByRole( 'combobox' )
-				.selectOption( { label: getTranslationFor( 'Local pickup' ) } );
-			await page.getByRole('button', { name: getTranslationFor( 'Add shipping method' ) } ).last().click();
-=======
 			const input = await page.getByPlaceholder(
 				'Start typing to filter zones'
 			);
@@ -119,7 +100,6 @@
 			await page.waitForLoadState( 'networkidle' );
 
 			await page.locator( '#btn-ok' ).click();
->>>>>>> 0ba8f784
 			await page.waitForLoadState( 'networkidle' );
 
 			await expect(
@@ -130,11 +110,6 @@
 					} )
 			).toBeVisible();
 
-<<<<<<< HEAD
-			await page.getByRole( 'button', { name: getTranslationFor( 'Save changes' )} ).click();
-
-=======
->>>>>>> 0ba8f784
 			await page.goto(
 				'wp-admin/admin.php?page=wc-settings&tab=shipping'
 			);
@@ -167,24 +142,6 @@
 				'wp-admin/admin.php?page=wc-settings&tab=shipping&zone_id=new',
 				{ waitUntil: 'networkidle' }
 			);
-<<<<<<< HEAD
-			await page.getByPlaceholder( getTranslationFor( 'Zone name' ) ).fill( shippingZoneNameFreeShip );
-
-			await page.getByPlaceholder( getTranslationFor( 'Select regions within this zone' ) ).click();
-			await page
-				.getByPlaceholder( getTranslationFor( 'Select regions within this zone' ) )
-				.type( `${ getTranslationFor( 'British Columbia, Canada' ) }` );
-			await page
-				.getByText( `${ getTranslationFor( 'British Columbia, Canada' ) }` ).last()
-				.click();
-
-			await page.getByRole( 'button', { name: getTranslationFor( 'Add shipping method' ) } ).click();
-
-			await page
-				.getByRole( 'combobox' )
-				.selectOption( { label: getTranslationFor( 'Free shipping' ) } );
-			await page.getByRole('button', { name: getTranslationFor( 'Add shipping method' ) } ).last().click();
-=======
 			await page
 				.getByPlaceholder( 'Zone name' )
 				.fill( shippingZoneNameFreeShip );
@@ -212,7 +169,6 @@
 			await page.waitForLoadState( 'networkidle' );
 
 			await page.locator( '#btn-ok' ).click();
->>>>>>> 0ba8f784
 			await page.waitForLoadState( 'networkidle' );
 
 			await expect(
@@ -223,11 +179,6 @@
 					} )
 			).toBeVisible();
 
-<<<<<<< HEAD
-			await page.getByRole( 'button', { name: getTranslationFor( 'Save changes' )} ).click();
-
-=======
->>>>>>> 0ba8f784
 			await page.goto(
 				'wp-admin/admin.php?page=wc-settings&tab=shipping'
 			);
@@ -257,20 +208,6 @@
 				'wp-admin/admin.php?page=wc-settings&tab=shipping&zone_id=new',
 				{ waitUntil: 'networkidle' }
 			);
-<<<<<<< HEAD
-			await page.getByPlaceholder( getTranslationFor( 'Zone name' ) ).fill( shippingZoneNameFlatRate );
-
-			await page.getByPlaceholder( getTranslationFor( 'Select regions within this zone' ) ).click();
-			await page.getByPlaceholder( getTranslationFor( 'Select regions within this zone' ) ).type( getTranslationFor( 'Canada' ) );
-			await page.getByRole('option', { name: getTranslationFor( 'Canada' ), exact: true }).click();
-
-			await page.getByRole( 'button', { name: getTranslationFor( 'Add shipping method' ) } ).click();
-
-			await page
-				.getByRole( 'combobox' )
-				.selectOption( { label: getTranslationFor( 'Flat rate' ) } );
-			await page.getByRole('button', { name: getTranslationFor( 'Add shipping method' ) } ).last().click();
-=======
 			await page
 				.getByPlaceholder( 'Zone name' )
 				.fill( shippingZoneNameFlatRate );
@@ -294,7 +231,6 @@
 				.getByRole( 'button', { name: 'Continue' } )
 				.last()
 				.click();
->>>>>>> 0ba8f784
 			await page.waitForLoadState( 'networkidle' );
 
 			await page.locator( '#btn-ok' ).click();
@@ -308,11 +244,6 @@
 					} )
 			).toBeVisible();
 
-<<<<<<< HEAD
-			await page.getByRole( 'link', { name: getTranslationFor( 'Flat rate' ) } ).click();
-			await page.getByLabel( getTranslationFor( 'Cost' ), { exact: true } ).fill( '10' );
-			await page.getByRole( 'button', { name: getTranslationFor( 'Save changes' ) } ).last().click();
-=======
 			await page
 				.locator(
 					'td:has-text("Flat rate") ~ td.wc-shipping-zone-actions a.wc-shipping-zone-action-edit'
@@ -320,7 +251,6 @@
 				.click();
 			await page.getByLabel( 'Cost', { exact: true } ).fill( '10' );
 			await page.getByRole( 'button', { name: 'Save' } ).last().click();
->>>>>>> 0ba8f784
 			await page.waitForLoadState( 'networkidle' );
 
 			await page.goto(
@@ -355,17 +285,6 @@
 			);
 			await page.locator( '#zone_name' ).fill( shippingZoneNameUSRegion );
 
-<<<<<<< HEAD
-			await page.locator( '.select2-search__field' ).click();
-			await page
-				.locator( '.select2-search__field' )
-				.type( `${ getTranslationFor( 'United States' ) }` );
-			await page
-				.locator(
-					'.select2-results__option.select2-results__option--highlighted'
-				)
-				.click();
-=======
 			const input = await page.getByPlaceholder(
 				'Start typing to filter zones'
 			);
@@ -376,7 +295,6 @@
 
 			// Close dropdown
 			await page.keyboard.press( 'Escape' );
->>>>>>> 0ba8f784
 
 			await page.locator( '#submit' ).click();
 			await page.waitForFunction( () => {
@@ -405,12 +323,7 @@
 		await page.waitForLoadState( 'networkidle' );
 
 		//delete
-<<<<<<< HEAD
-		await page.locator( 'text=×' ).click();
-
-=======
 		await page.getByRole( 'button', { name: 'Remove' } ).click();
->>>>>>> 0ba8f784
 		//save changes
 		await page.locator( '#submit' ).click();
 		await page.waitForFunction( () => {
@@ -440,15 +353,6 @@
 			);
 			await page.locator( '#zone_name' ).fill( shippingZoneNameFlatRate );
 
-<<<<<<< HEAD
-			await page.locator( '.select2-search__field' ).click();
-			await page.locator( '.select2-search__field' ).type( getTranslationFor( 'Canada' ) );
-			await page
-				.locator(
-					'.select2-results__option.select2-results__option--highlighted'
-				)
-				.click();
-=======
 			const input = await page.getByPlaceholder(
 				'Start typing to filter zones'
 			);
@@ -459,7 +363,6 @@
 
 			// Close dropdown
 			await page.keyboard.press( 'Escape' );
->>>>>>> 0ba8f784
 
 			await page.locator( `text=${getTranslationFor( 'Add shipping method' )}` ).click();
 
@@ -480,26 +383,16 @@
 					.filter( { hasText: getTranslationFor( 'Flat rate' ) } )
 			).toBeVisible();
 
-<<<<<<< HEAD
-			await page.locator( 'a.wc-shipping-zone-method-settings' ).first().click();
-=======
 			await page
 				.locator(
 					'td:has-text("Flat rate") ~ td.wc-shipping-zone-actions a.wc-shipping-zone-action-edit'
 				)
 				.click();
->>>>>>> 0ba8f784
 			await page.locator( '#woocommerce_flat_rate_cost' ).fill( '10' );
 			await page.locator( '#btn-ok' ).click();
 			await page.waitForLoadState( 'networkidle' );
 
-<<<<<<< HEAD
-			await page.locator( '.wc-shipping-zone-method-settings' ).first().hover();
-			await page.locator( `text=${getTranslationFor( 'Delete' )}` ).first().waitFor();
-			
-=======
 			await page.locator( 'text=Delete' ).waitFor();
->>>>>>> 0ba8f784
 
 			page.on( 'dialog', ( dialog ) => dialog.accept() );
 
