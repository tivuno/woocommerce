--- conflicted
+++ resolved
@@ -102,16 +102,8 @@
 			page.locator('#woocommerce-order-items li').filter({ hasText: couponCode })
 		).toBeVisible();
 		await expect(
-<<<<<<< HEAD
-			page.locator( '.wc-order-totals td.label >> nth=1' )
-		).toContainText( `${getTranslationFor('Coupon(s)')}` );
-		await expect(
-			page.locator( '.wc-order-totals td.label >> nth=2' )
-		).toContainText( `${getTranslationFor('Order Total')}` );
-=======
-			page.getByRole( 'cell', { name: 'Coupon(s)' } )
+			page.getByRole( 'cell', { name: getTranslationFor( 'Coupon(s)' ) } )
 		).toBeVisible();
->>>>>>> db22b89d
 		await expect(
 			page.getByRole( 'cell', { name: `- $${ couponAmount }.00` } )
 		).toBeVisible();
@@ -127,16 +119,8 @@
 			page.locator('#woocommerce-order-items li').filter({ hasText: couponCode })
 		).toBeVisible();
 		await expect(
-<<<<<<< HEAD
-			page.locator( '.wc-order-totals td.label >> nth=1' )
-		).toContainText( `${getTranslationFor('Coupon(s)')}` );
-		await expect(
-			page.locator( '.wc-order-totals td.label >> nth=2' )
-		).toContainText( `${getTranslationFor('Order Total')}` );
-=======
-			page.getByRole( 'cell', { name: 'Coupon(s)' } )
+			page.getByRole( 'cell', { name: getTranslationFor( 'Coupon(s)' ) } )
 		).toBeVisible();
->>>>>>> db22b89d
 		await expect(
 			page.getByRole( 'cell', { name: `- $${ couponAmount }.00` } )
 		).toBeVisible();
@@ -151,15 +135,7 @@
 			page.locator( '.wc_coupon_list li', { hasText: couponCode } )
 		).not.toBeVisible();
 		await expect(
-<<<<<<< HEAD
-			page.locator( '.wc-order-totals td.label >> nth=1' )
-		).toContainText( `${getTranslationFor('Order Total')}` );
-		await expect(
-			page.locator( '.wc-order-totals td.total >> nth=1' )
-		).toContainText( productPrice );
-=======
 			page.getByRole('cell', { name: `$${ productPrice }` }).nth(1)
 		).toBeVisible();
->>>>>>> db22b89d
 	} );
 } );