--- conflicted
+++ resolved
@@ -67,40 +67,27 @@
 
 	test( 'can bulk update order status', async ( { page } ) => {
 		await page.goto( 'wp-admin/admin.php?page=wc-orders' );
+
+		const orderIds = [orderId1, orderId2, orderId3, orderId4, orderId5];
+
+		// expect order status 'processing' to show
+		for (const orderId of orderIds) {
+			await expect(
+				page.locator( `:is(#order-${ orderId }, #post-${ orderId })` ).getByText( getTranslationFor( 'Processing' ) )
+			).toBeVisible();
+		}
 		
-		// expect order status 'processing' to show
-<<<<<<< HEAD
-		await expect( page.locator( `#order-${ orderId1 }`).getByText( getTranslationFor( 'Processing' ) ) ).toBeVisible();
-		await expect( page.locator( `#order-${ orderId2 }`).getByText( getTranslationFor( 'Processing' ) ) ).toBeVisible();
-		await expect( page.locator( `#order-${ orderId3 }`).getByText( getTranslationFor( 'Processing' ) ) ).toBeVisible();
-		await expect( page.locator( `#order-${ orderId4 }`).getByText( getTranslationFor( 'Processing' ) ) ).toBeVisible();
-		await expect( page.locator( `#order-${ orderId5 }`).getByText( getTranslationFor( 'Processing' ) ) ).toBeVisible();
-=======
-		await expect( page.locator( `:is(#order-${ orderId1 }, #post-${ orderId1 })` ).getByText( 'Processing' ) ).toBeVisible();
-		await expect( page.locator( `:is(#order-${ orderId2 }, #post-${ orderId2 })` ).getByText( 'Processing' ) ).toBeVisible();
-		await expect( page.locator( `:is(#order-${ orderId3 }, #post-${ orderId3 })` ).getByText( 'Processing' ) ).toBeVisible();
-		await expect( page.locator( `:is(#order-${ orderId4 }, #post-${ orderId4 })` ).getByText( 'Processing' ) ).toBeVisible();
-		await expect( page.locator( `:is(#order-${ orderId5 }, #post-${ orderId5 })` ).getByText( 'Processing' ) ).toBeVisible();
->>>>>>> 0baec4e0
-
 		await page.locator( '#cb-select-all-1' ).click();
 		await page.locator( '#bulk-action-selector-top' ).selectOption( getTranslationFor( 'Change status to completed' ));
 		await page.locator('#doaction').click();
 
 		// expect order status 'completed' to show
-<<<<<<< HEAD
-		await expect( page.locator( `#order-${ orderId1 }`).getByText( getTranslationFor( 'Completed' ) ) ).toBeVisible();
-		await expect( page.locator( `#order-${ orderId2 }`).getByText( getTranslationFor( 'Completed' ) ) ).toBeVisible();
-		await expect( page.locator( `#order-${ orderId3 }`).getByText( getTranslationFor( 'Completed' ) ) ).toBeVisible();
-		await expect( page.locator( `#order-${ orderId4 }`).getByText( getTranslationFor( 'Completed' ) ) ).toBeVisible();
-		await expect( page.locator( `#order-${ orderId5 }`).getByText( getTranslationFor( 'Completed' ) ) ).toBeVisible();
-=======
-		await expect( page.locator( `:is(#order-${ orderId1 }, #post-${ orderId1 })`).getByText( 'Completed' ) ).toBeVisible();
-		await expect( page.locator( `:is(#order-${ orderId2 }, #post-${ orderId2 })`).getByText( 'Completed' ) ).toBeVisible();
-		await expect( page.locator( `:is(#order-${ orderId3 }, #post-${ orderId3 })`).getByText( 'Completed' ) ).toBeVisible();
-		await expect( page.locator( `:is(#order-${ orderId4 }, #post-${ orderId4 })`).getByText( 'Completed' ) ).toBeVisible();
-		await expect( page.locator( `:is(#order-${ orderId5 }, #post-${ orderId5 })`).getByText( 'Completed' ) ).toBeVisible();
->>>>>>> 0baec4e0
+		for (const orderId of orderIds) {
+			await expect(
+				page.locator( `:is(#order-${ orderId }, #post-${ orderId })` ).getByText( getTranslationFor( 'Completed' ) )
+			).toBeVisible();
+		}
+
 	} );
 
 } );