--- conflicted
+++ resolved
@@ -93,7 +93,7 @@
 		const fontPickers = assembler.locator(
 			'.woocommerce-customize-store_global-styles-variations_item'
 		);
-		await expect( fontPickers ).toHaveCount( 8 );
+		await expect( fontPickers ).toHaveCount( 2 );
 	} );
 
 	test( 'Picking a font should trigger an update of fonts on the site preview', async ( {
@@ -154,50 +154,6 @@
 		await expect( fontPicker ).toHaveClass( /is-active/ );
 	} );
 
-<<<<<<< HEAD
-	test( 'Picking a font should activate the save button', async ( {
-		pageObject,
-	} ) => {
-		const assembler = await pageObject.getAssembler();
-		const fontPicker = assembler.locator(
-			'.woocommerce-customize-store_global-styles-variations_item:not(.is-active)'
-		);
-
-		await fontPicker.first().click();
-
-		const saveButton = assembler.getByText( 'Save' );
-
-		await expect( saveButton ).toBeEnabled();
-	} );
-
-	test( 'The Done button should be visible after clicking save', async ( {
-		pageObject,
-		page,
-	} ) => {
-		const assembler = await pageObject.getAssembler();
-		const fontPicker = assembler.locator(
-			'.woocommerce-customize-store_global-styles-variations_item:not(.is-active)'
-		);
-
-		await fontPicker.first().click();
-
-		const saveButton = assembler.getByText( 'Save' );
-
-		const waitResponse = page.waitForResponse(
-			( response ) =>
-				response.url().includes( 'wp-json/wp/v2/global-styles' ) &&
-				response.status() === 200
-		);
-
-		await saveButton.click();
-
-		await waitResponse;
-
-		await expect( assembler.getByText( 'Done' ) ).toBeEnabled();
-	} );
-
-=======
->>>>>>> f9a7ff04
 	test( 'Selected font palette should be applied on the frontend', async ( {
 		pageObject,
 		page,
@@ -211,7 +167,7 @@
 			)
 			.last();
 
-		await fontPicker.first().click();
+		await fontPicker.click();
 
 		const [ primaryFont, secondaryFont ] = (
 			await fontPicker.getAttribute( 'aria-label' )
@@ -245,7 +201,7 @@
 			secondaryFont.includes( slugFontMap[ font ] )
 		);
 
-		expect( isPrimaryFontUsed ).toBe( false );
-		expect( isSecondaryFontUsed ).toBe( false );
+		expect( isPrimaryFontUsed ).toBe( true );
+		expect( isSecondaryFontUsed ).toBe( true );
 	} );
 } );