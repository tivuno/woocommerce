--- conflicted
+++ resolved
@@ -1,21 +1,17 @@
 const { test, expect } = require( '@playwright/test' );
-<<<<<<< HEAD
-const { testWithTranslation } = require( './../../utils/translations' );
-=======
 const { getTranslationFor } = require('../../utils/translations');
->>>>>>> 50b6b3ae
   
 test.describe( 'Marketing page', () => {
 	test.use( { storageState: process.env.ADMINSTATE } );
 
-	testWithTranslation( 'A user can view the Marketing > Overview page without it crashing', async ( {
+	test( 'A user can view the Marketing > Overview page without it crashing', async ( {
 		page,
 	} ) => {
 		// Go to the Marketing page.
 		await page.goto( 'wp-admin/admin.php?page=wc-admin&path=%2Fmarketing' );
 
 		await expect(
-			page.locator( '"Learn about marketing a store"' )
+			page.locator( getTranslationFor( '"Learn about marketing a store"' ) )
 		).toBeVisible();
 	} );
 } );