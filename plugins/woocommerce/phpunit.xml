--- conflicted
+++ resolved
@@ -17,11 +17,9 @@
 			<exclude>./tests/php/helpers</exclude>
 		</testsuite>
 	</testsuites>
-<<<<<<< HEAD
 	<php>
 		<env name="WOOCOMMERCE_TESTS_MOCK_NETWORK_INTERACTIONS" value="yes"/>
 	</php>
-=======
 	<listeners>
 		<listener class="JohnKary\PHPUnit\Listener\SpeedTrapListener">
 			<arguments>
@@ -36,7 +34,6 @@
             </arguments>
 		</listener>
 	</listeners>
->>>>>>> 9fd4b549
 	<coverage includeUncoveredFiles="true">
 		<include>
 			<directory suffix=".php">./includes</directory>
