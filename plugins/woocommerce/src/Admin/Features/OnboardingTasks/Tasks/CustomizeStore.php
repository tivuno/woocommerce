--- conflicted
+++ resolved
@@ -100,32 +100,7 @@
 	 * Possibly add site editor scripts.
 	 */
 	public function possibly_add_site_editor_scripts() {
-<<<<<<< HEAD
-//		$is_assembler_hub = (
-//			isset( $_GET['page'] ) &&
-//			'wc-admin' === $_GET['page'] &&
-//			isset( $_GET['path'] ) &&
-//			str_starts_with( wc_clean( wp_unslash( $_GET['path'] ) ), '/customize-store/assembler-hub' )
-//		);
-//		if ( ! $is_assembler_hub ) {
-//			return;
-//		}
-=======
-		// phpcs:disable WordPress.Security.NonceVerification.Recommended
-		$is_wc_admin_page = (
-			isset( $_GET['page'] ) &&
-			'wc-admin' === $_GET['page'] &&
-			isset( $_GET['path'] )
-		);
-
-		$is_assembler_hub     = $is_wc_admin_page && str_starts_with( wc_clean( wp_unslash( $_GET['path'] ) ), '/customize-store/assembler-hub' );
-		$is_transitional_page = $is_wc_admin_page && str_starts_with( wc_clean( wp_unslash( $_GET['path'] ) ), '/customize-store/transitional' );
-		// phpcs:enable WordPress.Security.NonceVerification.Recommended
-
-		if ( ! ( $is_assembler_hub || $is_transitional_page ) ) {
-			return;
-		}
->>>>>>> 9572bf2a
+
 
 		// See: https://github.com/WordPress/WordPress/blob/master/wp-admin/site-editor.php.
 		if ( ! wp_is_block_theme() ) {
