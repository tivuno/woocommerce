--- conflicted
+++ resolved
@@ -64,46 +64,6 @@
  */
 final class Container {
 	/**
-<<<<<<< HEAD
-=======
-	 * The list of service provider classes to register.
-	 *
-	 * @var string[]
-	 */
-	private $service_providers = array(
-		AssignDefaultCategoryServiceProvider::class,
-		DownloadPermissionsAdjusterServiceProvider::class,
-		EmailPreviewServiceProvider::class,
-		OptionSanitizerServiceProvider::class,
-		OrdersDataStoreServiceProvider::class,
-		ProductAttributesLookupServiceProvider::class,
-		ProductDownloadsServiceProvider::class,
-		ProductImageBySKUServiceProvider::class,
-		ProductReviewsServiceProvider::class,
-		ProxiesServiceProvider::class,
-		RestockRefundedItemsAdjusterServiceProvider::class,
-		UtilsClassesServiceProvider::class,
-		COTMigrationServiceProvider::class,
-		OrdersControllersServiceProvider::class,
-		OrderAttributionServiceProvider::class,
-		ObjectCacheServiceProvider::class,
-		BatchProcessingServiceProvider::class,
-		OrderMetaBoxServiceProvider::class,
-		OrderAdminServiceProvider::class,
-		FeaturesServiceProvider::class,
-		MarketingServiceProvider::class,
-		MarketplaceServiceProvider::class,
-		LayoutTemplatesServiceProvider::class,
-		LoggingServiceProvider::class,
-		EnginesServiceProvider::class,
-		ComingSoonServiceProvider::class,
-		StatsServiceProvider::class,
-		ImportExportServiceProvider::class,
-		CostOfGoodsSoldServiceProvider::class,
-	);
-
-	/**
->>>>>>> 21c5a3d8
 	 * The underlying container.
 	 *
 	 * @var RuntimeContainer
@@ -180,6 +140,7 @@
 		return array(
 			AssignDefaultCategoryServiceProvider::class,
 			DownloadPermissionsAdjusterServiceProvider::class,
+			EmailPreviewServiceProvider::class,
 			OptionSanitizerServiceProvider::class,
 			OrdersDataStoreServiceProvider::class,
 			ProductAttributesLookupServiceProvider::class,
