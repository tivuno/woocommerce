<?php
declare( strict_types=1 );

namespace Automattic\WooCommerce\Internal\Orders;

use Automattic\Jetpack\Constants;
use Automattic\WooCommerce\Internal\Features\FeaturesController;
use Automattic\WooCommerce\Internal\RegisterHooksInterface;
use Automattic\WooCommerce\Internal\Traits\ScriptDebug;
use Automattic\WooCommerce\Internal\Traits\OrderAttributionMeta;
use Automattic\WooCommerce\Proxies\LegacyProxy;
use Automattic\WooCommerce\Utilities\OrderUtil;
use Exception;
use WC_Customer;
use WC_Log_Levels;
use WC_Logger_Interface;
use WC_Order;
use WC_Tracks;

/**
 * Class OrderAttributionController
 *
 * @since 8.5.0
 */
class OrderAttributionController implements RegisterHooksInterface {

	use ScriptDebug;
	use OrderAttributionMeta {
		get_prefixed_field_name as public;
	}

	/**
	 * The FeatureController instance.
	 *
	 * @var FeaturesController
	 */
	private $feature_controller;

	/**
	 * WooCommerce logger class instance.
	 *
	 * @var WC_Logger_Interface
	 */
	private $logger;

	/**
	 * The LegacyProxy instance.
	 *
	 * @var LegacyProxy
	 */
	private $proxy;

	/**
	 * Initialization method.
	 *
	 * Takes the place of the constructor within WooCommerce Dependency injection.
	 *
	 * @internal
	 *
	 * @param LegacyProxy         $proxy      The legacy proxy.
	 * @param FeaturesController  $controller The feature controller.
	 * @param WC_Logger_Interface $logger     The logger object. If not provided, it will be obtained from the proxy.
	 */
	final public function init( LegacyProxy $proxy, FeaturesController $controller, ?WC_Logger_Interface $logger = null ) {
		$this->proxy              = $proxy;
		$this->feature_controller = $controller;
		$this->logger             = $logger ?? $proxy->call_function( 'wc_get_logger' );
		$this->set_fields_and_prefix();
	}

	/**
	 * Register this class instance to the appropriate hooks.
	 *
	 * @return void
	 */
	public function register() {
		// Don't run during install.
		if ( Constants::get_constant( 'WC_INSTALLING' ) ) {
			return;
		}

		// Bail if the feature is not enabled.
		if ( ! $this->feature_controller->feature_is_enabled( 'order_attribution' ) ) {
			return;
		}

		add_action(
			'wp_enqueue_scripts',
			function() {
				$this->enqueue_scripts_and_styles();
			}
		);

		add_action(
			'admin_enqueue_scripts',
			function() {
				$this->enqueue_admin_scripts_and_styles();
			}
		);

		// Include our hidden `<input>` elements on order notes and registration form.
		$source_form_elements = function() {
			$this->source_form_elements();
		};

		add_action( 'woocommerce_after_order_notes', $source_form_elements );
		add_action( 'woocommerce_register_form', $source_form_elements );

		// Update order based on submitted fields.
		add_action(
			'woocommerce_checkout_order_created',
			function( $order ) {
				// Nonce check is handled by WooCommerce before woocommerce_checkout_order_created hook.
				// phpcs:ignore WordPress.Security.NonceVerification
				$params = $this->get_unprefixed_field_values( $_POST );
				/**
				 * Run an action to save order attribution data.
				 *
				 * @since 8.5.0
				 *
				 * @param WC_Order $order The order object.
				 * @param array    $params Unprefixed order attribution data.
				 */
				do_action( 'woocommerce_order_save_attribution_data', $order, $params );
			}
		);

		add_action(
			'woocommerce_order_save_attribution_data',
			function( $order, $data ) {
				$source_data = $this->get_source_values( $data );
				$this->send_order_tracks( $source_data, $order );
				$this->set_order_source_data( $source_data, $order );
			},
			10,
			2
		);

		add_action(
			'user_register',
			function( $customer_id ) {
				try {
					$customer = new WC_Customer( $customer_id );
					$this->set_customer_source_data( $customer );
				} catch ( Exception $e ) {
					$this->log( $e->getMessage(), __METHOD__, WC_Log_Levels::ERROR );
				}
			}
		);

		// Add origin data to the order table.
		add_action(
			'admin_init',
			function() {
				$this->register_order_origin_column();
			}
		);

		add_action(
			'woocommerce_new_order',
			function( $order_id, $order ) {
				$this->maybe_set_admin_source( $order );
			},
			2,
			10
		);
	}

	/**
	 * If the order is created in the admin, set the source type and origin to admin/Web admin.
	 *
	 * @param WC_Order $order The recently created order object.
	 *
	 * @since 8.5.0
	 */
	private function maybe_set_admin_source( WC_Order $order ) {
		if ( function_exists( 'is_admin' ) && is_admin() ) {
			$order->add_meta_data( $this->get_meta_prefixed_field( 'type' ), 'admin' );
			$order->save();
		}
	}

	/**
	 * Get all of the field names.
	 *
	 * @return array
	 */
	public function get_field_names(): array {
		return $this->field_names;
	}

	/**
	 * Get the prefix for the fields.
	 *
	 * @return string
	 */
	public function get_prefix(): string {
		return $this->field_prefix;
	}

	/**
	 * Scripts & styles for custom source tracking and cart tracking.
	 */
	private function enqueue_scripts_and_styles() {
		wp_enqueue_script(
			'sourcebuster-js',
			plugins_url( "assets/js/sourcebuster/sourcebuster{$this->get_script_suffix()}.js", WC_PLUGIN_FILE ),
			array(),
			Constants::get_constant( 'WC_VERSION' ),
			true
		);

		wp_enqueue_script(
			'wc-order-attribution',
			plugins_url( "assets/js/frontend/order-attribution{$this->get_script_suffix()}.js", WC_PLUGIN_FILE ),
			array( 'sourcebuster-js' ),
			Constants::get_constant( 'WC_VERSION' ),
			true
		);

		/**
		 * Filter the lifetime of the cookie used for source tracking.
		 *
		 * @since 8.5.0
		 *
		 * @param float $lifetime The lifetime of the Sourcebuster cookies in months.
		 *
		 * The default value forces Sourcebuster into making the cookies valid for the current session only.
		 */
		$lifetime = (float) apply_filters( 'wc_order_attribution_cookie_lifetime_months', 0.00001 );

		/**
		 * Filter the session length for source tracking.
		 *
		 * @since 8.5.0
		 *
		 * @param int $session_length The session length in minutes.
		 */
		$session_length = (int) apply_filters( 'wc_order_attribution_session_length_minutes', 30 );

		/**
		 * Filter to allow tracking.
		 *
		 * @since 8.5.0
		 *
		 * @param bool $allow_tracking True to allow tracking, false to disable.
		 */
		$allow_tracking = wc_bool_to_string( apply_filters( 'wc_order_attribution_allow_tracking', true ) );

		// Create Order Attribution JS namespace with parameters.
		$namespace = array(
			'params' => array(
				'lifetime'      => $lifetime,
				'session'       => $session_length,
				'ajaxurl'       => admin_url( 'admin-ajax.php' ),
				'prefix'        => $this->field_prefix,
				'allowTracking' => $allow_tracking,
			),
			'fields' => $this->fields,
		);

		wp_localize_script( 'wc-order-attribution', 'wc_order_attribution', $namespace );
	}

	/**
	 * Enqueue the stylesheet for admin pages.
	 *
	 * @return void
	 */
	private function enqueue_admin_scripts_and_styles() {
		$screen = get_current_screen();
		if ( $screen->id !== $this->get_order_screen_id() ) {
			return;
		}

		// phpcs:ignore WordPress.WP.EnqueuedResourceParameters.NotInFooter
		wp_enqueue_script(
			'woocommerce-order-attribution-admin-js',
			plugins_url( "assets/js/admin/order-attribution-admin{$this->get_script_suffix()}.js", WC_PLUGIN_FILE ),
			array( 'jquery' ),
			Constants::get_constant( 'WC_VERSION' )
		);
	}

	/**
	 * Display the origin column in the orders table.
	 *
	 * @param int $order_id The order ID.
	 *
	 * @return void
	 */
	private function display_origin_column( $order_id ): void {
		try {
			// Ensure we've got a valid order.
			$order = $this->get_hpos_order_object( $order_id );
			$this->output_origin_column( $order );
		} catch ( Exception $e ) {
			return;
		}
	}

	/**
	 * Output the translated origin label for the Origin column in the orders table.
	 *
	 * Default to "Unknown" if no origin is set.
	 *
	 * @param WC_Order $order The order object.
	 *
	 * @return void
	 */
	private function output_origin_column( WC_Order $order ) {
<<<<<<< HEAD
		$source_type = $order->get_meta( $this->get_meta_prefixed_field_name( 'source_type' ) );
		$source      = $order->get_meta( $this->get_meta_prefixed_field_name( 'utm_source' ) );
		if ( ! $source ) {
			$source = __( '(none)', 'woocommerce' );
=======
		$source_type = $order->get_meta( $this->get_meta_prefixed_field( 'type' ) );
		$source      = $order->get_meta( $this->get_meta_prefixed_field( 'utm_source' ) );
		$origin      = $this->get_origin_label( $source_type, $source );
		if ( empty( $origin ) ) {
			$origin = __( 'Unknown', 'woocommerce' );
>>>>>>> 95c34a43
		}
		echo esc_html( $origin );
	}

	/**
	 * Add `<input type="hidden">` elements for source fields.
	 * Used for checkout & customer register froms.
	 */
	private function source_form_elements() {
		foreach ( $this->field_names as $field_name ) {
			printf( '<input type="hidden" name="%s" value="" />', esc_attr( $this->get_prefixed_field_name( $field_name ) ) );
		}
	}

	/**
	 * Save source data for a Customer object.
	 *
	 * @param WC_Customer $customer The customer object.
	 *
	 * @return void
	 */
	private function set_customer_source_data( WC_Customer $customer ) {
		// Nonce check is handled before user_register hook.
		// phpcs:ignore WordPress.Security.NonceVerification
		foreach ( $this->get_source_values( $this->get_unprefixed_field_values( $_POST ) ) as $key => $value ) {
			$customer->add_meta_data( $this->get_meta_prefixed_field_name( $key ), $value );
		}

		$customer->save_meta_data();
	}

	/**
	 * Save source data for an Order object.
	 *
	 * @param array    $source_data The source data.
	 * @param WC_Order $order       The order object.
	 *
	 * @return void
	 */
	private function set_order_source_data( array $source_data, WC_Order $order ) {
		foreach ( $source_data as $key => $value ) {
			$order->add_meta_data( $this->get_meta_prefixed_field_name( $key ), $value );
		}

		$order->save_meta_data();
	}

	/**
	 * Log a message as a debug log entry.
	 *
	 * @param string $message The message to log.
	 * @param string $method  The method that is logging the message.
	 * @param string $level   The log level.
	 */
	private function log( string $message, string $method, string $level = WC_Log_Levels::DEBUG ) {
		/**
		 * Filter to enable debug mode.
		 *
		 * @since 8.5.0
		 *
		 * @param string $enabled 'yes' to enable debug mode, 'no' to disable.
		 */
		if ( 'yes' !== apply_filters( 'wc_order_attribution_debug_mode_enabled', 'no' ) ) {
			return;
		}

		$this->logger->log(
			$level,
			sprintf( '%s %s', $method, $message ),
			array( 'source' => 'woocommerce-order-attribution' )
		);
	}

	/**
	 * Send order source data to Tracks.
	 *
	 * @param array    $source_data The source data.
	 * @param WC_Order $order       The order object.
	 *
	 * @return void
	 */
	private function send_order_tracks( array $source_data, WC_Order $order ) {
		$origin_label        = $this->get_origin_label(
			$source_data['type'] ?? '',
			$source_data['utm_source'] ?? '',
			false
		);
		$customer_identifier = $order->get_customer_id() ? $order->get_customer_id() : $order->get_billing_email();
		$customer_info       = $this->get_customer_history( $customer_identifier );
		$tracks_data         = array(
			'order_id'             => $order->get_id(),
			'source_type'          => $source_data['source_type'] ?? '',
			'medium'               => $source_data['utm_medium'] ?? '',
			'source'               => $source_data['utm_source'] ?? '',
			'device_type'          => strtolower( $source_data['device_type'] ?? '(unknown)' ),
			'origin_label'         => strtolower( $origin_label ),
			'session_pages'        => $source_data['session_pages'] ?? 0,
			'session_count'        => $source_data['session_count'] ?? 0,
			'order_total'          => $order->get_total(),
			'customer_order_count' => $customer_info['order_count'],
			'customer_registered'  => $order->get_customer_id() ? 'yes' : 'no',
		);
		$this->proxy->call_static( WC_Tracks::class, 'record_event', 'order_attribution', $tracks_data );
	}

	/**
	 * Get the screen ID for the orders page.
	 *
	 * @return string
	 */
	private function get_order_screen_id(): string {
		return OrderUtil::custom_orders_table_usage_is_enabled() ? wc_get_page_screen_id( 'shop-order' ) : 'shop_order';
	}

	/**
	 * Register the origin column in the orders table.
	 *
	 * This accounts for the differences in hooks based on whether HPOS is enabled or not.
	 *
	 * @return void
	 */
	private function register_order_origin_column() {
		$screen_id = $this->get_order_screen_id();

		$add_column = function( $columns ) {
			$columns['origin'] = esc_html__( 'Origin', 'woocommerce' );

			return $columns;
		};
		// HPOS and non-HPOS use different hooks.
		add_filter( "manage_{$screen_id}_columns", $add_column );
		add_filter( "manage_edit-{$screen_id}_columns", $add_column );

		$display_column = function( $column_name, $order_id ) {
			if ( 'origin' !== $column_name ) {
				return;
			}
			$this->display_origin_column( $order_id );
		};
		// HPOS and non-HPOS use different hooks.
		add_action( "manage_{$screen_id}_custom_column", $display_column, 10, 2 );
		add_action( "manage_{$screen_id}_posts_custom_column", $display_column, 10, 2 );
	}
}<|MERGE_RESOLUTION|>--- conflicted
+++ resolved
@@ -309,18 +309,11 @@
 	 * @return void
 	 */
 	private function output_origin_column( WC_Order $order ) {
-<<<<<<< HEAD
 		$source_type = $order->get_meta( $this->get_meta_prefixed_field_name( 'source_type' ) );
 		$source      = $order->get_meta( $this->get_meta_prefixed_field_name( 'utm_source' ) );
-		if ( ! $source ) {
-			$source = __( '(none)', 'woocommerce' );
-=======
-		$source_type = $order->get_meta( $this->get_meta_prefixed_field( 'type' ) );
-		$source      = $order->get_meta( $this->get_meta_prefixed_field( 'utm_source' ) );
 		$origin      = $this->get_origin_label( $source_type, $source );
 		if ( empty( $origin ) ) {
 			$origin = __( 'Unknown', 'woocommerce' );
->>>>>>> 95c34a43
 		}
 		echo esc_html( $origin );
 	}
