{
    "_readme": [
        "This file locks the dependencies of your project to a known state",
        "Read more about it at https://getcomposer.org/doc/01-basic-usage.md#installing-dependencies",
        "This file is @generated automatically"
    ],
    "content-hash": "2855dbeeb7f47e2941471bbbf648ad13",
    "packages": [],
    "packages-dev": [
        {
            "name": "doctrine/instantiator",
            "version": "1.5.0",
            "source": {
                "type": "git",
                "url": "https://github.com/doctrine/instantiator.git",
                "reference": "0a0fa9780f5d4e507415a065172d26a98d02047b"
            },
            "dist": {
                "type": "zip",
                "url": "https://api.github.com/repos/doctrine/instantiator/zipball/0a0fa9780f5d4e507415a065172d26a98d02047b",
                "reference": "0a0fa9780f5d4e507415a065172d26a98d02047b",
                "shasum": ""
            },
            "require": {
                "php": "^7.1 || ^8.0"
            },
            "require-dev": {
                "doctrine/coding-standard": "^9 || ^11",
                "ext-pdo": "*",
                "ext-phar": "*",
                "phpbench/phpbench": "^0.16 || ^1",
                "phpstan/phpstan": "^1.4",
                "phpstan/phpstan-phpunit": "^1",
                "phpunit/phpunit": "^7.5 || ^8.5 || ^9.5",
                "vimeo/psalm": "^4.30 || ^5.4"
            },
            "type": "library",
            "autoload": {
                "psr-4": {
                    "Doctrine\\Instantiator\\": "src/Doctrine/Instantiator/"
                }
            },
            "notification-url": "https://packagist.org/downloads/",
            "license": [
                "MIT"
            ],
            "authors": [
                {
                    "name": "Marco Pivetta",
                    "email": "ocramius@gmail.com",
                    "homepage": "https://ocramius.github.io/"
                }
            ],
            "description": "A small, lightweight utility to instantiate objects in PHP without invoking their constructors",
            "homepage": "https://www.doctrine-project.org/projects/instantiator.html",
            "keywords": [
                "constructor",
                "instantiate"
            ],
            "support": {
                "issues": "https://github.com/doctrine/instantiator/issues",
                "source": "https://github.com/doctrine/instantiator/tree/1.5.0"
            },
            "funding": [
                {
                    "url": "https://www.doctrine-project.org/sponsorship.html",
                    "type": "custom"
                },
                {
                    "url": "https://www.patreon.com/phpdoctrine",
                    "type": "patreon"
                },
                {
                    "url": "https://tidelift.com/funding/github/packagist/doctrine%2Finstantiator",
                    "type": "tidelift"
                }
            ],
            "time": "2022-12-30T00:15:36+00:00"
        },
        {
            "name": "myclabs/deep-copy",
            "version": "1.12.0",
            "source": {
                "type": "git",
                "url": "https://github.com/myclabs/DeepCopy.git",
                "reference": "3a6b9a42cd8f8771bd4295d13e1423fa7f3d942c"
            },
            "dist": {
                "type": "zip",
                "url": "https://api.github.com/repos/myclabs/DeepCopy/zipball/3a6b9a42cd8f8771bd4295d13e1423fa7f3d942c",
                "reference": "3a6b9a42cd8f8771bd4295d13e1423fa7f3d942c",
                "shasum": ""
            },
            "require": {
                "php": "^7.1 || ^8.0"
            },
            "conflict": {
                "doctrine/collections": "<1.6.8",
                "doctrine/common": "<2.13.3 || >=3 <3.2.2"
            },
            "require-dev": {
                "doctrine/collections": "^1.6.8",
                "doctrine/common": "^2.13.3 || ^3.2.2",
                "phpspec/prophecy": "^1.10",
                "phpunit/phpunit": "^7.5.20 || ^8.5.23 || ^9.5.13"
            },
            "type": "library",
            "autoload": {
                "files": [
                    "src/DeepCopy/deep_copy.php"
                ],
                "psr-4": {
                    "DeepCopy\\": "src/DeepCopy/"
                }
            },
            "notification-url": "https://packagist.org/downloads/",
            "license": [
                "MIT"
            ],
            "description": "Create deep copies (clones) of your objects",
            "keywords": [
                "clone",
                "copy",
                "duplicate",
                "object",
                "object graph"
            ],
            "support": {
                "issues": "https://github.com/myclabs/DeepCopy/issues",
                "source": "https://github.com/myclabs/DeepCopy/tree/1.12.0"
            },
            "funding": [
                {
                    "url": "https://tidelift.com/funding/github/packagist/myclabs/deep-copy",
                    "type": "tidelift"
                }
            ],
            "time": "2024-06-12T14:39:25+00:00"
        },
        {
            "name": "nikic/php-parser",
            "version": "v5.1.0",
            "source": {
                "type": "git",
                "url": "https://github.com/nikic/PHP-Parser.git",
                "reference": "683130c2ff8c2739f4822ff7ac5c873ec529abd1"
            },
            "dist": {
                "type": "zip",
                "url": "https://api.github.com/repos/nikic/PHP-Parser/zipball/683130c2ff8c2739f4822ff7ac5c873ec529abd1",
                "reference": "683130c2ff8c2739f4822ff7ac5c873ec529abd1",
                "shasum": ""
            },
            "require": {
                "ext-ctype": "*",
                "ext-json": "*",
                "ext-tokenizer": "*",
                "php": ">=7.4"
            },
            "require-dev": {
                "ircmaxell/php-yacc": "^0.0.7",
                "phpunit/phpunit": "^9.0"
            },
            "bin": [
                "bin/php-parse"
            ],
            "type": "library",
            "extra": {
                "branch-alias": {
                    "dev-master": "5.0-dev"
                }
            },
            "autoload": {
                "psr-4": {
                    "PhpParser\\": "lib/PhpParser"
                }
            },
            "notification-url": "https://packagist.org/downloads/",
            "license": [
                "BSD-3-Clause"
            ],
            "authors": [
                {
                    "name": "Nikita Popov"
                }
            ],
            "description": "A PHP parser written in PHP",
            "keywords": [
                "parser",
                "php"
            ],
            "support": {
                "issues": "https://github.com/nikic/PHP-Parser/issues",
                "source": "https://github.com/nikic/PHP-Parser/tree/v5.1.0"
            },
            "time": "2024-07-01T20:03:41+00:00"
        },
        {
            "name": "phar-io/manifest",
            "version": "2.0.4",
            "source": {
                "type": "git",
                "url": "https://github.com/phar-io/manifest.git",
                "reference": "54750ef60c58e43759730615a392c31c80e23176"
            },
            "dist": {
                "type": "zip",
                "url": "https://api.github.com/repos/phar-io/manifest/zipball/54750ef60c58e43759730615a392c31c80e23176",
                "reference": "54750ef60c58e43759730615a392c31c80e23176",
                "shasum": ""
            },
            "require": {
                "ext-dom": "*",
                "ext-libxml": "*",
                "ext-phar": "*",
                "ext-xmlwriter": "*",
                "phar-io/version": "^3.0.1",
                "php": "^7.2 || ^8.0"
            },
            "type": "library",
            "extra": {
                "branch-alias": {
                    "dev-master": "2.0.x-dev"
                }
            },
            "autoload": {
                "classmap": [
                    "src/"
                ]
            },
            "notification-url": "https://packagist.org/downloads/",
            "license": [
                "BSD-3-Clause"
            ],
            "authors": [
                {
                    "name": "Arne Blankerts",
                    "email": "arne@blankerts.de",
                    "role": "Developer"
                },
                {
                    "name": "Sebastian Heuer",
                    "email": "sebastian@phpeople.de",
                    "role": "Developer"
                },
                {
                    "name": "Sebastian Bergmann",
                    "email": "sebastian@phpunit.de",
                    "role": "Developer"
                }
            ],
            "description": "Component for reading phar.io manifest information from a PHP Archive (PHAR)",
            "support": {
                "issues": "https://github.com/phar-io/manifest/issues",
                "source": "https://github.com/phar-io/manifest/tree/2.0.4"
            },
            "funding": [
                {
                    "url": "https://github.com/theseer",
                    "type": "github"
                }
            ],
            "time": "2024-03-03T12:33:53+00:00"
        },
        {
            "name": "phar-io/version",
            "version": "3.2.1",
            "source": {
                "type": "git",
                "url": "https://github.com/phar-io/version.git",
                "reference": "4f7fd7836c6f332bb2933569e566a0d6c4cbed74"
            },
            "dist": {
                "type": "zip",
                "url": "https://api.github.com/repos/phar-io/version/zipball/4f7fd7836c6f332bb2933569e566a0d6c4cbed74",
                "reference": "4f7fd7836c6f332bb2933569e566a0d6c4cbed74",
                "shasum": ""
            },
            "require": {
                "php": "^7.2 || ^8.0"
            },
            "type": "library",
            "autoload": {
                "classmap": [
                    "src/"
                ]
            },
            "notification-url": "https://packagist.org/downloads/",
            "license": [
                "BSD-3-Clause"
            ],
            "authors": [
                {
                    "name": "Arne Blankerts",
                    "email": "arne@blankerts.de",
                    "role": "Developer"
                },
                {
                    "name": "Sebastian Heuer",
                    "email": "sebastian@phpeople.de",
                    "role": "Developer"
                },
                {
                    "name": "Sebastian Bergmann",
                    "email": "sebastian@phpunit.de",
                    "role": "Developer"
                }
            ],
            "description": "Library for handling version information and constraints",
            "support": {
                "issues": "https://github.com/phar-io/version/issues",
                "source": "https://github.com/phar-io/version/tree/3.2.1"
            },
            "time": "2022-02-21T01:04:05+00:00"
        },
        {
            "name": "phpunit/php-code-coverage",
            "version": "9.2.31",
            "source": {
                "type": "git",
                "url": "https://github.com/sebastianbergmann/php-code-coverage.git",
                "reference": "48c34b5d8d983006bd2adc2d0de92963b9155965"
            },
            "dist": {
                "type": "zip",
                "url": "https://api.github.com/repos/sebastianbergmann/php-code-coverage/zipball/48c34b5d8d983006bd2adc2d0de92963b9155965",
                "reference": "48c34b5d8d983006bd2adc2d0de92963b9155965",
                "shasum": ""
            },
            "require": {
                "ext-dom": "*",
                "ext-libxml": "*",
                "ext-xmlwriter": "*",
                "nikic/php-parser": "^4.18 || ^5.0",
                "php": ">=7.3",
                "phpunit/php-file-iterator": "^3.0.3",
                "phpunit/php-text-template": "^2.0.2",
                "sebastian/code-unit-reverse-lookup": "^2.0.2",
                "sebastian/complexity": "^2.0",
                "sebastian/environment": "^5.1.2",
                "sebastian/lines-of-code": "^1.0.3",
                "sebastian/version": "^3.0.1",
                "theseer/tokenizer": "^1.2.0"
            },
            "require-dev": {
                "phpunit/phpunit": "^9.3"
            },
            "suggest": {
                "ext-pcov": "PHP extension that provides line coverage",
                "ext-xdebug": "PHP extension that provides line coverage as well as branch and path coverage"
            },
            "type": "library",
            "extra": {
                "branch-alias": {
                    "dev-master": "9.2-dev"
                }
            },
            "autoload": {
                "classmap": [
                    "src/"
                ]
            },
            "notification-url": "https://packagist.org/downloads/",
            "license": [
                "BSD-3-Clause"
            ],
            "authors": [
                {
                    "name": "Sebastian Bergmann",
                    "email": "sebastian@phpunit.de",
                    "role": "lead"
                }
            ],
            "description": "Library that provides collection, processing, and rendering functionality for PHP code coverage information.",
            "homepage": "https://github.com/sebastianbergmann/php-code-coverage",
            "keywords": [
                "coverage",
                "testing",
                "xunit"
            ],
            "support": {
                "issues": "https://github.com/sebastianbergmann/php-code-coverage/issues",
                "security": "https://github.com/sebastianbergmann/php-code-coverage/security/policy",
                "source": "https://github.com/sebastianbergmann/php-code-coverage/tree/9.2.31"
            },
            "funding": [
                {
                    "url": "https://github.com/sebastianbergmann",
                    "type": "github"
                }
            ],
            "time": "2024-03-02T06:37:42+00:00"
        },
        {
            "name": "phpunit/php-file-iterator",
            "version": "3.0.6",
            "source": {
                "type": "git",
                "url": "https://github.com/sebastianbergmann/php-file-iterator.git",
                "reference": "cf1c2e7c203ac650e352f4cc675a7021e7d1b3cf"
            },
            "dist": {
                "type": "zip",
                "url": "https://api.github.com/repos/sebastianbergmann/php-file-iterator/zipball/cf1c2e7c203ac650e352f4cc675a7021e7d1b3cf",
                "reference": "cf1c2e7c203ac650e352f4cc675a7021e7d1b3cf",
                "shasum": ""
            },
            "require": {
                "php": ">=7.3"
            },
            "require-dev": {
                "phpunit/phpunit": "^9.3"
            },
            "type": "library",
            "extra": {
                "branch-alias": {
                    "dev-master": "3.0-dev"
                }
            },
            "autoload": {
                "classmap": [
                    "src/"
                ]
            },
            "notification-url": "https://packagist.org/downloads/",
            "license": [
                "BSD-3-Clause"
            ],
            "authors": [
                {
                    "name": "Sebastian Bergmann",
                    "email": "sebastian@phpunit.de",
                    "role": "lead"
                }
            ],
            "description": "FilterIterator implementation that filters files based on a list of suffixes.",
            "homepage": "https://github.com/sebastianbergmann/php-file-iterator/",
            "keywords": [
                "filesystem",
                "iterator"
            ],
            "support": {
                "issues": "https://github.com/sebastianbergmann/php-file-iterator/issues",
                "source": "https://github.com/sebastianbergmann/php-file-iterator/tree/3.0.6"
            },
            "funding": [
                {
                    "url": "https://github.com/sebastianbergmann",
                    "type": "github"
                }
            ],
            "time": "2021-12-02T12:48:52+00:00"
        },
        {
            "name": "phpunit/php-invoker",
            "version": "3.1.1",
            "source": {
                "type": "git",
                "url": "https://github.com/sebastianbergmann/php-invoker.git",
                "reference": "5a10147d0aaf65b58940a0b72f71c9ac0423cc67"
            },
            "dist": {
                "type": "zip",
                "url": "https://api.github.com/repos/sebastianbergmann/php-invoker/zipball/5a10147d0aaf65b58940a0b72f71c9ac0423cc67",
                "reference": "5a10147d0aaf65b58940a0b72f71c9ac0423cc67",
                "shasum": ""
            },
            "require": {
                "php": ">=7.3"
            },
            "require-dev": {
                "ext-pcntl": "*",
                "phpunit/phpunit": "^9.3"
            },
            "suggest": {
                "ext-pcntl": "*"
            },
            "type": "library",
            "extra": {
                "branch-alias": {
                    "dev-master": "3.1-dev"
                }
            },
            "autoload": {
                "classmap": [
                    "src/"
                ]
            },
            "notification-url": "https://packagist.org/downloads/",
            "license": [
                "BSD-3-Clause"
            ],
            "authors": [
                {
                    "name": "Sebastian Bergmann",
                    "email": "sebastian@phpunit.de",
                    "role": "lead"
                }
            ],
            "description": "Invoke callables with a timeout",
            "homepage": "https://github.com/sebastianbergmann/php-invoker/",
            "keywords": [
                "process"
            ],
            "support": {
                "issues": "https://github.com/sebastianbergmann/php-invoker/issues",
                "source": "https://github.com/sebastianbergmann/php-invoker/tree/3.1.1"
            },
            "funding": [
                {
                    "url": "https://github.com/sebastianbergmann",
                    "type": "github"
                }
            ],
            "time": "2020-09-28T05:58:55+00:00"
        },
        {
            "name": "phpunit/php-text-template",
            "version": "2.0.4",
            "source": {
                "type": "git",
                "url": "https://github.com/sebastianbergmann/php-text-template.git",
                "reference": "5da5f67fc95621df9ff4c4e5a84d6a8a2acf7c28"
            },
            "dist": {
                "type": "zip",
                "url": "https://api.github.com/repos/sebastianbergmann/php-text-template/zipball/5da5f67fc95621df9ff4c4e5a84d6a8a2acf7c28",
                "reference": "5da5f67fc95621df9ff4c4e5a84d6a8a2acf7c28",
                "shasum": ""
            },
            "require": {
                "php": ">=7.3"
            },
            "require-dev": {
                "phpunit/phpunit": "^9.3"
            },
            "type": "library",
            "extra": {
                "branch-alias": {
                    "dev-master": "2.0-dev"
                }
            },
            "autoload": {
                "classmap": [
                    "src/"
                ]
            },
            "notification-url": "https://packagist.org/downloads/",
            "license": [
                "BSD-3-Clause"
            ],
            "authors": [
                {
                    "name": "Sebastian Bergmann",
                    "email": "sebastian@phpunit.de",
                    "role": "lead"
                }
            ],
            "description": "Simple template engine.",
            "homepage": "https://github.com/sebastianbergmann/php-text-template/",
            "keywords": [
                "template"
            ],
            "support": {
                "issues": "https://github.com/sebastianbergmann/php-text-template/issues",
                "source": "https://github.com/sebastianbergmann/php-text-template/tree/2.0.4"
            },
            "funding": [
                {
                    "url": "https://github.com/sebastianbergmann",
                    "type": "github"
                }
            ],
            "time": "2020-10-26T05:33:50+00:00"
        },
        {
            "name": "phpunit/php-timer",
            "version": "5.0.3",
            "source": {
                "type": "git",
                "url": "https://github.com/sebastianbergmann/php-timer.git",
                "reference": "5a63ce20ed1b5bf577850e2c4e87f4aa902afbd2"
            },
            "dist": {
                "type": "zip",
                "url": "https://api.github.com/repos/sebastianbergmann/php-timer/zipball/5a63ce20ed1b5bf577850e2c4e87f4aa902afbd2",
                "reference": "5a63ce20ed1b5bf577850e2c4e87f4aa902afbd2",
                "shasum": ""
            },
            "require": {
                "php": ">=7.3"
            },
            "require-dev": {
                "phpunit/phpunit": "^9.3"
            },
            "type": "library",
            "extra": {
                "branch-alias": {
                    "dev-master": "5.0-dev"
                }
            },
            "autoload": {
                "classmap": [
                    "src/"
                ]
            },
            "notification-url": "https://packagist.org/downloads/",
            "license": [
                "BSD-3-Clause"
            ],
            "authors": [
                {
                    "name": "Sebastian Bergmann",
                    "email": "sebastian@phpunit.de",
                    "role": "lead"
                }
            ],
            "description": "Utility class for timing",
            "homepage": "https://github.com/sebastianbergmann/php-timer/",
            "keywords": [
                "timer"
            ],
            "support": {
                "issues": "https://github.com/sebastianbergmann/php-timer/issues",
                "source": "https://github.com/sebastianbergmann/php-timer/tree/5.0.3"
            },
            "funding": [
                {
                    "url": "https://github.com/sebastianbergmann",
                    "type": "github"
                }
            ],
            "time": "2020-10-26T13:16:10+00:00"
        },
        {
            "name": "phpunit/phpunit",
<<<<<<< HEAD
            "version": "9.6.19",
            "source": {
                "type": "git",
                "url": "https://github.com/sebastianbergmann/phpunit.git",
                "reference": "a1a54a473501ef4cdeaae4e06891674114d79db8"
            },
            "dist": {
                "type": "zip",
                "url": "https://api.github.com/repos/sebastianbergmann/phpunit/zipball/a1a54a473501ef4cdeaae4e06891674114d79db8",
                "reference": "a1a54a473501ef4cdeaae4e06891674114d79db8",
=======
            "version": "9.6.20",
            "source": {
                "type": "git",
                "url": "https://github.com/sebastianbergmann/phpunit.git",
                "reference": "49d7820565836236411f5dc002d16dd689cde42f"
            },
            "dist": {
                "type": "zip",
                "url": "https://api.github.com/repos/sebastianbergmann/phpunit/zipball/49d7820565836236411f5dc002d16dd689cde42f",
                "reference": "49d7820565836236411f5dc002d16dd689cde42f",
>>>>>>> f91bcf44
                "shasum": ""
            },
            "require": {
                "doctrine/instantiator": "^1.5.0 || ^2",
                "ext-dom": "*",
                "ext-json": "*",
                "ext-libxml": "*",
                "ext-mbstring": "*",
                "ext-xml": "*",
                "ext-xmlwriter": "*",
                "myclabs/deep-copy": "^1.12.0",
                "phar-io/manifest": "^2.0.4",
                "phar-io/version": "^3.2.1",
                "php": ">=7.3",
                "phpunit/php-code-coverage": "^9.2.31",
                "phpunit/php-file-iterator": "^3.0.6",
                "phpunit/php-invoker": "^3.1.1",
                "phpunit/php-text-template": "^2.0.4",
                "phpunit/php-timer": "^5.0.3",
                "sebastian/cli-parser": "^1.0.2",
                "sebastian/code-unit": "^1.0.8",
                "sebastian/comparator": "^4.0.8",
                "sebastian/diff": "^4.0.6",
                "sebastian/environment": "^5.1.5",
                "sebastian/exporter": "^4.0.6",
                "sebastian/global-state": "^5.0.7",
                "sebastian/object-enumerator": "^4.0.4",
                "sebastian/resource-operations": "^3.0.4",
                "sebastian/type": "^3.2.1",
                "sebastian/version": "^3.0.2"
            },
            "suggest": {
                "ext-soap": "To be able to generate mocks based on WSDL files",
                "ext-xdebug": "PHP extension that provides line coverage as well as branch and path coverage"
            },
            "bin": [
                "phpunit"
            ],
            "type": "library",
            "extra": {
                "branch-alias": {
                    "dev-master": "9.6-dev"
                }
            },
            "autoload": {
                "files": [
                    "src/Framework/Assert/Functions.php"
                ],
                "classmap": [
                    "src/"
                ]
            },
            "notification-url": "https://packagist.org/downloads/",
            "license": [
                "BSD-3-Clause"
            ],
            "authors": [
                {
                    "name": "Sebastian Bergmann",
                    "email": "sebastian@phpunit.de",
                    "role": "lead"
                }
            ],
            "description": "The PHP Unit Testing framework.",
            "homepage": "https://phpunit.de/",
            "keywords": [
                "phpunit",
                "testing",
                "xunit"
            ],
            "support": {
                "issues": "https://github.com/sebastianbergmann/phpunit/issues",
                "security": "https://github.com/sebastianbergmann/phpunit/security/policy",
<<<<<<< HEAD
                "source": "https://github.com/sebastianbergmann/phpunit/tree/9.6.19"
=======
                "source": "https://github.com/sebastianbergmann/phpunit/tree/9.6.20"
>>>>>>> f91bcf44
            },
            "funding": [
                {
                    "url": "https://phpunit.de/sponsors.html",
                    "type": "custom"
                },
                {
                    "url": "https://github.com/sebastianbergmann",
                    "type": "github"
                },
                {
                    "url": "https://tidelift.com/funding/github/packagist/phpunit/phpunit",
                    "type": "tidelift"
                }
            ],
<<<<<<< HEAD
            "time": "2024-04-05T04:35:58+00:00"
=======
            "time": "2024-07-10T11:45:39+00:00"
>>>>>>> f91bcf44
        },
        {
            "name": "sebastian/cli-parser",
            "version": "1.0.2",
            "source": {
                "type": "git",
                "url": "https://github.com/sebastianbergmann/cli-parser.git",
                "reference": "2b56bea83a09de3ac06bb18b92f068e60cc6f50b"
            },
            "dist": {
                "type": "zip",
                "url": "https://api.github.com/repos/sebastianbergmann/cli-parser/zipball/2b56bea83a09de3ac06bb18b92f068e60cc6f50b",
                "reference": "2b56bea83a09de3ac06bb18b92f068e60cc6f50b",
                "shasum": ""
            },
            "require": {
                "php": ">=7.3"
            },
            "require-dev": {
                "phpunit/phpunit": "^9.3"
            },
            "type": "library",
            "extra": {
                "branch-alias": {
                    "dev-master": "1.0-dev"
                }
            },
            "autoload": {
                "classmap": [
                    "src/"
                ]
            },
            "notification-url": "https://packagist.org/downloads/",
            "license": [
                "BSD-3-Clause"
            ],
            "authors": [
                {
                    "name": "Sebastian Bergmann",
                    "email": "sebastian@phpunit.de",
                    "role": "lead"
                }
            ],
            "description": "Library for parsing CLI options",
            "homepage": "https://github.com/sebastianbergmann/cli-parser",
            "support": {
                "issues": "https://github.com/sebastianbergmann/cli-parser/issues",
                "source": "https://github.com/sebastianbergmann/cli-parser/tree/1.0.2"
            },
            "funding": [
                {
                    "url": "https://github.com/sebastianbergmann",
                    "type": "github"
                }
            ],
            "time": "2024-03-02T06:27:43+00:00"
        },
        {
            "name": "sebastian/code-unit",
            "version": "1.0.8",
            "source": {
                "type": "git",
                "url": "https://github.com/sebastianbergmann/code-unit.git",
                "reference": "1fc9f64c0927627ef78ba436c9b17d967e68e120"
            },
            "dist": {
                "type": "zip",
                "url": "https://api.github.com/repos/sebastianbergmann/code-unit/zipball/1fc9f64c0927627ef78ba436c9b17d967e68e120",
                "reference": "1fc9f64c0927627ef78ba436c9b17d967e68e120",
                "shasum": ""
            },
            "require": {
                "php": ">=7.3"
            },
            "require-dev": {
                "phpunit/phpunit": "^9.3"
            },
            "type": "library",
            "extra": {
                "branch-alias": {
                    "dev-master": "1.0-dev"
                }
            },
            "autoload": {
                "classmap": [
                    "src/"
                ]
            },
            "notification-url": "https://packagist.org/downloads/",
            "license": [
                "BSD-3-Clause"
            ],
            "authors": [
                {
                    "name": "Sebastian Bergmann",
                    "email": "sebastian@phpunit.de",
                    "role": "lead"
                }
            ],
            "description": "Collection of value objects that represent the PHP code units",
            "homepage": "https://github.com/sebastianbergmann/code-unit",
            "support": {
                "issues": "https://github.com/sebastianbergmann/code-unit/issues",
                "source": "https://github.com/sebastianbergmann/code-unit/tree/1.0.8"
            },
            "funding": [
                {
                    "url": "https://github.com/sebastianbergmann",
                    "type": "github"
                }
            ],
            "time": "2020-10-26T13:08:54+00:00"
        },
        {
            "name": "sebastian/code-unit-reverse-lookup",
            "version": "2.0.3",
            "source": {
                "type": "git",
                "url": "https://github.com/sebastianbergmann/code-unit-reverse-lookup.git",
                "reference": "ac91f01ccec49fb77bdc6fd1e548bc70f7faa3e5"
            },
            "dist": {
                "type": "zip",
                "url": "https://api.github.com/repos/sebastianbergmann/code-unit-reverse-lookup/zipball/ac91f01ccec49fb77bdc6fd1e548bc70f7faa3e5",
                "reference": "ac91f01ccec49fb77bdc6fd1e548bc70f7faa3e5",
                "shasum": ""
            },
            "require": {
                "php": ">=7.3"
            },
            "require-dev": {
                "phpunit/phpunit": "^9.3"
            },
            "type": "library",
            "extra": {
                "branch-alias": {
                    "dev-master": "2.0-dev"
                }
            },
            "autoload": {
                "classmap": [
                    "src/"
                ]
            },
            "notification-url": "https://packagist.org/downloads/",
            "license": [
                "BSD-3-Clause"
            ],
            "authors": [
                {
                    "name": "Sebastian Bergmann",
                    "email": "sebastian@phpunit.de"
                }
            ],
            "description": "Looks up which function or method a line of code belongs to",
            "homepage": "https://github.com/sebastianbergmann/code-unit-reverse-lookup/",
            "support": {
                "issues": "https://github.com/sebastianbergmann/code-unit-reverse-lookup/issues",
                "source": "https://github.com/sebastianbergmann/code-unit-reverse-lookup/tree/2.0.3"
            },
            "funding": [
                {
                    "url": "https://github.com/sebastianbergmann",
                    "type": "github"
                }
            ],
            "time": "2020-09-28T05:30:19+00:00"
        },
        {
            "name": "sebastian/comparator",
            "version": "4.0.8",
            "source": {
                "type": "git",
                "url": "https://github.com/sebastianbergmann/comparator.git",
                "reference": "fa0f136dd2334583309d32b62544682ee972b51a"
            },
            "dist": {
                "type": "zip",
                "url": "https://api.github.com/repos/sebastianbergmann/comparator/zipball/fa0f136dd2334583309d32b62544682ee972b51a",
                "reference": "fa0f136dd2334583309d32b62544682ee972b51a",
                "shasum": ""
            },
            "require": {
                "php": ">=7.3",
                "sebastian/diff": "^4.0",
                "sebastian/exporter": "^4.0"
            },
            "require-dev": {
                "phpunit/phpunit": "^9.3"
            },
            "type": "library",
            "extra": {
                "branch-alias": {
                    "dev-master": "4.0-dev"
                }
            },
            "autoload": {
                "classmap": [
                    "src/"
                ]
            },
            "notification-url": "https://packagist.org/downloads/",
            "license": [
                "BSD-3-Clause"
            ],
            "authors": [
                {
                    "name": "Sebastian Bergmann",
                    "email": "sebastian@phpunit.de"
                },
                {
                    "name": "Jeff Welch",
                    "email": "whatthejeff@gmail.com"
                },
                {
                    "name": "Volker Dusch",
                    "email": "github@wallbash.com"
                },
                {
                    "name": "Bernhard Schussek",
                    "email": "bschussek@2bepublished.at"
                }
            ],
            "description": "Provides the functionality to compare PHP values for equality",
            "homepage": "https://github.com/sebastianbergmann/comparator",
            "keywords": [
                "comparator",
                "compare",
                "equality"
            ],
            "support": {
                "issues": "https://github.com/sebastianbergmann/comparator/issues",
                "source": "https://github.com/sebastianbergmann/comparator/tree/4.0.8"
            },
            "funding": [
                {
                    "url": "https://github.com/sebastianbergmann",
                    "type": "github"
                }
            ],
            "time": "2022-09-14T12:41:17+00:00"
        },
        {
            "name": "sebastian/complexity",
            "version": "2.0.3",
            "source": {
                "type": "git",
                "url": "https://github.com/sebastianbergmann/complexity.git",
                "reference": "25f207c40d62b8b7aa32f5ab026c53561964053a"
            },
            "dist": {
                "type": "zip",
                "url": "https://api.github.com/repos/sebastianbergmann/complexity/zipball/25f207c40d62b8b7aa32f5ab026c53561964053a",
                "reference": "25f207c40d62b8b7aa32f5ab026c53561964053a",
                "shasum": ""
            },
            "require": {
                "nikic/php-parser": "^4.18 || ^5.0",
                "php": ">=7.3"
            },
            "require-dev": {
                "phpunit/phpunit": "^9.3"
            },
            "type": "library",
            "extra": {
                "branch-alias": {
                    "dev-master": "2.0-dev"
                }
            },
            "autoload": {
                "classmap": [
                    "src/"
                ]
            },
            "notification-url": "https://packagist.org/downloads/",
            "license": [
                "BSD-3-Clause"
            ],
            "authors": [
                {
                    "name": "Sebastian Bergmann",
                    "email": "sebastian@phpunit.de",
                    "role": "lead"
                }
            ],
            "description": "Library for calculating the complexity of PHP code units",
            "homepage": "https://github.com/sebastianbergmann/complexity",
            "support": {
                "issues": "https://github.com/sebastianbergmann/complexity/issues",
                "source": "https://github.com/sebastianbergmann/complexity/tree/2.0.3"
            },
            "funding": [
                {
                    "url": "https://github.com/sebastianbergmann",
                    "type": "github"
                }
            ],
            "time": "2023-12-22T06:19:30+00:00"
        },
        {
            "name": "sebastian/diff",
            "version": "4.0.6",
            "source": {
                "type": "git",
                "url": "https://github.com/sebastianbergmann/diff.git",
                "reference": "ba01945089c3a293b01ba9badc29ad55b106b0bc"
            },
            "dist": {
                "type": "zip",
                "url": "https://api.github.com/repos/sebastianbergmann/diff/zipball/ba01945089c3a293b01ba9badc29ad55b106b0bc",
                "reference": "ba01945089c3a293b01ba9badc29ad55b106b0bc",
                "shasum": ""
            },
            "require": {
                "php": ">=7.3"
            },
            "require-dev": {
                "phpunit/phpunit": "^9.3",
                "symfony/process": "^4.2 || ^5"
            },
            "type": "library",
            "extra": {
                "branch-alias": {
                    "dev-master": "4.0-dev"
                }
            },
            "autoload": {
                "classmap": [
                    "src/"
                ]
            },
            "notification-url": "https://packagist.org/downloads/",
            "license": [
                "BSD-3-Clause"
            ],
            "authors": [
                {
                    "name": "Sebastian Bergmann",
                    "email": "sebastian@phpunit.de"
                },
                {
                    "name": "Kore Nordmann",
                    "email": "mail@kore-nordmann.de"
                }
            ],
            "description": "Diff implementation",
            "homepage": "https://github.com/sebastianbergmann/diff",
            "keywords": [
                "diff",
                "udiff",
                "unidiff",
                "unified diff"
            ],
            "support": {
                "issues": "https://github.com/sebastianbergmann/diff/issues",
                "source": "https://github.com/sebastianbergmann/diff/tree/4.0.6"
            },
            "funding": [
                {
                    "url": "https://github.com/sebastianbergmann",
                    "type": "github"
                }
            ],
            "time": "2024-03-02T06:30:58+00:00"
        },
        {
            "name": "sebastian/environment",
            "version": "5.1.5",
            "source": {
                "type": "git",
                "url": "https://github.com/sebastianbergmann/environment.git",
                "reference": "830c43a844f1f8d5b7a1f6d6076b784454d8b7ed"
            },
            "dist": {
                "type": "zip",
                "url": "https://api.github.com/repos/sebastianbergmann/environment/zipball/830c43a844f1f8d5b7a1f6d6076b784454d8b7ed",
                "reference": "830c43a844f1f8d5b7a1f6d6076b784454d8b7ed",
                "shasum": ""
            },
            "require": {
                "php": ">=7.3"
            },
            "require-dev": {
                "phpunit/phpunit": "^9.3"
            },
            "suggest": {
                "ext-posix": "*"
            },
            "type": "library",
            "extra": {
                "branch-alias": {
                    "dev-master": "5.1-dev"
                }
            },
            "autoload": {
                "classmap": [
                    "src/"
                ]
            },
            "notification-url": "https://packagist.org/downloads/",
            "license": [
                "BSD-3-Clause"
            ],
            "authors": [
                {
                    "name": "Sebastian Bergmann",
                    "email": "sebastian@phpunit.de"
                }
            ],
            "description": "Provides functionality to handle HHVM/PHP environments",
            "homepage": "http://www.github.com/sebastianbergmann/environment",
            "keywords": [
                "Xdebug",
                "environment",
                "hhvm"
            ],
            "support": {
                "issues": "https://github.com/sebastianbergmann/environment/issues",
                "source": "https://github.com/sebastianbergmann/environment/tree/5.1.5"
            },
            "funding": [
                {
                    "url": "https://github.com/sebastianbergmann",
                    "type": "github"
                }
            ],
            "time": "2023-02-03T06:03:51+00:00"
        },
        {
            "name": "sebastian/exporter",
            "version": "4.0.6",
            "source": {
                "type": "git",
                "url": "https://github.com/sebastianbergmann/exporter.git",
                "reference": "78c00df8f170e02473b682df15bfcdacc3d32d72"
            },
            "dist": {
                "type": "zip",
                "url": "https://api.github.com/repos/sebastianbergmann/exporter/zipball/78c00df8f170e02473b682df15bfcdacc3d32d72",
                "reference": "78c00df8f170e02473b682df15bfcdacc3d32d72",
                "shasum": ""
            },
            "require": {
                "php": ">=7.3",
                "sebastian/recursion-context": "^4.0"
            },
            "require-dev": {
                "ext-mbstring": "*",
                "phpunit/phpunit": "^9.3"
            },
            "type": "library",
            "extra": {
                "branch-alias": {
                    "dev-master": "4.0-dev"
                }
            },
            "autoload": {
                "classmap": [
                    "src/"
                ]
            },
            "notification-url": "https://packagist.org/downloads/",
            "license": [
                "BSD-3-Clause"
            ],
            "authors": [
                {
                    "name": "Sebastian Bergmann",
                    "email": "sebastian@phpunit.de"
                },
                {
                    "name": "Jeff Welch",
                    "email": "whatthejeff@gmail.com"
                },
                {
                    "name": "Volker Dusch",
                    "email": "github@wallbash.com"
                },
                {
                    "name": "Adam Harvey",
                    "email": "aharvey@php.net"
                },
                {
                    "name": "Bernhard Schussek",
                    "email": "bschussek@gmail.com"
                }
            ],
            "description": "Provides the functionality to export PHP variables for visualization",
            "homepage": "https://www.github.com/sebastianbergmann/exporter",
            "keywords": [
                "export",
                "exporter"
            ],
            "support": {
                "issues": "https://github.com/sebastianbergmann/exporter/issues",
                "source": "https://github.com/sebastianbergmann/exporter/tree/4.0.6"
            },
            "funding": [
                {
                    "url": "https://github.com/sebastianbergmann",
                    "type": "github"
                }
            ],
            "time": "2024-03-02T06:33:00+00:00"
        },
        {
            "name": "sebastian/global-state",
            "version": "5.0.7",
            "source": {
                "type": "git",
                "url": "https://github.com/sebastianbergmann/global-state.git",
                "reference": "bca7df1f32ee6fe93b4d4a9abbf69e13a4ada2c9"
            },
            "dist": {
                "type": "zip",
                "url": "https://api.github.com/repos/sebastianbergmann/global-state/zipball/bca7df1f32ee6fe93b4d4a9abbf69e13a4ada2c9",
                "reference": "bca7df1f32ee6fe93b4d4a9abbf69e13a4ada2c9",
                "shasum": ""
            },
            "require": {
                "php": ">=7.3",
                "sebastian/object-reflector": "^2.0",
                "sebastian/recursion-context": "^4.0"
            },
            "require-dev": {
                "ext-dom": "*",
                "phpunit/phpunit": "^9.3"
            },
            "suggest": {
                "ext-uopz": "*"
            },
            "type": "library",
            "extra": {
                "branch-alias": {
                    "dev-master": "5.0-dev"
                }
            },
            "autoload": {
                "classmap": [
                    "src/"
                ]
            },
            "notification-url": "https://packagist.org/downloads/",
            "license": [
                "BSD-3-Clause"
            ],
            "authors": [
                {
                    "name": "Sebastian Bergmann",
                    "email": "sebastian@phpunit.de"
                }
            ],
            "description": "Snapshotting of global state",
            "homepage": "http://www.github.com/sebastianbergmann/global-state",
            "keywords": [
                "global state"
            ],
            "support": {
                "issues": "https://github.com/sebastianbergmann/global-state/issues",
                "source": "https://github.com/sebastianbergmann/global-state/tree/5.0.7"
            },
            "funding": [
                {
                    "url": "https://github.com/sebastianbergmann",
                    "type": "github"
                }
            ],
            "time": "2024-03-02T06:35:11+00:00"
        },
        {
            "name": "sebastian/lines-of-code",
            "version": "1.0.4",
            "source": {
                "type": "git",
                "url": "https://github.com/sebastianbergmann/lines-of-code.git",
                "reference": "e1e4a170560925c26d424b6a03aed157e7dcc5c5"
            },
            "dist": {
                "type": "zip",
                "url": "https://api.github.com/repos/sebastianbergmann/lines-of-code/zipball/e1e4a170560925c26d424b6a03aed157e7dcc5c5",
                "reference": "e1e4a170560925c26d424b6a03aed157e7dcc5c5",
                "shasum": ""
            },
            "require": {
                "nikic/php-parser": "^4.18 || ^5.0",
                "php": ">=7.3"
            },
            "require-dev": {
                "phpunit/phpunit": "^9.3"
            },
            "type": "library",
            "extra": {
                "branch-alias": {
                    "dev-master": "1.0-dev"
                }
            },
            "autoload": {
                "classmap": [
                    "src/"
                ]
            },
            "notification-url": "https://packagist.org/downloads/",
            "license": [
                "BSD-3-Clause"
            ],
            "authors": [
                {
                    "name": "Sebastian Bergmann",
                    "email": "sebastian@phpunit.de",
                    "role": "lead"
                }
            ],
            "description": "Library for counting the lines of code in PHP source code",
            "homepage": "https://github.com/sebastianbergmann/lines-of-code",
            "support": {
                "issues": "https://github.com/sebastianbergmann/lines-of-code/issues",
                "source": "https://github.com/sebastianbergmann/lines-of-code/tree/1.0.4"
            },
            "funding": [
                {
                    "url": "https://github.com/sebastianbergmann",
                    "type": "github"
                }
            ],
            "time": "2023-12-22T06:20:34+00:00"
        },
        {
            "name": "sebastian/object-enumerator",
            "version": "4.0.4",
            "source": {
                "type": "git",
                "url": "https://github.com/sebastianbergmann/object-enumerator.git",
                "reference": "5c9eeac41b290a3712d88851518825ad78f45c71"
            },
            "dist": {
                "type": "zip",
                "url": "https://api.github.com/repos/sebastianbergmann/object-enumerator/zipball/5c9eeac41b290a3712d88851518825ad78f45c71",
                "reference": "5c9eeac41b290a3712d88851518825ad78f45c71",
                "shasum": ""
            },
            "require": {
                "php": ">=7.3",
                "sebastian/object-reflector": "^2.0",
                "sebastian/recursion-context": "^4.0"
            },
            "require-dev": {
                "phpunit/phpunit": "^9.3"
            },
            "type": "library",
            "extra": {
                "branch-alias": {
                    "dev-master": "4.0-dev"
                }
            },
            "autoload": {
                "classmap": [
                    "src/"
                ]
            },
            "notification-url": "https://packagist.org/downloads/",
            "license": [
                "BSD-3-Clause"
            ],
            "authors": [
                {
                    "name": "Sebastian Bergmann",
                    "email": "sebastian@phpunit.de"
                }
            ],
            "description": "Traverses array structures and object graphs to enumerate all referenced objects",
            "homepage": "https://github.com/sebastianbergmann/object-enumerator/",
            "support": {
                "issues": "https://github.com/sebastianbergmann/object-enumerator/issues",
                "source": "https://github.com/sebastianbergmann/object-enumerator/tree/4.0.4"
            },
            "funding": [
                {
                    "url": "https://github.com/sebastianbergmann",
                    "type": "github"
                }
            ],
            "time": "2020-10-26T13:12:34+00:00"
        },
        {
            "name": "sebastian/object-reflector",
            "version": "2.0.4",
            "source": {
                "type": "git",
                "url": "https://github.com/sebastianbergmann/object-reflector.git",
                "reference": "b4f479ebdbf63ac605d183ece17d8d7fe49c15c7"
            },
            "dist": {
                "type": "zip",
                "url": "https://api.github.com/repos/sebastianbergmann/object-reflector/zipball/b4f479ebdbf63ac605d183ece17d8d7fe49c15c7",
                "reference": "b4f479ebdbf63ac605d183ece17d8d7fe49c15c7",
                "shasum": ""
            },
            "require": {
                "php": ">=7.3"
            },
            "require-dev": {
                "phpunit/phpunit": "^9.3"
            },
            "type": "library",
            "extra": {
                "branch-alias": {
                    "dev-master": "2.0-dev"
                }
            },
            "autoload": {
                "classmap": [
                    "src/"
                ]
            },
            "notification-url": "https://packagist.org/downloads/",
            "license": [
                "BSD-3-Clause"
            ],
            "authors": [
                {
                    "name": "Sebastian Bergmann",
                    "email": "sebastian@phpunit.de"
                }
            ],
            "description": "Allows reflection of object attributes, including inherited and non-public ones",
            "homepage": "https://github.com/sebastianbergmann/object-reflector/",
            "support": {
                "issues": "https://github.com/sebastianbergmann/object-reflector/issues",
                "source": "https://github.com/sebastianbergmann/object-reflector/tree/2.0.4"
            },
            "funding": [
                {
                    "url": "https://github.com/sebastianbergmann",
                    "type": "github"
                }
            ],
            "time": "2020-10-26T13:14:26+00:00"
        },
        {
            "name": "sebastian/recursion-context",
            "version": "4.0.5",
            "source": {
                "type": "git",
                "url": "https://github.com/sebastianbergmann/recursion-context.git",
                "reference": "e75bd0f07204fec2a0af9b0f3cfe97d05f92efc1"
            },
            "dist": {
                "type": "zip",
                "url": "https://api.github.com/repos/sebastianbergmann/recursion-context/zipball/e75bd0f07204fec2a0af9b0f3cfe97d05f92efc1",
                "reference": "e75bd0f07204fec2a0af9b0f3cfe97d05f92efc1",
                "shasum": ""
            },
            "require": {
                "php": ">=7.3"
            },
            "require-dev": {
                "phpunit/phpunit": "^9.3"
            },
            "type": "library",
            "extra": {
                "branch-alias": {
                    "dev-master": "4.0-dev"
                }
            },
            "autoload": {
                "classmap": [
                    "src/"
                ]
            },
            "notification-url": "https://packagist.org/downloads/",
            "license": [
                "BSD-3-Clause"
            ],
            "authors": [
                {
                    "name": "Sebastian Bergmann",
                    "email": "sebastian@phpunit.de"
                },
                {
                    "name": "Jeff Welch",
                    "email": "whatthejeff@gmail.com"
                },
                {
                    "name": "Adam Harvey",
                    "email": "aharvey@php.net"
                }
            ],
            "description": "Provides functionality to recursively process PHP variables",
            "homepage": "https://github.com/sebastianbergmann/recursion-context",
            "support": {
                "issues": "https://github.com/sebastianbergmann/recursion-context/issues",
                "source": "https://github.com/sebastianbergmann/recursion-context/tree/4.0.5"
            },
            "funding": [
                {
                    "url": "https://github.com/sebastianbergmann",
                    "type": "github"
                }
            ],
            "time": "2023-02-03T06:07:39+00:00"
        },
        {
            "name": "sebastian/resource-operations",
            "version": "3.0.4",
            "source": {
                "type": "git",
                "url": "https://github.com/sebastianbergmann/resource-operations.git",
                "reference": "05d5692a7993ecccd56a03e40cd7e5b09b1d404e"
            },
            "dist": {
                "type": "zip",
                "url": "https://api.github.com/repos/sebastianbergmann/resource-operations/zipball/05d5692a7993ecccd56a03e40cd7e5b09b1d404e",
                "reference": "05d5692a7993ecccd56a03e40cd7e5b09b1d404e",
                "shasum": ""
            },
            "require": {
                "php": ">=7.3"
            },
            "require-dev": {
                "phpunit/phpunit": "^9.0"
            },
            "type": "library",
            "extra": {
                "branch-alias": {
                    "dev-main": "3.0-dev"
                }
            },
            "autoload": {
                "classmap": [
                    "src/"
                ]
            },
            "notification-url": "https://packagist.org/downloads/",
            "license": [
                "BSD-3-Clause"
            ],
            "authors": [
                {
                    "name": "Sebastian Bergmann",
                    "email": "sebastian@phpunit.de"
                }
            ],
            "description": "Provides a list of PHP built-in functions that operate on resources",
            "homepage": "https://www.github.com/sebastianbergmann/resource-operations",
            "support": {
                "source": "https://github.com/sebastianbergmann/resource-operations/tree/3.0.4"
            },
            "funding": [
                {
                    "url": "https://github.com/sebastianbergmann",
                    "type": "github"
                }
            ],
            "time": "2024-03-14T16:00:52+00:00"
        },
        {
            "name": "sebastian/type",
            "version": "3.2.1",
            "source": {
                "type": "git",
                "url": "https://github.com/sebastianbergmann/type.git",
                "reference": "75e2c2a32f5e0b3aef905b9ed0b179b953b3d7c7"
            },
            "dist": {
                "type": "zip",
                "url": "https://api.github.com/repos/sebastianbergmann/type/zipball/75e2c2a32f5e0b3aef905b9ed0b179b953b3d7c7",
                "reference": "75e2c2a32f5e0b3aef905b9ed0b179b953b3d7c7",
                "shasum": ""
            },
            "require": {
                "php": ">=7.3"
            },
            "require-dev": {
                "phpunit/phpunit": "^9.5"
            },
            "type": "library",
            "extra": {
                "branch-alias": {
                    "dev-master": "3.2-dev"
                }
            },
            "autoload": {
                "classmap": [
                    "src/"
                ]
            },
            "notification-url": "https://packagist.org/downloads/",
            "license": [
                "BSD-3-Clause"
            ],
            "authors": [
                {
                    "name": "Sebastian Bergmann",
                    "email": "sebastian@phpunit.de",
                    "role": "lead"
                }
            ],
            "description": "Collection of value objects that represent the types of the PHP type system",
            "homepage": "https://github.com/sebastianbergmann/type",
            "support": {
                "issues": "https://github.com/sebastianbergmann/type/issues",
                "source": "https://github.com/sebastianbergmann/type/tree/3.2.1"
            },
            "funding": [
                {
                    "url": "https://github.com/sebastianbergmann",
                    "type": "github"
                }
            ],
            "time": "2023-02-03T06:13:03+00:00"
        },
        {
            "name": "sebastian/version",
            "version": "3.0.2",
            "source": {
                "type": "git",
                "url": "https://github.com/sebastianbergmann/version.git",
                "reference": "c6c1022351a901512170118436c764e473f6de8c"
            },
            "dist": {
                "type": "zip",
                "url": "https://api.github.com/repos/sebastianbergmann/version/zipball/c6c1022351a901512170118436c764e473f6de8c",
                "reference": "c6c1022351a901512170118436c764e473f6de8c",
                "shasum": ""
            },
            "require": {
                "php": ">=7.3"
            },
            "type": "library",
            "extra": {
                "branch-alias": {
                    "dev-master": "3.0-dev"
                }
            },
            "autoload": {
                "classmap": [
                    "src/"
                ]
            },
            "notification-url": "https://packagist.org/downloads/",
            "license": [
                "BSD-3-Clause"
            ],
            "authors": [
                {
                    "name": "Sebastian Bergmann",
                    "email": "sebastian@phpunit.de",
                    "role": "lead"
                }
            ],
            "description": "Library that helps with managing the version number of Git-hosted PHP projects",
            "homepage": "https://github.com/sebastianbergmann/version",
            "support": {
                "issues": "https://github.com/sebastianbergmann/version/issues",
                "source": "https://github.com/sebastianbergmann/version/tree/3.0.2"
            },
            "funding": [
                {
                    "url": "https://github.com/sebastianbergmann",
                    "type": "github"
                }
            ],
            "time": "2020-09-28T06:39:44+00:00"
        },
        {
            "name": "theseer/tokenizer",
            "version": "1.2.3",
            "source": {
                "type": "git",
                "url": "https://github.com/theseer/tokenizer.git",
                "reference": "737eda637ed5e28c3413cb1ebe8bb52cbf1ca7a2"
            },
            "dist": {
                "type": "zip",
                "url": "https://api.github.com/repos/theseer/tokenizer/zipball/737eda637ed5e28c3413cb1ebe8bb52cbf1ca7a2",
                "reference": "737eda637ed5e28c3413cb1ebe8bb52cbf1ca7a2",
                "shasum": ""
            },
            "require": {
                "ext-dom": "*",
                "ext-tokenizer": "*",
                "ext-xmlwriter": "*",
                "php": "^7.2 || ^8.0"
            },
            "type": "library",
            "autoload": {
                "classmap": [
                    "src/"
                ]
            },
            "notification-url": "https://packagist.org/downloads/",
            "license": [
                "BSD-3-Clause"
            ],
            "authors": [
                {
                    "name": "Arne Blankerts",
                    "email": "arne@blankerts.de",
                    "role": "Developer"
                }
            ],
            "description": "A small library for converting tokenized PHP source code into XML and potentially other formats",
            "support": {
                "issues": "https://github.com/theseer/tokenizer/issues",
                "source": "https://github.com/theseer/tokenizer/tree/1.2.3"
            },
            "funding": [
                {
                    "url": "https://github.com/theseer",
                    "type": "github"
                }
            ],
            "time": "2024-03-03T12:36:25+00:00"
        }
    ],
    "aliases": [],
    "minimum-stability": "dev",
    "stability-flags": [],
    "prefer-stable": true,
    "prefer-lowest": false,
    "platform": [],
    "platform-dev": [],
    "platform-overrides": {
        "php": "7.4"
    },
    "plugin-api-version": "2.3.0"
}<|MERGE_RESOLUTION|>--- conflicted
+++ resolved
@@ -634,18 +634,6 @@
         },
         {
             "name": "phpunit/phpunit",
-<<<<<<< HEAD
-            "version": "9.6.19",
-            "source": {
-                "type": "git",
-                "url": "https://github.com/sebastianbergmann/phpunit.git",
-                "reference": "a1a54a473501ef4cdeaae4e06891674114d79db8"
-            },
-            "dist": {
-                "type": "zip",
-                "url": "https://api.github.com/repos/sebastianbergmann/phpunit/zipball/a1a54a473501ef4cdeaae4e06891674114d79db8",
-                "reference": "a1a54a473501ef4cdeaae4e06891674114d79db8",
-=======
             "version": "9.6.20",
             "source": {
                 "type": "git",
@@ -656,7 +644,6 @@
                 "type": "zip",
                 "url": "https://api.github.com/repos/sebastianbergmann/phpunit/zipball/49d7820565836236411f5dc002d16dd689cde42f",
                 "reference": "49d7820565836236411f5dc002d16dd689cde42f",
->>>>>>> f91bcf44
                 "shasum": ""
             },
             "require": {
@@ -730,11 +717,7 @@
             "support": {
                 "issues": "https://github.com/sebastianbergmann/phpunit/issues",
                 "security": "https://github.com/sebastianbergmann/phpunit/security/policy",
-<<<<<<< HEAD
-                "source": "https://github.com/sebastianbergmann/phpunit/tree/9.6.19"
-=======
                 "source": "https://github.com/sebastianbergmann/phpunit/tree/9.6.20"
->>>>>>> f91bcf44
             },
             "funding": [
                 {
@@ -750,11 +733,7 @@
                     "type": "tidelift"
                 }
             ],
-<<<<<<< HEAD
-            "time": "2024-04-05T04:35:58+00:00"
-=======
             "time": "2024-07-10T11:45:39+00:00"
->>>>>>> f91bcf44
         },
         {
             "name": "sebastian/cli-parser",
