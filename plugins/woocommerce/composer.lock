{
    "_readme": [
        "This file locks the dependencies of your project to a known state",
        "Read more about it at https://getcomposer.org/doc/01-basic-usage.md#installing-dependencies",
        "This file is @generated automatically"
    ],
<<<<<<< HEAD
    "content-hash": "aa43cae27c9b43a52269311b4ddda72b",
=======
    "content-hash": "6168e7a5d5f44ed218761127fd844abc",
>>>>>>> 1bc6e3e0
    "packages": [
        {
            "name": "automattic/jetpack-a8c-mc-stats",
            "version": "v2.0.1",
            "source": {
                "type": "git",
                "url": "https://github.com/Automattic/jetpack-a8c-mc-stats.git",
                "reference": "64748d02bf646e6b000f79dc8e4ea127bbd8df14"
            },
            "dist": {
                "type": "zip",
                "url": "https://api.github.com/repos/Automattic/jetpack-a8c-mc-stats/zipball/64748d02bf646e6b000f79dc8e4ea127bbd8df14",
                "reference": "64748d02bf646e6b000f79dc8e4ea127bbd8df14",
                "shasum": ""
            },
            "require": {
                "php": ">=7.0"
            },
            "require-dev": {
                "automattic/jetpack-changelogger": "^4.1.1",
                "yoast/phpunit-polyfills": "1.1.0"
            },
            "suggest": {
                "automattic/jetpack-autoloader": "Allow for better interoperability with other plugins that use this package."
            },
            "type": "jetpack-library",
            "extra": {
                "autotagger": true,
                "mirror-repo": "Automattic/jetpack-a8c-mc-stats",
                "changelogger": {
                    "link-template": "https://github.com/Automattic/jetpack-a8c-mc-stats/compare/v${old}...v${new}"
                },
                "branch-alias": {
                    "dev-trunk": "2.0.x-dev"
                }
            },
            "autoload": {
                "classmap": [
                    "src/"
                ]
            },
            "notification-url": "https://packagist.org/downloads/",
            "license": [
                "GPL-2.0-or-later"
            ],
            "description": "Used to record internal usage stats for Automattic. Not visible to site owners.",
            "support": {
                "source": "https://github.com/Automattic/jetpack-a8c-mc-stats/tree/v2.0.1"
            },
            "time": "2024-03-12T22:00:11+00:00"
        },
        {
            "name": "automattic/jetpack-admin-ui",
            "version": "v0.4.2",
            "source": {
                "type": "git",
                "url": "https://github.com/Automattic/jetpack-admin-ui.git",
                "reference": "cc7062363464f53bb3ae5745754f353c248d6278"
            },
            "dist": {
                "type": "zip",
                "url": "https://api.github.com/repos/Automattic/jetpack-admin-ui/zipball/cc7062363464f53bb3ae5745754f353c248d6278",
                "reference": "cc7062363464f53bb3ae5745754f353c248d6278",
                "shasum": ""
            },
            "require": {
                "php": ">=7.0"
            },
            "require-dev": {
                "automattic/jetpack-changelogger": "^4.2.2",
                "automattic/jetpack-logo": "^2.0.2",
                "automattic/wordbless": "dev-master",
                "yoast/phpunit-polyfills": "1.1.0"
            },
            "suggest": {
                "automattic/jetpack-autoloader": "Allow for better interoperability with other plugins that use this package."
            },
            "type": "jetpack-library",
            "extra": {
                "autotagger": true,
                "mirror-repo": "Automattic/jetpack-admin-ui",
                "textdomain": "jetpack-admin-ui",
                "changelogger": {
                    "link-template": "https://github.com/Automattic/jetpack-admin-ui/compare/${old}...${new}"
                },
                "branch-alias": {
                    "dev-trunk": "0.4.x-dev"
                },
                "version-constants": {
                    "::PACKAGE_VERSION": "src/class-admin-menu.php"
                }
            },
            "autoload": {
                "classmap": [
                    "src/"
                ]
            },
            "notification-url": "https://packagist.org/downloads/",
            "license": [
                "GPL-2.0-or-later"
            ],
            "description": "Generic Jetpack wp-admin UI elements",
            "support": {
                "source": "https://github.com/Automattic/jetpack-admin-ui/tree/v0.4.2"
            },
            "time": "2024-04-22T18:47:32+00:00"
        },
        {
            "name": "automattic/jetpack-assets",
            "version": "v2.1.12",
            "source": {
                "type": "git",
                "url": "https://github.com/Automattic/jetpack-assets.git",
                "reference": "229b447156dfdc8c3fcc84443feeb0ee36258b0f"
            },
            "dist": {
                "type": "zip",
                "url": "https://api.github.com/repos/Automattic/jetpack-assets/zipball/229b447156dfdc8c3fcc84443feeb0ee36258b0f",
                "reference": "229b447156dfdc8c3fcc84443feeb0ee36258b0f",
                "shasum": ""
            },
            "require": {
                "automattic/jetpack-constants": "^2.0.3",
                "php": ">=7.0"
            },
            "require-dev": {
                "automattic/jetpack-changelogger": "^4.2.4",
                "brain/monkey": "2.6.1",
                "wikimedia/testing-access-wrapper": "^1.0 || ^2.0 || ^3.0",
                "yoast/phpunit-polyfills": "1.1.0"
            },
            "suggest": {
                "automattic/jetpack-autoloader": "Allow for better interoperability with other plugins that use this package."
            },
            "type": "jetpack-library",
            "extra": {
                "autotagger": true,
                "mirror-repo": "Automattic/jetpack-assets",
                "textdomain": "jetpack-assets",
                "changelogger": {
                    "link-template": "https://github.com/Automattic/jetpack-assets/compare/v${old}...v${new}"
                },
                "branch-alias": {
                    "dev-trunk": "2.1.x-dev"
                }
            },
            "autoload": {
                "files": [
                    "actions.php"
                ],
                "classmap": [
                    "src/"
                ]
            },
            "notification-url": "https://packagist.org/downloads/",
            "license": [
                "GPL-2.0-or-later"
            ],
            "description": "Asset management utilities for Jetpack ecosystem packages",
            "support": {
                "source": "https://github.com/Automattic/jetpack-assets/tree/v2.1.12"
            },
            "time": "2024-06-05T05:36:02+00:00"
        },
        {
            "name": "automattic/jetpack-autoloader",
            "version": "v2.11.18",
            "source": {
                "type": "git",
                "url": "https://github.com/Automattic/jetpack-autoloader.git",
                "reference": "53cbf0528fa6931c4fa6465bccd37514f9eda720"
            },
            "dist": {
                "type": "zip",
                "url": "https://api.github.com/repos/Automattic/jetpack-autoloader/zipball/53cbf0528fa6931c4fa6465bccd37514f9eda720",
                "reference": "53cbf0528fa6931c4fa6465bccd37514f9eda720",
                "shasum": ""
            },
            "require": {
                "composer-plugin-api": "^1.1 || ^2.0"
            },
            "require-dev": {
                "automattic/jetpack-changelogger": "^3.3.2",
                "yoast/phpunit-polyfills": "1.0.4"
            },
            "type": "composer-plugin",
            "extra": {
                "autotagger": true,
                "class": "Automattic\\Jetpack\\Autoloader\\CustomAutoloaderPlugin",
                "mirror-repo": "Automattic/jetpack-autoloader",
                "changelogger": {
                    "link-template": "https://github.com/Automattic/jetpack-autoloader/compare/v${old}...v${new}"
                },
                "branch-alias": {
                    "dev-trunk": "2.11.x-dev"
                }
            },
            "autoload": {
                "psr-4": {
                    "Automattic\\Jetpack\\Autoloader\\": "src"
                },
                "classmap": [
                    "src/AutoloadGenerator.php"
                ]
            },
            "notification-url": "https://packagist.org/downloads/",
            "license": [
                "GPL-2.0-or-later"
            ],
            "description": "Creates a custom autoloader for a plugin or theme.",
            "support": {
                "source": "https://github.com/Automattic/jetpack-autoloader/tree/v2.11.18"
            },
            "time": "2023-03-29T12:51:59+00:00"
        },
        {
            "name": "automattic/jetpack-config",
            "version": "v1.15.2",
            "source": {
                "type": "git",
                "url": "https://github.com/Automattic/jetpack-config.git",
                "reference": "f1fa6e24a89192336a1499968bf8c68e173b6e34"
            },
            "dist": {
                "type": "zip",
                "url": "https://api.github.com/repos/Automattic/jetpack-config/zipball/f1fa6e24a89192336a1499968bf8c68e173b6e34",
                "reference": "f1fa6e24a89192336a1499968bf8c68e173b6e34",
                "shasum": ""
            },
            "require-dev": {
                "automattic/jetpack-changelogger": "^3.3.2"
            },
            "suggest": {
                "automattic/jetpack-autoloader": "Allow for better interoperability with other plugins that use this package."
            },
            "type": "jetpack-library",
            "extra": {
                "autotagger": true,
                "mirror-repo": "Automattic/jetpack-config",
                "textdomain": "jetpack-config",
                "changelogger": {
                    "link-template": "https://github.com/Automattic/jetpack-config/compare/v${old}...v${new}"
                },
                "branch-alias": {
                    "dev-trunk": "1.15.x-dev"
                }
            },
            "autoload": {
                "classmap": [
                    "src/"
                ]
            },
            "notification-url": "https://packagist.org/downloads/",
            "license": [
                "GPL-2.0-or-later"
            ],
            "description": "Jetpack configuration package that initializes other packages and configures Jetpack's functionality. Can be used as a base for all variants of Jetpack package usage.",
            "support": {
                "source": "https://github.com/Automattic/jetpack-config/tree/v1.15.2"
            },
            "time": "2023-04-10T11:43:31+00:00"
        },
        {
            "name": "automattic/jetpack-connection",
            "version": "v2.11.0",
            "source": {
                "type": "git",
                "url": "https://github.com/Automattic/jetpack-connection.git",
                "reference": "c81c6df711779b8d722ec559e938a5cf16ac9a24"
            },
            "dist": {
                "type": "zip",
                "url": "https://api.github.com/repos/Automattic/jetpack-connection/zipball/c81c6df711779b8d722ec559e938a5cf16ac9a24",
                "reference": "c81c6df711779b8d722ec559e938a5cf16ac9a24",
                "shasum": ""
            },
            "require": {
                "automattic/jetpack-a8c-mc-stats": "^2.0.1",
                "automattic/jetpack-admin-ui": "^0.4.2",
                "automattic/jetpack-assets": "^2.1.12",
                "automattic/jetpack-constants": "^2.0.3",
                "automattic/jetpack-redirect": "^2.0.2",
                "automattic/jetpack-roles": "^2.0.2",
                "automattic/jetpack-status": "^3.3.2",
                "php": ">=7.0"
            },
            "require-dev": {
                "automattic/jetpack-changelogger": "^4.2.4",
                "automattic/wordbless": "@dev",
                "brain/monkey": "2.6.1",
                "yoast/phpunit-polyfills": "1.1.0"
            },
            "suggest": {
                "automattic/jetpack-autoloader": "Allow for better interoperability with other plugins that use this package."
            },
            "type": "jetpack-library",
            "extra": {
                "autotagger": true,
                "mirror-repo": "Automattic/jetpack-connection",
                "textdomain": "jetpack-connection",
                "version-constants": {
                    "::PACKAGE_VERSION": "src/class-package-version.php"
                },
                "changelogger": {
                    "link-template": "https://github.com/Automattic/jetpack-connection/compare/v${old}...v${new}"
                },
                "branch-alias": {
                    "dev-trunk": "2.11.x-dev"
                },
                "dependencies": {
                    "test-only": [
                        "packages/licensing",
                        "packages/sync"
                    ]
                }
            },
            "autoload": {
                "classmap": [
                    "legacy",
                    "src/",
                    "src/webhooks",
                    "src/identity-crisis"
                ]
            },
            "notification-url": "https://packagist.org/downloads/",
            "license": [
                "GPL-2.0-or-later"
            ],
            "description": "Everything needed to connect to the Jetpack infrastructure",
            "support": {
                "source": "https://github.com/Automattic/jetpack-connection/tree/v2.11.0"
            },
            "time": "2024-06-26T19:18:36+00:00"
        },
        {
            "name": "automattic/jetpack-constants",
            "version": "v2.0.3",
            "source": {
                "type": "git",
                "url": "https://github.com/Automattic/jetpack-constants.git",
                "reference": "f5da87d3b7f80411b77aa58a7355733ea72295aa"
            },
            "dist": {
                "type": "zip",
                "url": "https://api.github.com/repos/Automattic/jetpack-constants/zipball/f5da87d3b7f80411b77aa58a7355733ea72295aa",
                "reference": "f5da87d3b7f80411b77aa58a7355733ea72295aa",
                "shasum": ""
            },
            "require": {
                "php": ">=7.0"
            },
            "require-dev": {
                "automattic/jetpack-changelogger": "^4.2.4",
                "brain/monkey": "2.6.1",
                "yoast/phpunit-polyfills": "1.1.0"
            },
            "suggest": {
                "automattic/jetpack-autoloader": "Allow for better interoperability with other plugins that use this package."
            },
            "type": "jetpack-library",
            "extra": {
                "autotagger": true,
                "mirror-repo": "Automattic/jetpack-constants",
                "changelogger": {
                    "link-template": "https://github.com/Automattic/jetpack-constants/compare/v${old}...v${new}"
                },
                "branch-alias": {
                    "dev-trunk": "2.0.x-dev"
                }
            },
            "autoload": {
                "classmap": [
                    "src/"
                ]
            },
            "notification-url": "https://packagist.org/downloads/",
            "license": [
                "GPL-2.0-or-later"
            ],
            "description": "A wrapper for defining constants in a more testable way.",
            "support": {
                "source": "https://github.com/Automattic/jetpack-constants/tree/v2.0.3"
            },
            "time": "2024-05-29T09:44:58+00:00"
        },
        {
            "name": "automattic/jetpack-redirect",
            "version": "v2.0.2",
            "source": {
                "type": "git",
                "url": "https://github.com/Automattic/jetpack-redirect.git",
                "reference": "7214fcd3684eb99178d6368c01f8778a182444cb"
            },
            "dist": {
                "type": "zip",
                "url": "https://api.github.com/repos/Automattic/jetpack-redirect/zipball/7214fcd3684eb99178d6368c01f8778a182444cb",
                "reference": "7214fcd3684eb99178d6368c01f8778a182444cb",
                "shasum": ""
            },
            "require": {
                "automattic/jetpack-status": "^3.0.0",
                "php": ">=7.0"
            },
            "require-dev": {
                "automattic/jetpack-changelogger": "^4.2.2",
                "brain/monkey": "2.6.1",
                "yoast/phpunit-polyfills": "1.1.0"
            },
            "suggest": {
                "automattic/jetpack-autoloader": "Allow for better interoperability with other plugins that use this package."
            },
            "type": "jetpack-library",
            "extra": {
                "autotagger": true,
                "mirror-repo": "Automattic/jetpack-redirect",
                "changelogger": {
                    "link-template": "https://github.com/Automattic/jetpack-redirect/compare/v${old}...v${new}"
                },
                "branch-alias": {
                    "dev-trunk": "2.0.x-dev"
                }
            },
            "autoload": {
                "classmap": [
                    "src/"
                ]
            },
            "notification-url": "https://packagist.org/downloads/",
            "license": [
                "GPL-2.0-or-later"
            ],
            "description": "Utilities to build URLs to the jetpack.com/redirect/ service",
            "support": {
                "source": "https://github.com/Automattic/jetpack-redirect/tree/v2.0.2"
            },
            "time": "2024-04-25T07:24:30+00:00"
        },
        {
            "name": "automattic/jetpack-roles",
            "version": "v2.0.2",
            "source": {
                "type": "git",
                "url": "https://github.com/Automattic/jetpack-roles.git",
                "reference": "7d452c94509612e94e045b66bbfabee43fdf8728"
            },
            "dist": {
                "type": "zip",
                "url": "https://api.github.com/repos/Automattic/jetpack-roles/zipball/7d452c94509612e94e045b66bbfabee43fdf8728",
                "reference": "7d452c94509612e94e045b66bbfabee43fdf8728",
                "shasum": ""
            },
            "require": {
                "php": ">=7.0"
            },
            "require-dev": {
                "automattic/jetpack-changelogger": "^4.2.2",
                "brain/monkey": "2.6.1",
                "yoast/phpunit-polyfills": "1.1.0"
            },
            "suggest": {
                "automattic/jetpack-autoloader": "Allow for better interoperability with other plugins that use this package."
            },
            "type": "jetpack-library",
            "extra": {
                "autotagger": true,
                "mirror-repo": "Automattic/jetpack-roles",
                "changelogger": {
                    "link-template": "https://github.com/Automattic/jetpack-roles/compare/v${old}...v${new}"
                },
                "branch-alias": {
                    "dev-trunk": "2.0.x-dev"
                }
            },
            "autoload": {
                "classmap": [
                    "src/"
                ]
            },
            "notification-url": "https://packagist.org/downloads/",
            "license": [
                "GPL-2.0-or-later"
            ],
            "description": "Utilities, related with user roles and capabilities.",
            "support": {
                "source": "https://github.com/Automattic/jetpack-roles/tree/v2.0.2"
            },
            "time": "2024-04-22T18:47:11+00:00"
        },
        {
            "name": "automattic/jetpack-status",
            "version": "v3.3.2",
            "source": {
                "type": "git",
                "url": "https://github.com/Automattic/jetpack-status.git",
                "reference": "5a57484666740d42666d18e6a52a23697c4c22ed"
            },
            "dist": {
                "type": "zip",
                "url": "https://api.github.com/repos/Automattic/jetpack-status/zipball/5a57484666740d42666d18e6a52a23697c4c22ed",
                "reference": "5a57484666740d42666d18e6a52a23697c4c22ed",
                "shasum": ""
            },
            "require": {
                "automattic/jetpack-constants": "^2.0.3",
                "php": ">=7.0"
            },
            "require-dev": {
                "automattic/jetpack-changelogger": "^4.2.4",
                "automattic/jetpack-connection": "@dev",
                "automattic/jetpack-ip": "^0.2.2",
                "automattic/jetpack-plans": "@dev",
                "brain/monkey": "2.6.1",
                "yoast/phpunit-polyfills": "1.1.0"
            },
            "suggest": {
                "automattic/jetpack-autoloader": "Allow for better interoperability with other plugins that use this package."
            },
            "type": "jetpack-library",
            "extra": {
                "autotagger": true,
                "mirror-repo": "Automattic/jetpack-status",
                "changelogger": {
                    "link-template": "https://github.com/Automattic/jetpack-status/compare/v${old}...v${new}"
                },
                "branch-alias": {
                    "dev-trunk": "3.3.x-dev"
                },
                "dependencies": {
                    "test-only": [
                        "packages/connection",
                        "packages/plans"
                    ]
                }
            },
            "autoload": {
                "classmap": [
                    "src/"
                ]
            },
            "notification-url": "https://packagist.org/downloads/",
            "license": [
                "GPL-2.0-or-later"
            ],
            "description": "Used to retrieve information about the current status of Jetpack and the site overall.",
            "support": {
                "source": "https://github.com/Automattic/jetpack-status/tree/v3.3.2"
            },
            "time": "2024-06-24T19:22:37+00:00"
        },
        {
            "name": "automattic/woocommerce-analytics",
            "version": "v0.1.7",
            "source": {
                "type": "git",
                "url": "https://github.com/Automattic/woocommerce-analytics.git",
                "reference": "5dc036e56072e59062d0db8a5d4e2e7e5591cf2f"
            },
            "dist": {
                "type": "zip",
                "url": "https://api.github.com/repos/Automattic/woocommerce-analytics/zipball/5dc036e56072e59062d0db8a5d4e2e7e5591cf2f",
                "reference": "5dc036e56072e59062d0db8a5d4e2e7e5591cf2f",
                "shasum": ""
            },
            "require": {
                "automattic/jetpack-connection": "^2.10.2",
                "automattic/jetpack-constants": "^2.0.3",
                "php": ">=7.0"
            },
            "require-dev": {
                "automattic/jetpack-changelogger": "^4.2.4",
                "yoast/phpunit-polyfills": "1.1.0"
            },
            "suggest": {
                "automattic/jetpack-autoloader": "Allow for better interoperability with other plugins that use this package."
            },
            "type": "jetpack-library",
            "extra": {
                "mirror-repo": "Automattic/woocommerce-analytics",
                "changelogger": {
                    "link-template": "https://github.com/Automattic/woocommerce-analytics/compare/v${old}...v${new}"
                },
                "autotagger": true,
                "branch-alias": {
                    "dev-trunk": "0.1.x-dev"
                },
                "textdomain": "woocommerce-analytics",
                "version-constants": {
                    "::PACKAGE_VERSION": "src/class-woocommerce-analytics.php"
                }
            },
            "autoload": {
                "classmap": [
                    "src/"
                ]
            },
            "notification-url": "https://packagist.org/downloads/",
            "license": [
                "GPL-2.0-or-later"
            ],
            "description": "Enhanced analytics for WooCommerce users.",
            "support": {
                "source": "https://github.com/Automattic/woocommerce-analytics/tree/v0.1.7"
            },
            "time": "2024-06-26T12:07:04+00:00"
        },
        {
            "name": "composer/installers",
            "version": "v1.12.0",
            "source": {
                "type": "git",
                "url": "https://github.com/composer/installers.git",
                "reference": "d20a64ed3c94748397ff5973488761b22f6d3f19"
            },
            "dist": {
                "type": "zip",
                "url": "https://api.github.com/repos/composer/installers/zipball/d20a64ed3c94748397ff5973488761b22f6d3f19",
                "reference": "d20a64ed3c94748397ff5973488761b22f6d3f19",
                "shasum": ""
            },
            "require": {
                "composer-plugin-api": "^1.0 || ^2.0"
            },
            "replace": {
                "roundcube/plugin-installer": "*",
                "shama/baton": "*"
            },
            "require-dev": {
                "composer/composer": "1.6.* || ^2.0",
                "composer/semver": "^1 || ^3",
                "phpstan/phpstan": "^0.12.55",
                "phpstan/phpstan-phpunit": "^0.12.16",
                "symfony/phpunit-bridge": "^4.2 || ^5",
                "symfony/process": "^2.3"
            },
            "type": "composer-plugin",
            "extra": {
                "class": "Composer\\Installers\\Plugin",
                "branch-alias": {
                    "dev-main": "1.x-dev"
                }
            },
            "autoload": {
                "psr-4": {
                    "Composer\\Installers\\": "src/Composer/Installers"
                }
            },
            "notification-url": "https://packagist.org/downloads/",
            "license": [
                "MIT"
            ],
            "authors": [
                {
                    "name": "Kyle Robinson Young",
                    "email": "kyle@dontkry.com",
                    "homepage": "https://github.com/shama"
                }
            ],
            "description": "A multi-framework Composer library installer",
            "homepage": "https://composer.github.io/installers/",
            "keywords": [
                "Craft",
                "Dolibarr",
                "Eliasis",
                "Hurad",
                "ImageCMS",
                "Kanboard",
                "Lan Management System",
                "MODX Evo",
                "MantisBT",
                "Mautic",
                "Maya",
                "OXID",
                "Plentymarkets",
                "Porto",
                "RadPHP",
                "SMF",
                "Starbug",
                "Thelia",
                "Whmcs",
                "WolfCMS",
                "agl",
                "aimeos",
                "annotatecms",
                "attogram",
                "bitrix",
                "cakephp",
                "chef",
                "cockpit",
                "codeigniter",
                "concrete5",
                "croogo",
                "dokuwiki",
                "drupal",
                "eZ Platform",
                "elgg",
                "expressionengine",
                "fuelphp",
                "grav",
                "installer",
                "itop",
                "joomla",
                "known",
                "kohana",
                "laravel",
                "lavalite",
                "lithium",
                "magento",
                "majima",
                "mako",
                "mediawiki",
                "miaoxing",
                "modulework",
                "modx",
                "moodle",
                "osclass",
                "pantheon",
                "phpbb",
                "piwik",
                "ppi",
                "processwire",
                "puppet",
                "pxcms",
                "reindex",
                "roundcube",
                "shopware",
                "silverstripe",
                "sydes",
                "sylius",
                "symfony",
                "tastyigniter",
                "typo3",
                "wordpress",
                "yawik",
                "zend",
                "zikula"
            ],
            "support": {
                "issues": "https://github.com/composer/installers/issues",
                "source": "https://github.com/composer/installers/tree/v1.12.0"
            },
            "funding": [
                {
                    "url": "https://packagist.com",
                    "type": "custom"
                },
                {
                    "url": "https://github.com/composer",
                    "type": "github"
                },
                {
                    "url": "https://tidelift.com/funding/github/packagist/composer/composer",
                    "type": "tidelift"
                }
            ],
            "time": "2021-09-13T08:19:44+00:00"
        },
        {
            "name": "maxmind-db/reader",
            "version": "v1.11.1",
            "source": {
                "type": "git",
                "url": "git@github.com:maxmind/MaxMind-DB-Reader-php.git",
                "reference": "1e66f73ffcf25e17c7a910a1317e9720a95497c7"
            },
            "dist": {
                "type": "zip",
                "url": "https://api.github.com/repos/maxmind/MaxMind-DB-Reader-php/zipball/1e66f73ffcf25e17c7a910a1317e9720a95497c7",
                "reference": "1e66f73ffcf25e17c7a910a1317e9720a95497c7",
                "shasum": ""
            },
            "require": {
                "php": ">=7.2"
            },
            "conflict": {
                "ext-maxminddb": "<1.11.1,>=2.0.0"
            },
            "require-dev": {
                "friendsofphp/php-cs-fixer": "3.*",
                "php-coveralls/php-coveralls": "^2.1",
                "phpstan/phpstan": "*",
                "phpunit/phpcov": ">=6.0.0",
                "phpunit/phpunit": ">=8.0.0,<10.0.0",
                "squizlabs/php_codesniffer": "3.*"
            },
            "suggest": {
                "ext-bcmath": "bcmath or gmp is required for decoding larger integers with the pure PHP decoder",
                "ext-gmp": "bcmath or gmp is required for decoding larger integers with the pure PHP decoder",
                "ext-maxminddb": "A C-based database decoder that provides significantly faster lookups"
            },
            "type": "library",
            "autoload": {
                "psr-4": {
                    "MaxMind\\Db\\": "src/MaxMind/Db"
                }
            },
            "notification-url": "https://packagist.org/downloads/",
            "license": [
                "Apache-2.0"
            ],
            "authors": [
                {
                    "name": "Gregory J. Oschwald",
                    "email": "goschwald@maxmind.com",
                    "homepage": "https://www.maxmind.com/"
                }
            ],
            "description": "MaxMind DB Reader API",
            "homepage": "https://github.com/maxmind/MaxMind-DB-Reader-php",
            "keywords": [
                "database",
                "geoip",
                "geoip2",
                "geolocation",
                "maxmind"
            ],
            "time": "2023-12-02T00:09:23+00:00"
        },
        {
            "name": "pelago/emogrifier",
            "version": "v6.0.0",
            "source": {
                "type": "git",
                "url": "https://github.com/MyIntervals/emogrifier.git",
                "reference": "aa72d5407efac118f3896bcb995a2cba793df0ae"
            },
            "dist": {
                "type": "zip",
                "url": "https://api.github.com/repos/MyIntervals/emogrifier/zipball/aa72d5407efac118f3896bcb995a2cba793df0ae",
                "reference": "aa72d5407efac118f3896bcb995a2cba793df0ae",
                "shasum": ""
            },
            "require": {
                "ext-dom": "*",
                "ext-libxml": "*",
                "php": "~7.2.0 || ~7.3.0 || ~7.4.0 || ~8.0.0 || ~8.1.0",
                "sabberworm/php-css-parser": "^8.3.1",
                "symfony/css-selector": "^3.4.32 || ^4.4 || ^5.3 || ^6.0"
            },
            "require-dev": {
                "php-parallel-lint/php-parallel-lint": "^1.3.0",
                "phpunit/phpunit": "^8.5.16",
                "rawr/cross-data-providers": "^2.3.0"
            },
            "type": "library",
            "extra": {
                "branch-alias": {
                    "dev-main": "7.0.x-dev"
                }
            },
            "autoload": {
                "psr-4": {
                    "Pelago\\Emogrifier\\": "src/"
                }
            },
            "notification-url": "https://packagist.org/downloads/",
            "license": [
                "MIT"
            ],
            "authors": [
                {
                    "name": "Oliver Klee",
                    "email": "github@oliverklee.de"
                },
                {
                    "name": "Zoli Szabó",
                    "email": "zoli.szabo+github@gmail.com"
                },
                {
                    "name": "John Reeve",
                    "email": "jreeve@pelagodesign.com"
                },
                {
                    "name": "Jake Hotson",
                    "email": "jake@qzdesign.co.uk"
                },
                {
                    "name": "Cameron Brooks"
                },
                {
                    "name": "Jaime Prado"
                }
            ],
            "description": "Converts CSS styles into inline style attributes in your HTML code",
            "homepage": "https://www.myintervals.com/emogrifier.php",
            "keywords": [
                "css",
                "email",
                "pre-processing"
            ],
            "support": {
                "issues": "https://github.com/MyIntervals/emogrifier/issues",
                "source": "https://github.com/MyIntervals/emogrifier"
            },
            "time": "2021-09-16T16:22:04+00:00"
        },
        {
            "name": "sabberworm/php-css-parser",
            "version": "8.4.0",
            "source": {
                "type": "git",
                "url": "https://github.com/sabberworm/PHP-CSS-Parser.git",
                "reference": "e41d2140031d533348b2192a83f02d8dd8a71d30"
            },
            "dist": {
                "type": "zip",
                "url": "https://api.github.com/repos/sabberworm/PHP-CSS-Parser/zipball/e41d2140031d533348b2192a83f02d8dd8a71d30",
                "reference": "e41d2140031d533348b2192a83f02d8dd8a71d30",
                "shasum": ""
            },
            "require": {
                "ext-iconv": "*",
                "php": ">=5.6.20"
            },
            "require-dev": {
                "codacy/coverage": "^1.4",
                "phpunit/phpunit": "^4.8.36"
            },
            "suggest": {
                "ext-mbstring": "for parsing UTF-8 CSS"
            },
            "type": "library",
            "autoload": {
                "psr-4": {
                    "Sabberworm\\CSS\\": "src/"
                }
            },
            "notification-url": "https://packagist.org/downloads/",
            "license": [
                "MIT"
            ],
            "authors": [
                {
                    "name": "Raphael Schweikert"
                }
            ],
            "description": "Parser for CSS Files written in PHP",
            "homepage": "https://www.sabberworm.com/blog/2010/6/10/php-css-parser",
            "keywords": [
                "css",
                "parser",
                "stylesheet"
            ],
            "support": {
                "issues": "https://github.com/sabberworm/PHP-CSS-Parser/issues",
                "source": "https://github.com/sabberworm/PHP-CSS-Parser/tree/8.4.0"
            },
            "time": "2021-12-11T13:40:54+00:00"
        },
        {
            "name": "symfony/css-selector",
            "version": "v5.4.26",
            "source": {
                "type": "git",
                "url": "https://github.com/symfony/css-selector.git",
                "reference": "0ad3f7e9a1ab492c5b4214cf22a9dc55dcf8600a"
            },
            "dist": {
                "type": "zip",
                "url": "https://api.github.com/repos/symfony/css-selector/zipball/0ad3f7e9a1ab492c5b4214cf22a9dc55dcf8600a",
                "reference": "0ad3f7e9a1ab492c5b4214cf22a9dc55dcf8600a",
                "shasum": ""
            },
            "require": {
                "php": ">=7.2.5",
                "symfony/polyfill-php80": "^1.16"
            },
            "type": "library",
            "autoload": {
                "psr-4": {
                    "Symfony\\Component\\CssSelector\\": ""
                },
                "exclude-from-classmap": [
                    "/Tests/"
                ]
            },
            "notification-url": "https://packagist.org/downloads/",
            "license": [
                "MIT"
            ],
            "authors": [
                {
                    "name": "Fabien Potencier",
                    "email": "fabien@symfony.com"
                },
                {
                    "name": "Jean-François Simon",
                    "email": "jeanfrancois.simon@sensiolabs.com"
                },
                {
                    "name": "Symfony Community",
                    "homepage": "https://symfony.com/contributors"
                }
            ],
            "description": "Converts CSS selectors to XPath expressions",
            "homepage": "https://symfony.com",
            "support": {
                "source": "https://github.com/symfony/css-selector/tree/v5.4.26"
            },
            "funding": [
                {
                    "url": "https://symfony.com/sponsor",
                    "type": "custom"
                },
                {
                    "url": "https://github.com/fabpot",
                    "type": "github"
                },
                {
                    "url": "https://tidelift.com/funding/github/packagist/symfony/symfony",
                    "type": "tidelift"
                }
            ],
            "time": "2023-07-07T06:10:25+00:00"
        },
        {
            "name": "symfony/polyfill-php80",
            "version": "v1.28.0",
            "source": {
                "type": "git",
                "url": "https://github.com/symfony/polyfill-php80.git",
                "reference": "6caa57379c4aec19c0a12a38b59b26487dcfe4b5"
            },
            "dist": {
                "type": "zip",
                "url": "https://api.github.com/repos/symfony/polyfill-php80/zipball/6caa57379c4aec19c0a12a38b59b26487dcfe4b5",
                "reference": "6caa57379c4aec19c0a12a38b59b26487dcfe4b5",
                "shasum": ""
            },
            "require": {
                "php": ">=7.1"
            },
            "type": "library",
            "extra": {
                "branch-alias": {
                    "dev-main": "1.28-dev"
                },
                "thanks": {
                    "name": "symfony/polyfill",
                    "url": "https://github.com/symfony/polyfill"
                }
            },
            "autoload": {
                "files": [
                    "bootstrap.php"
                ],
                "psr-4": {
                    "Symfony\\Polyfill\\Php80\\": ""
                },
                "classmap": [
                    "Resources/stubs"
                ]
            },
            "notification-url": "https://packagist.org/downloads/",
            "license": [
                "MIT"
            ],
            "authors": [
                {
                    "name": "Ion Bazan",
                    "email": "ion.bazan@gmail.com"
                },
                {
                    "name": "Nicolas Grekas",
                    "email": "p@tchwork.com"
                },
                {
                    "name": "Symfony Community",
                    "homepage": "https://symfony.com/contributors"
                }
            ],
            "description": "Symfony polyfill backporting some PHP 8.0+ features to lower PHP versions",
            "homepage": "https://symfony.com",
            "keywords": [
                "compatibility",
                "polyfill",
                "portable",
                "shim"
            ],
            "support": {
                "source": "https://github.com/symfony/polyfill-php80/tree/v1.28.0"
            },
            "funding": [
                {
                    "url": "https://symfony.com/sponsor",
                    "type": "custom"
                },
                {
                    "url": "https://github.com/fabpot",
                    "type": "github"
                },
                {
                    "url": "https://tidelift.com/funding/github/packagist/symfony/symfony",
                    "type": "tidelift"
                }
            ],
            "time": "2023-01-26T09:26:14+00:00"
        },
        {
            "name": "woocommerce/action-scheduler",
            "version": "3.8.1",
            "source": {
                "type": "git",
                "url": "https://github.com/woocommerce/action-scheduler.git",
                "reference": "e331b534d7de10402d7545a0de50177b874c0779"
            },
            "dist": {
                "type": "zip",
                "url": "https://api.github.com/repos/woocommerce/action-scheduler/zipball/e331b534d7de10402d7545a0de50177b874c0779",
                "reference": "e331b534d7de10402d7545a0de50177b874c0779",
                "shasum": ""
            },
            "require": {
                "php": ">=5.6"
            },
            "require-dev": {
                "phpunit/phpunit": "^7.5",
                "woocommerce/woocommerce-sniffs": "0.1.0",
                "wp-cli/wp-cli": "~2.5.0",
                "yoast/phpunit-polyfills": "^2.0"
            },
            "type": "wordpress-plugin",
            "extra": {
                "scripts-description": {
                    "test": "Run unit tests",
                    "phpcs": "Analyze code against the WordPress coding standards with PHP_CodeSniffer",
                    "phpcbf": "Fix coding standards warnings/errors automatically with PHP Code Beautifier"
                }
            },
            "notification-url": "https://packagist.org/downloads/",
            "license": [
                "GPL-3.0-or-later"
            ],
            "description": "Action Scheduler for WordPress and WooCommerce",
            "homepage": "https://actionscheduler.org/",
            "support": {
                "issues": "https://github.com/woocommerce/action-scheduler/issues",
                "source": "https://github.com/woocommerce/action-scheduler/tree/3.8.1"
            },
            "time": "2024-06-20T19:53:06+00:00"
        }
    ],
    "packages-dev": [
        {
            "name": "automattic/jetpack-changelogger",
            "version": "v3.3.11",
            "source": {
                "type": "git",
                "url": "https://github.com/Automattic/jetpack-changelogger.git",
                "reference": "1b5300887b0dbe8bccc054aa439cd6db6e2d8fb9"
            },
            "dist": {
                "type": "zip",
                "url": "https://api.github.com/repos/Automattic/jetpack-changelogger/zipball/1b5300887b0dbe8bccc054aa439cd6db6e2d8fb9",
                "reference": "1b5300887b0dbe8bccc054aa439cd6db6e2d8fb9",
                "shasum": ""
            },
            "require": {
                "php": ">=5.6",
                "symfony/console": "^3.4 || ^5.2 || ^6.0",
                "symfony/process": "^3.4 || ^5.2 || ^6.0",
                "wikimedia/at-ease": "^1.2 || ^2.0"
            },
            "require-dev": {
                "wikimedia/testing-access-wrapper": "^1.0 || ^2.0",
                "yoast/phpunit-polyfills": "1.1.0"
            },
            "bin": [
                "bin/changelogger"
            ],
            "type": "project",
            "extra": {
                "autotagger": true,
                "branch-alias": {
                    "dev-trunk": "3.3.x-dev"
                },
                "mirror-repo": "Automattic/jetpack-changelogger",
                "version-constants": {
                    "::VERSION": "src/Application.php"
                },
                "changelogger": {
                    "link-template": "https://github.com/Automattic/jetpack-changelogger/compare/${old}...${new}"
                }
            },
            "autoload": {
                "psr-4": {
                    "Automattic\\Jetpack\\Changelog\\": "lib",
                    "Automattic\\Jetpack\\Changelogger\\": "src"
                }
            },
            "notification-url": "https://packagist.org/downloads/",
            "license": [
                "GPL-2.0-or-later"
            ],
            "description": "Jetpack Changelogger tool. Allows for managing changelogs by dropping change files into a changelog directory with each PR.",
            "keywords": [
                "changelog",
                "cli",
                "dev",
                "keepachangelog"
            ],
            "support": {
                "source": "https://github.com/Automattic/jetpack-changelogger/tree/v3.3.11"
            },
            "time": "2023-09-28T18:32:29+00:00"
        },
        {
            "name": "bamarni/composer-bin-plugin",
            "version": "1.8.2",
            "source": {
                "type": "git",
                "url": "https://github.com/bamarni/composer-bin-plugin.git",
                "reference": "92fd7b1e6e9cdae19b0d57369d8ad31a37b6a880"
            },
            "dist": {
                "type": "zip",
                "url": "https://api.github.com/repos/bamarni/composer-bin-plugin/zipball/92fd7b1e6e9cdae19b0d57369d8ad31a37b6a880",
                "reference": "92fd7b1e6e9cdae19b0d57369d8ad31a37b6a880",
                "shasum": ""
            },
            "require": {
                "composer-plugin-api": "^2.0",
                "php": "^7.2.5 || ^8.0"
            },
            "require-dev": {
                "composer/composer": "^2.0",
                "ext-json": "*",
                "phpstan/extension-installer": "^1.1",
                "phpstan/phpstan": "^1.8",
                "phpstan/phpstan-phpunit": "^1.1",
                "phpunit/phpunit": "^8.5 || ^9.5",
                "symfony/console": "^2.8.52 || ^3.4.35 || ^4.4 || ^5.0 || ^6.0",
                "symfony/finder": "^2.8.52 || ^3.4.35 || ^4.4 || ^5.0 || ^6.0",
                "symfony/process": "^2.8.52 || ^3.4.35 || ^4.4 || ^5.0 || ^6.0"
            },
            "type": "composer-plugin",
            "extra": {
                "class": "Bamarni\\Composer\\Bin\\BamarniBinPlugin"
            },
            "autoload": {
                "psr-4": {
                    "Bamarni\\Composer\\Bin\\": "src"
                }
            },
            "notification-url": "https://packagist.org/downloads/",
            "license": [
                "MIT"
            ],
            "description": "No conflicts for your bin dependencies",
            "keywords": [
                "composer",
                "conflict",
                "dependency",
                "executable",
                "isolation",
                "tool"
            ],
            "support": {
                "issues": "https://github.com/bamarni/composer-bin-plugin/issues",
                "source": "https://github.com/bamarni/composer-bin-plugin/tree/1.8.2"
            },
            "time": "2022-10-31T08:38:03+00:00"
        },
        {
            "name": "clue/stdio-react",
            "version": "v2.6.0",
            "source": {
                "type": "git",
                "url": "https://github.com/clue/reactphp-stdio.git",
                "reference": "dfa6c378aabdff718202d4e2453f752c38ea3399"
            },
            "dist": {
                "type": "zip",
                "url": "https://api.github.com/repos/clue/reactphp-stdio/zipball/dfa6c378aabdff718202d4e2453f752c38ea3399",
                "reference": "dfa6c378aabdff718202d4e2453f752c38ea3399",
                "shasum": ""
            },
            "require": {
                "clue/term-react": "^1.0 || ^0.1.1",
                "clue/utf8-react": "^1.0 || ^0.1",
                "php": ">=5.3",
                "react/event-loop": "^1.2",
                "react/stream": "^1.2"
            },
            "require-dev": {
                "clue/arguments": "^2.0",
                "clue/commander": "^1.2",
                "phpunit/phpunit": "^9.3 || ^5.7 || ^4.8.35"
            },
            "suggest": {
                "ext-mbstring": "Using ext-mbstring should provide slightly better performance for handling I/O"
            },
            "type": "library",
            "autoload": {
                "psr-4": {
                    "Clue\\React\\Stdio\\": "src/"
                }
            },
            "notification-url": "https://packagist.org/downloads/",
            "license": [
                "MIT"
            ],
            "authors": [
                {
                    "name": "Christian Lück",
                    "email": "christian@clue.engineering"
                }
            ],
            "description": "Async, event-driven console input & output (STDIN, STDOUT) for truly interactive CLI applications, built on top of ReactPHP",
            "homepage": "https://github.com/clue/reactphp-stdio",
            "keywords": [
                "async",
                "autocomplete",
                "autocompletion",
                "cli",
                "history",
                "interactive",
                "reactphp",
                "readline",
                "stdin",
                "stdio",
                "stdout"
            ],
            "support": {
                "issues": "https://github.com/clue/reactphp-stdio/issues",
                "source": "https://github.com/clue/reactphp-stdio/tree/v2.6.0"
            },
            "funding": [
                {
                    "url": "https://clue.engineering/support",
                    "type": "custom"
                },
                {
                    "url": "https://github.com/clue",
                    "type": "github"
                }
            ],
            "time": "2022-03-18T15:09:30+00:00"
        },
        {
            "name": "clue/term-react",
            "version": "v1.4.0",
            "source": {
                "type": "git",
                "url": "https://github.com/clue/reactphp-term.git",
                "reference": "00f297dc597eaee2ebf98af8f27cca5d21d60fa3"
            },
            "dist": {
                "type": "zip",
                "url": "https://api.github.com/repos/clue/reactphp-term/zipball/00f297dc597eaee2ebf98af8f27cca5d21d60fa3",
                "reference": "00f297dc597eaee2ebf98af8f27cca5d21d60fa3",
                "shasum": ""
            },
            "require": {
                "php": ">=5.3",
                "react/stream": "^1.2"
            },
            "require-dev": {
                "phpunit/phpunit": "^9.6 || ^5.7 || ^4.8.36",
                "react/event-loop": "^1.2"
            },
            "type": "library",
            "autoload": {
                "psr-4": {
                    "Clue\\React\\Term\\": "src/"
                }
            },
            "notification-url": "https://packagist.org/downloads/",
            "license": [
                "MIT"
            ],
            "authors": [
                {
                    "name": "Christian Lück",
                    "email": "christian@clue.engineering"
                }
            ],
            "description": "Streaming terminal emulator, built on top of ReactPHP.",
            "homepage": "https://github.com/clue/reactphp-term",
            "keywords": [
                "C0",
                "CSI",
                "ansi",
                "apc",
                "ascii",
                "c1",
                "control codes",
                "dps",
                "osc",
                "pm",
                "reactphp",
                "streaming",
                "terminal",
                "vt100",
                "xterm"
            ],
            "support": {
                "issues": "https://github.com/clue/reactphp-term/issues",
                "source": "https://github.com/clue/reactphp-term/tree/v1.4.0"
            },
            "funding": [
                {
                    "url": "https://clue.engineering/support",
                    "type": "custom"
                },
                {
                    "url": "https://github.com/clue",
                    "type": "github"
                }
            ],
            "time": "2024-01-30T10:22:09+00:00"
        },
        {
            "name": "clue/utf8-react",
            "version": "v1.3.0",
            "source": {
                "type": "git",
                "url": "https://github.com/clue/reactphp-utf8.git",
                "reference": "d5cd04d39cb5457aa5df830b7c4b301d2694217e"
            },
            "dist": {
                "type": "zip",
                "url": "https://api.github.com/repos/clue/reactphp-utf8/zipball/d5cd04d39cb5457aa5df830b7c4b301d2694217e",
                "reference": "d5cd04d39cb5457aa5df830b7c4b301d2694217e",
                "shasum": ""
            },
            "require": {
                "php": ">=5.3",
                "react/stream": "^1.0 || ^0.7 || ^0.6 || ^0.5 || ^0.4 || ^0.3"
            },
            "require-dev": {
                "phpunit/phpunit": "^9.6 || ^5.7 || ^4.8.36",
                "react/stream": "^1.0 || ^0.7"
            },
            "type": "library",
            "autoload": {
                "psr-4": {
                    "Clue\\React\\Utf8\\": "src/"
                }
            },
            "notification-url": "https://packagist.org/downloads/",
            "license": [
                "MIT"
            ],
            "authors": [
                {
                    "name": "Christian Lück",
                    "email": "christian@clue.engineering"
                }
            ],
            "description": "Streaming UTF-8 parser, built on top of ReactPHP.",
            "homepage": "https://github.com/clue/reactphp-utf8",
            "keywords": [
                "reactphp",
                "streaming",
                "unicode",
                "utf-8",
                "utf8"
            ],
            "support": {
                "issues": "https://github.com/clue/reactphp-utf8/issues",
                "source": "https://github.com/clue/reactphp-utf8/tree/v1.3.0"
            },
            "funding": [
                {
                    "url": "https://clue.engineering/support",
                    "type": "custom"
                },
                {
                    "url": "https://github.com/clue",
                    "type": "github"
                }
            ],
            "time": "2023-12-06T14:52:17+00:00"
        },
        {
            "name": "dms/phpunit-arraysubset-asserts",
            "version": "v0.4.0",
            "source": {
                "type": "git",
                "url": "https://github.com/rdohms/phpunit-arraysubset-asserts.git",
                "reference": "428293c2a00eceefbad71a2dbdfb913febb35de2"
            },
            "dist": {
                "type": "zip",
                "url": "https://api.github.com/repos/rdohms/phpunit-arraysubset-asserts/zipball/428293c2a00eceefbad71a2dbdfb913febb35de2",
                "reference": "428293c2a00eceefbad71a2dbdfb913febb35de2",
                "shasum": ""
            },
            "require": {
                "php": "^5.4 || ^7.0 || ^8.0",
                "phpunit/phpunit": "^4.8.36 || ^5.7.21 || ^6.0 || ^7.0 || ^8.0 || ^9.0"
            },
            "require-dev": {
                "dms/coding-standard": "^9",
                "squizlabs/php_codesniffer": "^3.4"
            },
            "type": "library",
            "autoload": {
                "files": [
                    "assertarraysubset-autoload.php"
                ]
            },
            "notification-url": "https://packagist.org/downloads/",
            "license": [
                "MIT"
            ],
            "authors": [
                {
                    "name": "Rafael Dohms",
                    "email": "rdohms@gmail.com"
                }
            ],
            "description": "This package provides ArraySubset and related asserts once deprecated in PHPUnit 8",
            "support": {
                "issues": "https://github.com/rdohms/phpunit-arraysubset-asserts/issues",
                "source": "https://github.com/rdohms/phpunit-arraysubset-asserts/tree/v0.4.0"
            },
            "time": "2022-02-13T15:00:28+00:00"
        },
        {
            "name": "doctrine/instantiator",
            "version": "1.5.0",
            "source": {
                "type": "git",
                "url": "https://github.com/doctrine/instantiator.git",
                "reference": "0a0fa9780f5d4e507415a065172d26a98d02047b"
            },
            "dist": {
                "type": "zip",
                "url": "https://api.github.com/repos/doctrine/instantiator/zipball/0a0fa9780f5d4e507415a065172d26a98d02047b",
                "reference": "0a0fa9780f5d4e507415a065172d26a98d02047b",
                "shasum": ""
            },
            "require": {
                "php": "^7.1 || ^8.0"
            },
            "require-dev": {
                "doctrine/coding-standard": "^9 || ^11",
                "ext-pdo": "*",
                "ext-phar": "*",
                "phpbench/phpbench": "^0.16 || ^1",
                "phpstan/phpstan": "^1.4",
                "phpstan/phpstan-phpunit": "^1",
                "phpunit/phpunit": "^7.5 || ^8.5 || ^9.5",
                "vimeo/psalm": "^4.30 || ^5.4"
            },
            "type": "library",
            "autoload": {
                "psr-4": {
                    "Doctrine\\Instantiator\\": "src/Doctrine/Instantiator/"
                }
            },
            "notification-url": "https://packagist.org/downloads/",
            "license": [
                "MIT"
            ],
            "authors": [
                {
                    "name": "Marco Pivetta",
                    "email": "ocramius@gmail.com",
                    "homepage": "https://ocramius.github.io/"
                }
            ],
            "description": "A small, lightweight utility to instantiate objects in PHP without invoking their constructors",
            "homepage": "https://www.doctrine-project.org/projects/instantiator.html",
            "keywords": [
                "constructor",
                "instantiate"
            ],
            "support": {
                "issues": "https://github.com/doctrine/instantiator/issues",
                "source": "https://github.com/doctrine/instantiator/tree/1.5.0"
            },
            "funding": [
                {
                    "url": "https://www.doctrine-project.org/sponsorship.html",
                    "type": "custom"
                },
                {
                    "url": "https://www.patreon.com/phpdoctrine",
                    "type": "patreon"
                },
                {
                    "url": "https://tidelift.com/funding/github/packagist/doctrine%2Finstantiator",
                    "type": "tidelift"
                }
            ],
            "time": "2022-12-30T00:15:36+00:00"
        },
        {
            "name": "evenement/evenement",
            "version": "v3.0.2",
            "source": {
                "type": "git",
                "url": "https://github.com/igorw/evenement.git",
                "reference": "0a16b0d71ab13284339abb99d9d2bd813640efbc"
            },
            "dist": {
                "type": "zip",
                "url": "https://api.github.com/repos/igorw/evenement/zipball/0a16b0d71ab13284339abb99d9d2bd813640efbc",
                "reference": "0a16b0d71ab13284339abb99d9d2bd813640efbc",
                "shasum": ""
            },
            "require": {
                "php": ">=7.0"
            },
            "require-dev": {
                "phpunit/phpunit": "^9 || ^6"
            },
            "type": "library",
            "autoload": {
                "psr-4": {
                    "Evenement\\": "src/"
                }
            },
            "notification-url": "https://packagist.org/downloads/",
            "license": [
                "MIT"
            ],
            "authors": [
                {
                    "name": "Igor Wiedler",
                    "email": "igor@wiedler.ch"
                }
            ],
            "description": "Événement is a very simple event dispatching library for PHP",
            "keywords": [
                "event-dispatcher",
                "event-emitter"
            ],
            "support": {
                "issues": "https://github.com/igorw/evenement/issues",
                "source": "https://github.com/igorw/evenement/tree/v3.0.2"
            },
            "time": "2023-08-08T05:53:35+00:00"
        },
        {
            "name": "hamcrest/hamcrest-php",
            "version": "v2.0.1",
            "source": {
                "type": "git",
                "url": "https://github.com/hamcrest/hamcrest-php.git",
                "reference": "8c3d0a3f6af734494ad8f6fbbee0ba92422859f3"
            },
            "dist": {
                "type": "zip",
                "url": "https://api.github.com/repos/hamcrest/hamcrest-php/zipball/8c3d0a3f6af734494ad8f6fbbee0ba92422859f3",
                "reference": "8c3d0a3f6af734494ad8f6fbbee0ba92422859f3",
                "shasum": ""
            },
            "require": {
                "php": "^5.3|^7.0|^8.0"
            },
            "replace": {
                "cordoval/hamcrest-php": "*",
                "davedevelopment/hamcrest-php": "*",
                "kodova/hamcrest-php": "*"
            },
            "require-dev": {
                "phpunit/php-file-iterator": "^1.4 || ^2.0",
                "phpunit/phpunit": "^4.8.36 || ^5.7 || ^6.5 || ^7.0"
            },
            "type": "library",
            "extra": {
                "branch-alias": {
                    "dev-master": "2.1-dev"
                }
            },
            "autoload": {
                "classmap": [
                    "hamcrest"
                ]
            },
            "notification-url": "https://packagist.org/downloads/",
            "license": [
                "BSD-3-Clause"
            ],
            "description": "This is the PHP port of Hamcrest Matchers",
            "keywords": [
                "test"
            ],
            "support": {
                "issues": "https://github.com/hamcrest/hamcrest-php/issues",
                "source": "https://github.com/hamcrest/hamcrest-php/tree/v2.0.1"
            },
            "time": "2020-07-09T08:09:16+00:00"
        },
        {
            "name": "jolicode/jolinotif",
            "version": "v2.4.0",
            "source": {
                "type": "git",
                "url": "https://github.com/jolicode/JoliNotif.git",
                "reference": "a15bfc0d5aef432f150385924ede4e099643edb7"
            },
            "dist": {
                "type": "zip",
                "url": "https://api.github.com/repos/jolicode/JoliNotif/zipball/a15bfc0d5aef432f150385924ede4e099643edb7",
                "reference": "a15bfc0d5aef432f150385924ede4e099643edb7",
                "shasum": ""
            },
            "require": {
                "php": ">=7.4",
                "symfony/process": "^4.0|^5.0|^6.0"
            },
            "require-dev": {
                "friendsofphp/php-cs-fixer": "^3.0",
                "symfony/finder": "^5.0",
                "symfony/phpunit-bridge": "^5.0"
            },
            "bin": [
                "jolinotif"
            ],
            "type": "library",
            "autoload": {
                "psr-4": {
                    "Joli\\JoliNotif\\": "src/"
                }
            },
            "notification-url": "https://packagist.org/downloads/",
            "license": [
                "MIT"
            ],
            "authors": [
                {
                    "name": "Loïck Piera",
                    "email": "pyrech@gmail.com"
                }
            ],
            "description": "Send desktop notifications on Windows, Linux, MacOS.",
            "keywords": [
                "MAC",
                "growl",
                "linux",
                "notification",
                "windows"
            ],
            "support": {
                "issues": "https://github.com/jolicode/JoliNotif/issues",
                "source": "https://github.com/jolicode/JoliNotif/tree/v2.4.0"
            },
            "funding": [
                {
                    "url": "https://tidelift.com/funding/github/packagist/jolicode/jolinotif",
                    "type": "tidelift"
                }
            ],
            "time": "2021-12-01T16:20:42+00:00"
        },
        {
            "name": "mockery/mockery",
            "version": "1.6.6",
            "source": {
                "type": "git",
                "url": "https://github.com/mockery/mockery.git",
                "reference": "b8e0bb7d8c604046539c1115994632c74dcb361e"
            },
            "dist": {
                "type": "zip",
                "url": "https://api.github.com/repos/mockery/mockery/zipball/b8e0bb7d8c604046539c1115994632c74dcb361e",
                "reference": "b8e0bb7d8c604046539c1115994632c74dcb361e",
                "shasum": ""
            },
            "require": {
                "hamcrest/hamcrest-php": "^2.0.1",
                "lib-pcre": ">=7.0",
                "php": ">=7.3"
            },
            "conflict": {
                "phpunit/phpunit": "<8.0"
            },
            "require-dev": {
                "phpunit/phpunit": "^8.5 || ^9.6.10",
                "psalm/plugin-phpunit": "^0.18.4",
                "symplify/easy-coding-standard": "^11.5.0",
                "vimeo/psalm": "^4.30"
            },
            "type": "library",
            "autoload": {
                "files": [
                    "library/helpers.php",
                    "library/Mockery.php"
                ],
                "psr-4": {
                    "Mockery\\": "library/Mockery"
                }
            },
            "notification-url": "https://packagist.org/downloads/",
            "license": [
                "BSD-3-Clause"
            ],
            "authors": [
                {
                    "name": "Pádraic Brady",
                    "email": "padraic.brady@gmail.com",
                    "homepage": "https://github.com/padraic",
                    "role": "Author"
                },
                {
                    "name": "Dave Marshall",
                    "email": "dave.marshall@atstsolutions.co.uk",
                    "homepage": "https://davedevelopment.co.uk",
                    "role": "Developer"
                },
                {
                    "name": "Nathanael Esayeas",
                    "email": "nathanael.esayeas@protonmail.com",
                    "homepage": "https://github.com/ghostwriter",
                    "role": "Lead Developer"
                }
            ],
            "description": "Mockery is a simple yet flexible PHP mock object framework",
            "homepage": "https://github.com/mockery/mockery",
            "keywords": [
                "BDD",
                "TDD",
                "library",
                "mock",
                "mock objects",
                "mockery",
                "stub",
                "test",
                "test double",
                "testing"
            ],
            "support": {
                "docs": "https://docs.mockery.io/",
                "issues": "https://github.com/mockery/mockery/issues",
                "rss": "https://github.com/mockery/mockery/releases.atom",
                "security": "https://github.com/mockery/mockery/security/advisories",
                "source": "https://github.com/mockery/mockery"
            },
            "time": "2023-08-09T00:03:52+00:00"
        },
        {
            "name": "myclabs/deep-copy",
            "version": "1.11.1",
            "source": {
                "type": "git",
                "url": "https://github.com/myclabs/DeepCopy.git",
                "reference": "7284c22080590fb39f2ffa3e9057f10a4ddd0e0c"
            },
            "dist": {
                "type": "zip",
                "url": "https://api.github.com/repos/myclabs/DeepCopy/zipball/7284c22080590fb39f2ffa3e9057f10a4ddd0e0c",
                "reference": "7284c22080590fb39f2ffa3e9057f10a4ddd0e0c",
                "shasum": ""
            },
            "require": {
                "php": "^7.1 || ^8.0"
            },
            "conflict": {
                "doctrine/collections": "<1.6.8",
                "doctrine/common": "<2.13.3 || >=3,<3.2.2"
            },
            "require-dev": {
                "doctrine/collections": "^1.6.8",
                "doctrine/common": "^2.13.3 || ^3.2.2",
                "phpunit/phpunit": "^7.5.20 || ^8.5.23 || ^9.5.13"
            },
            "type": "library",
            "autoload": {
                "files": [
                    "src/DeepCopy/deep_copy.php"
                ],
                "psr-4": {
                    "DeepCopy\\": "src/DeepCopy/"
                }
            },
            "notification-url": "https://packagist.org/downloads/",
            "license": [
                "MIT"
            ],
            "description": "Create deep copies (clones) of your objects",
            "keywords": [
                "clone",
                "copy",
                "duplicate",
                "object",
                "object graph"
            ],
            "support": {
                "issues": "https://github.com/myclabs/DeepCopy/issues",
                "source": "https://github.com/myclabs/DeepCopy/tree/1.11.1"
            },
            "funding": [
                {
                    "url": "https://tidelift.com/funding/github/packagist/myclabs/deep-copy",
                    "type": "tidelift"
                }
            ],
            "time": "2023-03-08T13:26:56+00:00"
        },
        {
            "name": "nikic/php-parser",
            "version": "v4.18.0",
            "source": {
                "type": "git",
                "url": "https://github.com/nikic/PHP-Parser.git",
                "reference": "1bcbb2179f97633e98bbbc87044ee2611c7d7999"
            },
            "dist": {
                "type": "zip",
                "url": "https://api.github.com/repos/nikic/PHP-Parser/zipball/1bcbb2179f97633e98bbbc87044ee2611c7d7999",
                "reference": "1bcbb2179f97633e98bbbc87044ee2611c7d7999",
                "shasum": ""
            },
            "require": {
                "ext-tokenizer": "*",
                "php": ">=7.0"
            },
            "require-dev": {
                "ircmaxell/php-yacc": "^0.0.7",
                "phpunit/phpunit": "^6.5 || ^7.0 || ^8.0 || ^9.0"
            },
            "bin": [
                "bin/php-parse"
            ],
            "type": "library",
            "extra": {
                "branch-alias": {
                    "dev-master": "4.9-dev"
                }
            },
            "autoload": {
                "psr-4": {
                    "PhpParser\\": "lib/PhpParser"
                }
            },
            "notification-url": "https://packagist.org/downloads/",
            "license": [
                "BSD-3-Clause"
            ],
            "authors": [
                {
                    "name": "Nikita Popov"
                }
            ],
            "description": "A PHP parser written in PHP",
            "keywords": [
                "parser",
                "php"
            ],
            "support": {
                "issues": "https://github.com/nikic/PHP-Parser/issues",
                "source": "https://github.com/nikic/PHP-Parser/tree/v4.18.0"
            },
            "time": "2023-12-10T21:03:43+00:00"
        },
        {
            "name": "phar-io/manifest",
            "version": "2.0.3",
            "source": {
                "type": "git",
                "url": "https://github.com/phar-io/manifest.git",
                "reference": "97803eca37d319dfa7826cc2437fc020857acb53"
            },
            "dist": {
                "type": "zip",
                "url": "https://api.github.com/repos/phar-io/manifest/zipball/97803eca37d319dfa7826cc2437fc020857acb53",
                "reference": "97803eca37d319dfa7826cc2437fc020857acb53",
                "shasum": ""
            },
            "require": {
                "ext-dom": "*",
                "ext-phar": "*",
                "ext-xmlwriter": "*",
                "phar-io/version": "^3.0.1",
                "php": "^7.2 || ^8.0"
            },
            "type": "library",
            "extra": {
                "branch-alias": {
                    "dev-master": "2.0.x-dev"
                }
            },
            "autoload": {
                "classmap": [
                    "src/"
                ]
            },
            "notification-url": "https://packagist.org/downloads/",
            "license": [
                "BSD-3-Clause"
            ],
            "authors": [
                {
                    "name": "Arne Blankerts",
                    "email": "arne@blankerts.de",
                    "role": "Developer"
                },
                {
                    "name": "Sebastian Heuer",
                    "email": "sebastian@phpeople.de",
                    "role": "Developer"
                },
                {
                    "name": "Sebastian Bergmann",
                    "email": "sebastian@phpunit.de",
                    "role": "Developer"
                }
            ],
            "description": "Component for reading phar.io manifest information from a PHP Archive (PHAR)",
            "support": {
                "issues": "https://github.com/phar-io/manifest/issues",
                "source": "https://github.com/phar-io/manifest/tree/2.0.3"
            },
            "time": "2021-07-20T11:28:43+00:00"
        },
        {
            "name": "phar-io/version",
            "version": "3.2.1",
            "source": {
                "type": "git",
                "url": "https://github.com/phar-io/version.git",
                "reference": "4f7fd7836c6f332bb2933569e566a0d6c4cbed74"
            },
            "dist": {
                "type": "zip",
                "url": "https://api.github.com/repos/phar-io/version/zipball/4f7fd7836c6f332bb2933569e566a0d6c4cbed74",
                "reference": "4f7fd7836c6f332bb2933569e566a0d6c4cbed74",
                "shasum": ""
            },
            "require": {
                "php": "^7.2 || ^8.0"
            },
            "type": "library",
            "autoload": {
                "classmap": [
                    "src/"
                ]
            },
            "notification-url": "https://packagist.org/downloads/",
            "license": [
                "BSD-3-Clause"
            ],
            "authors": [
                {
                    "name": "Arne Blankerts",
                    "email": "arne@blankerts.de",
                    "role": "Developer"
                },
                {
                    "name": "Sebastian Heuer",
                    "email": "sebastian@phpeople.de",
                    "role": "Developer"
                },
                {
                    "name": "Sebastian Bergmann",
                    "email": "sebastian@phpunit.de",
                    "role": "Developer"
                }
            ],
            "description": "Library for handling version information and constraints",
            "support": {
                "issues": "https://github.com/phar-io/version/issues",
                "source": "https://github.com/phar-io/version/tree/3.2.1"
            },
            "time": "2022-02-21T01:04:05+00:00"
        },
        {
            "name": "phpunit/php-code-coverage",
            "version": "9.2.29",
            "source": {
                "type": "git",
                "url": "https://github.com/sebastianbergmann/php-code-coverage.git",
                "reference": "6a3a87ac2bbe33b25042753df8195ba4aa534c76"
            },
            "dist": {
                "type": "zip",
                "url": "https://api.github.com/repos/sebastianbergmann/php-code-coverage/zipball/6a3a87ac2bbe33b25042753df8195ba4aa534c76",
                "reference": "6a3a87ac2bbe33b25042753df8195ba4aa534c76",
                "shasum": ""
            },
            "require": {
                "ext-dom": "*",
                "ext-libxml": "*",
                "ext-xmlwriter": "*",
                "nikic/php-parser": "^4.15",
                "php": ">=7.3",
                "phpunit/php-file-iterator": "^3.0.3",
                "phpunit/php-text-template": "^2.0.2",
                "sebastian/code-unit-reverse-lookup": "^2.0.2",
                "sebastian/complexity": "^2.0",
                "sebastian/environment": "^5.1.2",
                "sebastian/lines-of-code": "^1.0.3",
                "sebastian/version": "^3.0.1",
                "theseer/tokenizer": "^1.2.0"
            },
            "require-dev": {
                "phpunit/phpunit": "^9.3"
            },
            "suggest": {
                "ext-pcov": "PHP extension that provides line coverage",
                "ext-xdebug": "PHP extension that provides line coverage as well as branch and path coverage"
            },
            "type": "library",
            "extra": {
                "branch-alias": {
                    "dev-master": "9.2-dev"
                }
            },
            "autoload": {
                "classmap": [
                    "src/"
                ]
            },
            "notification-url": "https://packagist.org/downloads/",
            "license": [
                "BSD-3-Clause"
            ],
            "authors": [
                {
                    "name": "Sebastian Bergmann",
                    "email": "sebastian@phpunit.de",
                    "role": "lead"
                }
            ],
            "description": "Library that provides collection, processing, and rendering functionality for PHP code coverage information.",
            "homepage": "https://github.com/sebastianbergmann/php-code-coverage",
            "keywords": [
                "coverage",
                "testing",
                "xunit"
            ],
            "support": {
                "issues": "https://github.com/sebastianbergmann/php-code-coverage/issues",
                "security": "https://github.com/sebastianbergmann/php-code-coverage/security/policy",
                "source": "https://github.com/sebastianbergmann/php-code-coverage/tree/9.2.29"
            },
            "funding": [
                {
                    "url": "https://github.com/sebastianbergmann",
                    "type": "github"
                }
            ],
            "time": "2023-09-19T04:57:46+00:00"
        },
        {
            "name": "phpunit/php-file-iterator",
            "version": "3.0.6",
            "source": {
                "type": "git",
                "url": "https://github.com/sebastianbergmann/php-file-iterator.git",
                "reference": "cf1c2e7c203ac650e352f4cc675a7021e7d1b3cf"
            },
            "dist": {
                "type": "zip",
                "url": "https://api.github.com/repos/sebastianbergmann/php-file-iterator/zipball/cf1c2e7c203ac650e352f4cc675a7021e7d1b3cf",
                "reference": "cf1c2e7c203ac650e352f4cc675a7021e7d1b3cf",
                "shasum": ""
            },
            "require": {
                "php": ">=7.3"
            },
            "require-dev": {
                "phpunit/phpunit": "^9.3"
            },
            "type": "library",
            "extra": {
                "branch-alias": {
                    "dev-master": "3.0-dev"
                }
            },
            "autoload": {
                "classmap": [
                    "src/"
                ]
            },
            "notification-url": "https://packagist.org/downloads/",
            "license": [
                "BSD-3-Clause"
            ],
            "authors": [
                {
                    "name": "Sebastian Bergmann",
                    "email": "sebastian@phpunit.de",
                    "role": "lead"
                }
            ],
            "description": "FilterIterator implementation that filters files based on a list of suffixes.",
            "homepage": "https://github.com/sebastianbergmann/php-file-iterator/",
            "keywords": [
                "filesystem",
                "iterator"
            ],
            "support": {
                "issues": "https://github.com/sebastianbergmann/php-file-iterator/issues",
                "source": "https://github.com/sebastianbergmann/php-file-iterator/tree/3.0.6"
            },
            "funding": [
                {
                    "url": "https://github.com/sebastianbergmann",
                    "type": "github"
                }
            ],
            "time": "2021-12-02T12:48:52+00:00"
        },
        {
            "name": "phpunit/php-invoker",
            "version": "3.1.1",
            "source": {
                "type": "git",
                "url": "https://github.com/sebastianbergmann/php-invoker.git",
                "reference": "5a10147d0aaf65b58940a0b72f71c9ac0423cc67"
            },
            "dist": {
                "type": "zip",
                "url": "https://api.github.com/repos/sebastianbergmann/php-invoker/zipball/5a10147d0aaf65b58940a0b72f71c9ac0423cc67",
                "reference": "5a10147d0aaf65b58940a0b72f71c9ac0423cc67",
                "shasum": ""
            },
            "require": {
                "php": ">=7.3"
            },
            "require-dev": {
                "ext-pcntl": "*",
                "phpunit/phpunit": "^9.3"
            },
            "suggest": {
                "ext-pcntl": "*"
            },
            "type": "library",
            "extra": {
                "branch-alias": {
                    "dev-master": "3.1-dev"
                }
            },
            "autoload": {
                "classmap": [
                    "src/"
                ]
            },
            "notification-url": "https://packagist.org/downloads/",
            "license": [
                "BSD-3-Clause"
            ],
            "authors": [
                {
                    "name": "Sebastian Bergmann",
                    "email": "sebastian@phpunit.de",
                    "role": "lead"
                }
            ],
            "description": "Invoke callables with a timeout",
            "homepage": "https://github.com/sebastianbergmann/php-invoker/",
            "keywords": [
                "process"
            ],
            "support": {
                "issues": "https://github.com/sebastianbergmann/php-invoker/issues",
                "source": "https://github.com/sebastianbergmann/php-invoker/tree/3.1.1"
            },
            "funding": [
                {
                    "url": "https://github.com/sebastianbergmann",
                    "type": "github"
                }
            ],
            "time": "2020-09-28T05:58:55+00:00"
        },
        {
            "name": "phpunit/php-text-template",
            "version": "2.0.4",
            "source": {
                "type": "git",
                "url": "https://github.com/sebastianbergmann/php-text-template.git",
                "reference": "5da5f67fc95621df9ff4c4e5a84d6a8a2acf7c28"
            },
            "dist": {
                "type": "zip",
                "url": "https://api.github.com/repos/sebastianbergmann/php-text-template/zipball/5da5f67fc95621df9ff4c4e5a84d6a8a2acf7c28",
                "reference": "5da5f67fc95621df9ff4c4e5a84d6a8a2acf7c28",
                "shasum": ""
            },
            "require": {
                "php": ">=7.3"
            },
            "require-dev": {
                "phpunit/phpunit": "^9.3"
            },
            "type": "library",
            "extra": {
                "branch-alias": {
                    "dev-master": "2.0-dev"
                }
            },
            "autoload": {
                "classmap": [
                    "src/"
                ]
            },
            "notification-url": "https://packagist.org/downloads/",
            "license": [
                "BSD-3-Clause"
            ],
            "authors": [
                {
                    "name": "Sebastian Bergmann",
                    "email": "sebastian@phpunit.de",
                    "role": "lead"
                }
            ],
            "description": "Simple template engine.",
            "homepage": "https://github.com/sebastianbergmann/php-text-template/",
            "keywords": [
                "template"
            ],
            "support": {
                "issues": "https://github.com/sebastianbergmann/php-text-template/issues",
                "source": "https://github.com/sebastianbergmann/php-text-template/tree/2.0.4"
            },
            "funding": [
                {
                    "url": "https://github.com/sebastianbergmann",
                    "type": "github"
                }
            ],
            "time": "2020-10-26T05:33:50+00:00"
        },
        {
            "name": "phpunit/php-timer",
            "version": "5.0.3",
            "source": {
                "type": "git",
                "url": "https://github.com/sebastianbergmann/php-timer.git",
                "reference": "5a63ce20ed1b5bf577850e2c4e87f4aa902afbd2"
            },
            "dist": {
                "type": "zip",
                "url": "https://api.github.com/repos/sebastianbergmann/php-timer/zipball/5a63ce20ed1b5bf577850e2c4e87f4aa902afbd2",
                "reference": "5a63ce20ed1b5bf577850e2c4e87f4aa902afbd2",
                "shasum": ""
            },
            "require": {
                "php": ">=7.3"
            },
            "require-dev": {
                "phpunit/phpunit": "^9.3"
            },
            "type": "library",
            "extra": {
                "branch-alias": {
                    "dev-master": "5.0-dev"
                }
            },
            "autoload": {
                "classmap": [
                    "src/"
                ]
            },
            "notification-url": "https://packagist.org/downloads/",
            "license": [
                "BSD-3-Clause"
            ],
            "authors": [
                {
                    "name": "Sebastian Bergmann",
                    "email": "sebastian@phpunit.de",
                    "role": "lead"
                }
            ],
            "description": "Utility class for timing",
            "homepage": "https://github.com/sebastianbergmann/php-timer/",
            "keywords": [
                "timer"
            ],
            "support": {
                "issues": "https://github.com/sebastianbergmann/php-timer/issues",
                "source": "https://github.com/sebastianbergmann/php-timer/tree/5.0.3"
            },
            "funding": [
                {
                    "url": "https://github.com/sebastianbergmann",
                    "type": "github"
                }
            ],
            "time": "2020-10-26T13:16:10+00:00"
        },
        {
            "name": "phpunit/phpunit",
            "version": "9.6.15",
            "source": {
                "type": "git",
                "url": "https://github.com/sebastianbergmann/phpunit.git",
                "reference": "05017b80304e0eb3f31d90194a563fd53a6021f1"
            },
            "dist": {
                "type": "zip",
                "url": "https://api.github.com/repos/sebastianbergmann/phpunit/zipball/05017b80304e0eb3f31d90194a563fd53a6021f1",
                "reference": "05017b80304e0eb3f31d90194a563fd53a6021f1",
                "shasum": ""
            },
            "require": {
                "doctrine/instantiator": "^1.3.1 || ^2",
                "ext-dom": "*",
                "ext-json": "*",
                "ext-libxml": "*",
                "ext-mbstring": "*",
                "ext-xml": "*",
                "ext-xmlwriter": "*",
                "myclabs/deep-copy": "^1.10.1",
                "phar-io/manifest": "^2.0.3",
                "phar-io/version": "^3.0.2",
                "php": ">=7.3",
                "phpunit/php-code-coverage": "^9.2.28",
                "phpunit/php-file-iterator": "^3.0.5",
                "phpunit/php-invoker": "^3.1.1",
                "phpunit/php-text-template": "^2.0.3",
                "phpunit/php-timer": "^5.0.2",
                "sebastian/cli-parser": "^1.0.1",
                "sebastian/code-unit": "^1.0.6",
                "sebastian/comparator": "^4.0.8",
                "sebastian/diff": "^4.0.3",
                "sebastian/environment": "^5.1.3",
                "sebastian/exporter": "^4.0.5",
                "sebastian/global-state": "^5.0.1",
                "sebastian/object-enumerator": "^4.0.3",
                "sebastian/resource-operations": "^3.0.3",
                "sebastian/type": "^3.2",
                "sebastian/version": "^3.0.2"
            },
            "suggest": {
                "ext-soap": "To be able to generate mocks based on WSDL files",
                "ext-xdebug": "PHP extension that provides line coverage as well as branch and path coverage"
            },
            "bin": [
                "phpunit"
            ],
            "type": "library",
            "extra": {
                "branch-alias": {
                    "dev-master": "9.6-dev"
                }
            },
            "autoload": {
                "files": [
                    "src/Framework/Assert/Functions.php"
                ],
                "classmap": [
                    "src/"
                ]
            },
            "notification-url": "https://packagist.org/downloads/",
            "license": [
                "BSD-3-Clause"
            ],
            "authors": [
                {
                    "name": "Sebastian Bergmann",
                    "email": "sebastian@phpunit.de",
                    "role": "lead"
                }
            ],
            "description": "The PHP Unit Testing framework.",
            "homepage": "https://phpunit.de/",
            "keywords": [
                "phpunit",
                "testing",
                "xunit"
            ],
            "support": {
                "issues": "https://github.com/sebastianbergmann/phpunit/issues",
                "security": "https://github.com/sebastianbergmann/phpunit/security/policy",
                "source": "https://github.com/sebastianbergmann/phpunit/tree/9.6.15"
            },
            "funding": [
                {
                    "url": "https://phpunit.de/sponsors.html",
                    "type": "custom"
                },
                {
                    "url": "https://github.com/sebastianbergmann",
                    "type": "github"
                },
                {
                    "url": "https://tidelift.com/funding/github/packagist/phpunit/phpunit",
                    "type": "tidelift"
                }
            ],
            "time": "2023-12-01T16:55:19+00:00"
        },
        {
            "name": "psr/container",
            "version": "1.1.2",
            "source": {
                "type": "git",
                "url": "https://github.com/php-fig/container.git",
                "reference": "513e0666f7216c7459170d56df27dfcefe1689ea"
            },
            "dist": {
                "type": "zip",
                "url": "https://api.github.com/repos/php-fig/container/zipball/513e0666f7216c7459170d56df27dfcefe1689ea",
                "reference": "513e0666f7216c7459170d56df27dfcefe1689ea",
                "shasum": ""
            },
            "require": {
                "php": ">=7.4.0"
            },
            "type": "library",
            "autoload": {
                "psr-4": {
                    "Psr\\Container\\": "src/"
                }
            },
            "notification-url": "https://packagist.org/downloads/",
            "license": [
                "MIT"
            ],
            "authors": [
                {
                    "name": "PHP-FIG",
                    "homepage": "https://www.php-fig.org/"
                }
            ],
            "description": "Common Container Interface (PHP FIG PSR-11)",
            "homepage": "https://github.com/php-fig/container",
            "keywords": [
                "PSR-11",
                "container",
                "container-interface",
                "container-interop",
                "psr"
            ],
            "support": {
                "issues": "https://github.com/php-fig/container/issues",
                "source": "https://github.com/php-fig/container/tree/1.1.2"
            },
            "time": "2021-11-05T16:50:12+00:00"
        },
        {
            "name": "react/event-loop",
            "version": "v1.5.0",
            "source": {
                "type": "git",
                "url": "https://github.com/reactphp/event-loop.git",
                "reference": "bbe0bd8c51ffc05ee43f1729087ed3bdf7d53354"
            },
            "dist": {
                "type": "zip",
                "url": "https://api.github.com/repos/reactphp/event-loop/zipball/bbe0bd8c51ffc05ee43f1729087ed3bdf7d53354",
                "reference": "bbe0bd8c51ffc05ee43f1729087ed3bdf7d53354",
                "shasum": ""
            },
            "require": {
                "php": ">=5.3.0"
            },
            "require-dev": {
                "phpunit/phpunit": "^9.6 || ^5.7 || ^4.8.36"
            },
            "suggest": {
                "ext-pcntl": "For signal handling support when using the StreamSelectLoop"
            },
            "type": "library",
            "autoload": {
                "psr-4": {
                    "React\\EventLoop\\": "src/"
                }
            },
            "notification-url": "https://packagist.org/downloads/",
            "license": [
                "MIT"
            ],
            "authors": [
                {
                    "name": "Christian Lück",
                    "email": "christian@clue.engineering",
                    "homepage": "https://clue.engineering/"
                },
                {
                    "name": "Cees-Jan Kiewiet",
                    "email": "reactphp@ceesjankiewiet.nl",
                    "homepage": "https://wyrihaximus.net/"
                },
                {
                    "name": "Jan Sorgalla",
                    "email": "jsorgalla@gmail.com",
                    "homepage": "https://sorgalla.com/"
                },
                {
                    "name": "Chris Boden",
                    "email": "cboden@gmail.com",
                    "homepage": "https://cboden.dev/"
                }
            ],
            "description": "ReactPHP's core reactor event loop that libraries can use for evented I/O.",
            "keywords": [
                "asynchronous",
                "event-loop"
            ],
            "support": {
                "issues": "https://github.com/reactphp/event-loop/issues",
                "source": "https://github.com/reactphp/event-loop/tree/v1.5.0"
            },
            "funding": [
                {
                    "url": "https://opencollective.com/reactphp",
                    "type": "open_collective"
                }
            ],
            "time": "2023-11-13T13:48:05+00:00"
        },
        {
            "name": "react/stream",
            "version": "v1.3.0",
            "source": {
                "type": "git",
                "url": "https://github.com/reactphp/stream.git",
                "reference": "6fbc9672905c7d5a885f2da2fc696f65840f4a66"
            },
            "dist": {
                "type": "zip",
                "url": "https://api.github.com/repos/reactphp/stream/zipball/6fbc9672905c7d5a885f2da2fc696f65840f4a66",
                "reference": "6fbc9672905c7d5a885f2da2fc696f65840f4a66",
                "shasum": ""
            },
            "require": {
                "evenement/evenement": "^3.0 || ^2.0 || ^1.0",
                "php": ">=5.3.8",
                "react/event-loop": "^1.2"
            },
            "require-dev": {
                "clue/stream-filter": "~1.2",
                "phpunit/phpunit": "^9.5 || ^5.7 || ^4.8.35"
            },
            "type": "library",
            "autoload": {
                "psr-4": {
                    "React\\Stream\\": "src/"
                }
            },
            "notification-url": "https://packagist.org/downloads/",
            "license": [
                "MIT"
            ],
            "authors": [
                {
                    "name": "Christian Lück",
                    "email": "christian@clue.engineering",
                    "homepage": "https://clue.engineering/"
                },
                {
                    "name": "Cees-Jan Kiewiet",
                    "email": "reactphp@ceesjankiewiet.nl",
                    "homepage": "https://wyrihaximus.net/"
                },
                {
                    "name": "Jan Sorgalla",
                    "email": "jsorgalla@gmail.com",
                    "homepage": "https://sorgalla.com/"
                },
                {
                    "name": "Chris Boden",
                    "email": "cboden@gmail.com",
                    "homepage": "https://cboden.dev/"
                }
            ],
            "description": "Event-driven readable and writable streams for non-blocking I/O in ReactPHP",
            "keywords": [
                "event-driven",
                "io",
                "non-blocking",
                "pipe",
                "reactphp",
                "readable",
                "stream",
                "writable"
            ],
            "support": {
                "issues": "https://github.com/reactphp/stream/issues",
                "source": "https://github.com/reactphp/stream/tree/v1.3.0"
            },
            "funding": [
                {
                    "url": "https://opencollective.com/reactphp",
                    "type": "open_collective"
                }
            ],
            "time": "2023-06-16T10:52:11+00:00"
        },
        {
            "name": "sebastian/cli-parser",
            "version": "1.0.1",
            "source": {
                "type": "git",
                "url": "https://github.com/sebastianbergmann/cli-parser.git",
                "reference": "442e7c7e687e42adc03470c7b668bc4b2402c0b2"
            },
            "dist": {
                "type": "zip",
                "url": "https://api.github.com/repos/sebastianbergmann/cli-parser/zipball/442e7c7e687e42adc03470c7b668bc4b2402c0b2",
                "reference": "442e7c7e687e42adc03470c7b668bc4b2402c0b2",
                "shasum": ""
            },
            "require": {
                "php": ">=7.3"
            },
            "require-dev": {
                "phpunit/phpunit": "^9.3"
            },
            "type": "library",
            "extra": {
                "branch-alias": {
                    "dev-master": "1.0-dev"
                }
            },
            "autoload": {
                "classmap": [
                    "src/"
                ]
            },
            "notification-url": "https://packagist.org/downloads/",
            "license": [
                "BSD-3-Clause"
            ],
            "authors": [
                {
                    "name": "Sebastian Bergmann",
                    "email": "sebastian@phpunit.de",
                    "role": "lead"
                }
            ],
            "description": "Library for parsing CLI options",
            "homepage": "https://github.com/sebastianbergmann/cli-parser",
            "support": {
                "issues": "https://github.com/sebastianbergmann/cli-parser/issues",
                "source": "https://github.com/sebastianbergmann/cli-parser/tree/1.0.1"
            },
            "funding": [
                {
                    "url": "https://github.com/sebastianbergmann",
                    "type": "github"
                }
            ],
            "time": "2020-09-28T06:08:49+00:00"
        },
        {
            "name": "sebastian/code-unit",
            "version": "1.0.8",
            "source": {
                "type": "git",
                "url": "https://github.com/sebastianbergmann/code-unit.git",
                "reference": "1fc9f64c0927627ef78ba436c9b17d967e68e120"
            },
            "dist": {
                "type": "zip",
                "url": "https://api.github.com/repos/sebastianbergmann/code-unit/zipball/1fc9f64c0927627ef78ba436c9b17d967e68e120",
                "reference": "1fc9f64c0927627ef78ba436c9b17d967e68e120",
                "shasum": ""
            },
            "require": {
                "php": ">=7.3"
            },
            "require-dev": {
                "phpunit/phpunit": "^9.3"
            },
            "type": "library",
            "extra": {
                "branch-alias": {
                    "dev-master": "1.0-dev"
                }
            },
            "autoload": {
                "classmap": [
                    "src/"
                ]
            },
            "notification-url": "https://packagist.org/downloads/",
            "license": [
                "BSD-3-Clause"
            ],
            "authors": [
                {
                    "name": "Sebastian Bergmann",
                    "email": "sebastian@phpunit.de",
                    "role": "lead"
                }
            ],
            "description": "Collection of value objects that represent the PHP code units",
            "homepage": "https://github.com/sebastianbergmann/code-unit",
            "support": {
                "issues": "https://github.com/sebastianbergmann/code-unit/issues",
                "source": "https://github.com/sebastianbergmann/code-unit/tree/1.0.8"
            },
            "funding": [
                {
                    "url": "https://github.com/sebastianbergmann",
                    "type": "github"
                }
            ],
            "time": "2020-10-26T13:08:54+00:00"
        },
        {
            "name": "sebastian/code-unit-reverse-lookup",
            "version": "2.0.3",
            "source": {
                "type": "git",
                "url": "https://github.com/sebastianbergmann/code-unit-reverse-lookup.git",
                "reference": "ac91f01ccec49fb77bdc6fd1e548bc70f7faa3e5"
            },
            "dist": {
                "type": "zip",
                "url": "https://api.github.com/repos/sebastianbergmann/code-unit-reverse-lookup/zipball/ac91f01ccec49fb77bdc6fd1e548bc70f7faa3e5",
                "reference": "ac91f01ccec49fb77bdc6fd1e548bc70f7faa3e5",
                "shasum": ""
            },
            "require": {
                "php": ">=7.3"
            },
            "require-dev": {
                "phpunit/phpunit": "^9.3"
            },
            "type": "library",
            "extra": {
                "branch-alias": {
                    "dev-master": "2.0-dev"
                }
            },
            "autoload": {
                "classmap": [
                    "src/"
                ]
            },
            "notification-url": "https://packagist.org/downloads/",
            "license": [
                "BSD-3-Clause"
            ],
            "authors": [
                {
                    "name": "Sebastian Bergmann",
                    "email": "sebastian@phpunit.de"
                }
            ],
            "description": "Looks up which function or method a line of code belongs to",
            "homepage": "https://github.com/sebastianbergmann/code-unit-reverse-lookup/",
            "support": {
                "issues": "https://github.com/sebastianbergmann/code-unit-reverse-lookup/issues",
                "source": "https://github.com/sebastianbergmann/code-unit-reverse-lookup/tree/2.0.3"
            },
            "funding": [
                {
                    "url": "https://github.com/sebastianbergmann",
                    "type": "github"
                }
            ],
            "time": "2020-09-28T05:30:19+00:00"
        },
        {
            "name": "sebastian/comparator",
            "version": "4.0.8",
            "source": {
                "type": "git",
                "url": "https://github.com/sebastianbergmann/comparator.git",
                "reference": "fa0f136dd2334583309d32b62544682ee972b51a"
            },
            "dist": {
                "type": "zip",
                "url": "https://api.github.com/repos/sebastianbergmann/comparator/zipball/fa0f136dd2334583309d32b62544682ee972b51a",
                "reference": "fa0f136dd2334583309d32b62544682ee972b51a",
                "shasum": ""
            },
            "require": {
                "php": ">=7.3",
                "sebastian/diff": "^4.0",
                "sebastian/exporter": "^4.0"
            },
            "require-dev": {
                "phpunit/phpunit": "^9.3"
            },
            "type": "library",
            "extra": {
                "branch-alias": {
                    "dev-master": "4.0-dev"
                }
            },
            "autoload": {
                "classmap": [
                    "src/"
                ]
            },
            "notification-url": "https://packagist.org/downloads/",
            "license": [
                "BSD-3-Clause"
            ],
            "authors": [
                {
                    "name": "Sebastian Bergmann",
                    "email": "sebastian@phpunit.de"
                },
                {
                    "name": "Jeff Welch",
                    "email": "whatthejeff@gmail.com"
                },
                {
                    "name": "Volker Dusch",
                    "email": "github@wallbash.com"
                },
                {
                    "name": "Bernhard Schussek",
                    "email": "bschussek@2bepublished.at"
                }
            ],
            "description": "Provides the functionality to compare PHP values for equality",
            "homepage": "https://github.com/sebastianbergmann/comparator",
            "keywords": [
                "comparator",
                "compare",
                "equality"
            ],
            "support": {
                "issues": "https://github.com/sebastianbergmann/comparator/issues",
                "source": "https://github.com/sebastianbergmann/comparator/tree/4.0.8"
            },
            "funding": [
                {
                    "url": "https://github.com/sebastianbergmann",
                    "type": "github"
                }
            ],
            "time": "2022-09-14T12:41:17+00:00"
        },
        {
            "name": "sebastian/complexity",
            "version": "2.0.2",
            "source": {
                "type": "git",
                "url": "https://github.com/sebastianbergmann/complexity.git",
                "reference": "739b35e53379900cc9ac327b2147867b8b6efd88"
            },
            "dist": {
                "type": "zip",
                "url": "https://api.github.com/repos/sebastianbergmann/complexity/zipball/739b35e53379900cc9ac327b2147867b8b6efd88",
                "reference": "739b35e53379900cc9ac327b2147867b8b6efd88",
                "shasum": ""
            },
            "require": {
                "nikic/php-parser": "^4.7",
                "php": ">=7.3"
            },
            "require-dev": {
                "phpunit/phpunit": "^9.3"
            },
            "type": "library",
            "extra": {
                "branch-alias": {
                    "dev-master": "2.0-dev"
                }
            },
            "autoload": {
                "classmap": [
                    "src/"
                ]
            },
            "notification-url": "https://packagist.org/downloads/",
            "license": [
                "BSD-3-Clause"
            ],
            "authors": [
                {
                    "name": "Sebastian Bergmann",
                    "email": "sebastian@phpunit.de",
                    "role": "lead"
                }
            ],
            "description": "Library for calculating the complexity of PHP code units",
            "homepage": "https://github.com/sebastianbergmann/complexity",
            "support": {
                "issues": "https://github.com/sebastianbergmann/complexity/issues",
                "source": "https://github.com/sebastianbergmann/complexity/tree/2.0.2"
            },
            "funding": [
                {
                    "url": "https://github.com/sebastianbergmann",
                    "type": "github"
                }
            ],
            "time": "2020-10-26T15:52:27+00:00"
        },
        {
            "name": "sebastian/diff",
            "version": "4.0.5",
            "source": {
                "type": "git",
                "url": "https://github.com/sebastianbergmann/diff.git",
                "reference": "74be17022044ebaaecfdf0c5cd504fc9cd5a7131"
            },
            "dist": {
                "type": "zip",
                "url": "https://api.github.com/repos/sebastianbergmann/diff/zipball/74be17022044ebaaecfdf0c5cd504fc9cd5a7131",
                "reference": "74be17022044ebaaecfdf0c5cd504fc9cd5a7131",
                "shasum": ""
            },
            "require": {
                "php": ">=7.3"
            },
            "require-dev": {
                "phpunit/phpunit": "^9.3",
                "symfony/process": "^4.2 || ^5"
            },
            "type": "library",
            "extra": {
                "branch-alias": {
                    "dev-master": "4.0-dev"
                }
            },
            "autoload": {
                "classmap": [
                    "src/"
                ]
            },
            "notification-url": "https://packagist.org/downloads/",
            "license": [
                "BSD-3-Clause"
            ],
            "authors": [
                {
                    "name": "Sebastian Bergmann",
                    "email": "sebastian@phpunit.de"
                },
                {
                    "name": "Kore Nordmann",
                    "email": "mail@kore-nordmann.de"
                }
            ],
            "description": "Diff implementation",
            "homepage": "https://github.com/sebastianbergmann/diff",
            "keywords": [
                "diff",
                "udiff",
                "unidiff",
                "unified diff"
            ],
            "support": {
                "issues": "https://github.com/sebastianbergmann/diff/issues",
                "source": "https://github.com/sebastianbergmann/diff/tree/4.0.5"
            },
            "funding": [
                {
                    "url": "https://github.com/sebastianbergmann",
                    "type": "github"
                }
            ],
            "time": "2023-05-07T05:35:17+00:00"
        },
        {
            "name": "sebastian/environment",
            "version": "5.1.5",
            "source": {
                "type": "git",
                "url": "https://github.com/sebastianbergmann/environment.git",
                "reference": "830c43a844f1f8d5b7a1f6d6076b784454d8b7ed"
            },
            "dist": {
                "type": "zip",
                "url": "https://api.github.com/repos/sebastianbergmann/environment/zipball/830c43a844f1f8d5b7a1f6d6076b784454d8b7ed",
                "reference": "830c43a844f1f8d5b7a1f6d6076b784454d8b7ed",
                "shasum": ""
            },
            "require": {
                "php": ">=7.3"
            },
            "require-dev": {
                "phpunit/phpunit": "^9.3"
            },
            "suggest": {
                "ext-posix": "*"
            },
            "type": "library",
            "extra": {
                "branch-alias": {
                    "dev-master": "5.1-dev"
                }
            },
            "autoload": {
                "classmap": [
                    "src/"
                ]
            },
            "notification-url": "https://packagist.org/downloads/",
            "license": [
                "BSD-3-Clause"
            ],
            "authors": [
                {
                    "name": "Sebastian Bergmann",
                    "email": "sebastian@phpunit.de"
                }
            ],
            "description": "Provides functionality to handle HHVM/PHP environments",
            "homepage": "http://www.github.com/sebastianbergmann/environment",
            "keywords": [
                "Xdebug",
                "environment",
                "hhvm"
            ],
            "support": {
                "issues": "https://github.com/sebastianbergmann/environment/issues",
                "source": "https://github.com/sebastianbergmann/environment/tree/5.1.5"
            },
            "funding": [
                {
                    "url": "https://github.com/sebastianbergmann",
                    "type": "github"
                }
            ],
            "time": "2023-02-03T06:03:51+00:00"
        },
        {
            "name": "sebastian/exporter",
            "version": "4.0.5",
            "source": {
                "type": "git",
                "url": "https://github.com/sebastianbergmann/exporter.git",
                "reference": "ac230ed27f0f98f597c8a2b6eb7ac563af5e5b9d"
            },
            "dist": {
                "type": "zip",
                "url": "https://api.github.com/repos/sebastianbergmann/exporter/zipball/ac230ed27f0f98f597c8a2b6eb7ac563af5e5b9d",
                "reference": "ac230ed27f0f98f597c8a2b6eb7ac563af5e5b9d",
                "shasum": ""
            },
            "require": {
                "php": ">=7.3",
                "sebastian/recursion-context": "^4.0"
            },
            "require-dev": {
                "ext-mbstring": "*",
                "phpunit/phpunit": "^9.3"
            },
            "type": "library",
            "extra": {
                "branch-alias": {
                    "dev-master": "4.0-dev"
                }
            },
            "autoload": {
                "classmap": [
                    "src/"
                ]
            },
            "notification-url": "https://packagist.org/downloads/",
            "license": [
                "BSD-3-Clause"
            ],
            "authors": [
                {
                    "name": "Sebastian Bergmann",
                    "email": "sebastian@phpunit.de"
                },
                {
                    "name": "Jeff Welch",
                    "email": "whatthejeff@gmail.com"
                },
                {
                    "name": "Volker Dusch",
                    "email": "github@wallbash.com"
                },
                {
                    "name": "Adam Harvey",
                    "email": "aharvey@php.net"
                },
                {
                    "name": "Bernhard Schussek",
                    "email": "bschussek@gmail.com"
                }
            ],
            "description": "Provides the functionality to export PHP variables for visualization",
            "homepage": "https://www.github.com/sebastianbergmann/exporter",
            "keywords": [
                "export",
                "exporter"
            ],
            "support": {
                "issues": "https://github.com/sebastianbergmann/exporter/issues",
                "source": "https://github.com/sebastianbergmann/exporter/tree/4.0.5"
            },
            "funding": [
                {
                    "url": "https://github.com/sebastianbergmann",
                    "type": "github"
                }
            ],
            "time": "2022-09-14T06:03:37+00:00"
        },
        {
            "name": "sebastian/global-state",
            "version": "5.0.6",
            "source": {
                "type": "git",
                "url": "https://github.com/sebastianbergmann/global-state.git",
                "reference": "bde739e7565280bda77be70044ac1047bc007e34"
            },
            "dist": {
                "type": "zip",
                "url": "https://api.github.com/repos/sebastianbergmann/global-state/zipball/bde739e7565280bda77be70044ac1047bc007e34",
                "reference": "bde739e7565280bda77be70044ac1047bc007e34",
                "shasum": ""
            },
            "require": {
                "php": ">=7.3",
                "sebastian/object-reflector": "^2.0",
                "sebastian/recursion-context": "^4.0"
            },
            "require-dev": {
                "ext-dom": "*",
                "phpunit/phpunit": "^9.3"
            },
            "suggest": {
                "ext-uopz": "*"
            },
            "type": "library",
            "extra": {
                "branch-alias": {
                    "dev-master": "5.0-dev"
                }
            },
            "autoload": {
                "classmap": [
                    "src/"
                ]
            },
            "notification-url": "https://packagist.org/downloads/",
            "license": [
                "BSD-3-Clause"
            ],
            "authors": [
                {
                    "name": "Sebastian Bergmann",
                    "email": "sebastian@phpunit.de"
                }
            ],
            "description": "Snapshotting of global state",
            "homepage": "http://www.github.com/sebastianbergmann/global-state",
            "keywords": [
                "global state"
            ],
            "support": {
                "issues": "https://github.com/sebastianbergmann/global-state/issues",
                "source": "https://github.com/sebastianbergmann/global-state/tree/5.0.6"
            },
            "funding": [
                {
                    "url": "https://github.com/sebastianbergmann",
                    "type": "github"
                }
            ],
            "time": "2023-08-02T09:26:13+00:00"
        },
        {
            "name": "sebastian/lines-of-code",
            "version": "1.0.3",
            "source": {
                "type": "git",
                "url": "https://github.com/sebastianbergmann/lines-of-code.git",
                "reference": "c1c2e997aa3146983ed888ad08b15470a2e22ecc"
            },
            "dist": {
                "type": "zip",
                "url": "https://api.github.com/repos/sebastianbergmann/lines-of-code/zipball/c1c2e997aa3146983ed888ad08b15470a2e22ecc",
                "reference": "c1c2e997aa3146983ed888ad08b15470a2e22ecc",
                "shasum": ""
            },
            "require": {
                "nikic/php-parser": "^4.6",
                "php": ">=7.3"
            },
            "require-dev": {
                "phpunit/phpunit": "^9.3"
            },
            "type": "library",
            "extra": {
                "branch-alias": {
                    "dev-master": "1.0-dev"
                }
            },
            "autoload": {
                "classmap": [
                    "src/"
                ]
            },
            "notification-url": "https://packagist.org/downloads/",
            "license": [
                "BSD-3-Clause"
            ],
            "authors": [
                {
                    "name": "Sebastian Bergmann",
                    "email": "sebastian@phpunit.de",
                    "role": "lead"
                }
            ],
            "description": "Library for counting the lines of code in PHP source code",
            "homepage": "https://github.com/sebastianbergmann/lines-of-code",
            "support": {
                "issues": "https://github.com/sebastianbergmann/lines-of-code/issues",
                "source": "https://github.com/sebastianbergmann/lines-of-code/tree/1.0.3"
            },
            "funding": [
                {
                    "url": "https://github.com/sebastianbergmann",
                    "type": "github"
                }
            ],
            "time": "2020-11-28T06:42:11+00:00"
        },
        {
            "name": "sebastian/object-enumerator",
            "version": "4.0.4",
            "source": {
                "type": "git",
                "url": "https://github.com/sebastianbergmann/object-enumerator.git",
                "reference": "5c9eeac41b290a3712d88851518825ad78f45c71"
            },
            "dist": {
                "type": "zip",
                "url": "https://api.github.com/repos/sebastianbergmann/object-enumerator/zipball/5c9eeac41b290a3712d88851518825ad78f45c71",
                "reference": "5c9eeac41b290a3712d88851518825ad78f45c71",
                "shasum": ""
            },
            "require": {
                "php": ">=7.3",
                "sebastian/object-reflector": "^2.0",
                "sebastian/recursion-context": "^4.0"
            },
            "require-dev": {
                "phpunit/phpunit": "^9.3"
            },
            "type": "library",
            "extra": {
                "branch-alias": {
                    "dev-master": "4.0-dev"
                }
            },
            "autoload": {
                "classmap": [
                    "src/"
                ]
            },
            "notification-url": "https://packagist.org/downloads/",
            "license": [
                "BSD-3-Clause"
            ],
            "authors": [
                {
                    "name": "Sebastian Bergmann",
                    "email": "sebastian@phpunit.de"
                }
            ],
            "description": "Traverses array structures and object graphs to enumerate all referenced objects",
            "homepage": "https://github.com/sebastianbergmann/object-enumerator/",
            "support": {
                "issues": "https://github.com/sebastianbergmann/object-enumerator/issues",
                "source": "https://github.com/sebastianbergmann/object-enumerator/tree/4.0.4"
            },
            "funding": [
                {
                    "url": "https://github.com/sebastianbergmann",
                    "type": "github"
                }
            ],
            "time": "2020-10-26T13:12:34+00:00"
        },
        {
            "name": "sebastian/object-reflector",
            "version": "2.0.4",
            "source": {
                "type": "git",
                "url": "https://github.com/sebastianbergmann/object-reflector.git",
                "reference": "b4f479ebdbf63ac605d183ece17d8d7fe49c15c7"
            },
            "dist": {
                "type": "zip",
                "url": "https://api.github.com/repos/sebastianbergmann/object-reflector/zipball/b4f479ebdbf63ac605d183ece17d8d7fe49c15c7",
                "reference": "b4f479ebdbf63ac605d183ece17d8d7fe49c15c7",
                "shasum": ""
            },
            "require": {
                "php": ">=7.3"
            },
            "require-dev": {
                "phpunit/phpunit": "^9.3"
            },
            "type": "library",
            "extra": {
                "branch-alias": {
                    "dev-master": "2.0-dev"
                }
            },
            "autoload": {
                "classmap": [
                    "src/"
                ]
            },
            "notification-url": "https://packagist.org/downloads/",
            "license": [
                "BSD-3-Clause"
            ],
            "authors": [
                {
                    "name": "Sebastian Bergmann",
                    "email": "sebastian@phpunit.de"
                }
            ],
            "description": "Allows reflection of object attributes, including inherited and non-public ones",
            "homepage": "https://github.com/sebastianbergmann/object-reflector/",
            "support": {
                "issues": "https://github.com/sebastianbergmann/object-reflector/issues",
                "source": "https://github.com/sebastianbergmann/object-reflector/tree/2.0.4"
            },
            "funding": [
                {
                    "url": "https://github.com/sebastianbergmann",
                    "type": "github"
                }
            ],
            "time": "2020-10-26T13:14:26+00:00"
        },
        {
            "name": "sebastian/recursion-context",
            "version": "4.0.5",
            "source": {
                "type": "git",
                "url": "https://github.com/sebastianbergmann/recursion-context.git",
                "reference": "e75bd0f07204fec2a0af9b0f3cfe97d05f92efc1"
            },
            "dist": {
                "type": "zip",
                "url": "https://api.github.com/repos/sebastianbergmann/recursion-context/zipball/e75bd0f07204fec2a0af9b0f3cfe97d05f92efc1",
                "reference": "e75bd0f07204fec2a0af9b0f3cfe97d05f92efc1",
                "shasum": ""
            },
            "require": {
                "php": ">=7.3"
            },
            "require-dev": {
                "phpunit/phpunit": "^9.3"
            },
            "type": "library",
            "extra": {
                "branch-alias": {
                    "dev-master": "4.0-dev"
                }
            },
            "autoload": {
                "classmap": [
                    "src/"
                ]
            },
            "notification-url": "https://packagist.org/downloads/",
            "license": [
                "BSD-3-Clause"
            ],
            "authors": [
                {
                    "name": "Sebastian Bergmann",
                    "email": "sebastian@phpunit.de"
                },
                {
                    "name": "Jeff Welch",
                    "email": "whatthejeff@gmail.com"
                },
                {
                    "name": "Adam Harvey",
                    "email": "aharvey@php.net"
                }
            ],
            "description": "Provides functionality to recursively process PHP variables",
            "homepage": "https://github.com/sebastianbergmann/recursion-context",
            "support": {
                "issues": "https://github.com/sebastianbergmann/recursion-context/issues",
                "source": "https://github.com/sebastianbergmann/recursion-context/tree/4.0.5"
            },
            "funding": [
                {
                    "url": "https://github.com/sebastianbergmann",
                    "type": "github"
                }
            ],
            "time": "2023-02-03T06:07:39+00:00"
        },
        {
            "name": "sebastian/resource-operations",
            "version": "3.0.3",
            "source": {
                "type": "git",
                "url": "https://github.com/sebastianbergmann/resource-operations.git",
                "reference": "0f4443cb3a1d92ce809899753bc0d5d5a8dd19a8"
            },
            "dist": {
                "type": "zip",
                "url": "https://api.github.com/repos/sebastianbergmann/resource-operations/zipball/0f4443cb3a1d92ce809899753bc0d5d5a8dd19a8",
                "reference": "0f4443cb3a1d92ce809899753bc0d5d5a8dd19a8",
                "shasum": ""
            },
            "require": {
                "php": ">=7.3"
            },
            "require-dev": {
                "phpunit/phpunit": "^9.0"
            },
            "type": "library",
            "extra": {
                "branch-alias": {
                    "dev-master": "3.0-dev"
                }
            },
            "autoload": {
                "classmap": [
                    "src/"
                ]
            },
            "notification-url": "https://packagist.org/downloads/",
            "license": [
                "BSD-3-Clause"
            ],
            "authors": [
                {
                    "name": "Sebastian Bergmann",
                    "email": "sebastian@phpunit.de"
                }
            ],
            "description": "Provides a list of PHP built-in functions that operate on resources",
            "homepage": "https://www.github.com/sebastianbergmann/resource-operations",
            "support": {
                "issues": "https://github.com/sebastianbergmann/resource-operations/issues",
                "source": "https://github.com/sebastianbergmann/resource-operations/tree/3.0.3"
            },
            "funding": [
                {
                    "url": "https://github.com/sebastianbergmann",
                    "type": "github"
                }
            ],
            "time": "2020-09-28T06:45:17+00:00"
        },
        {
            "name": "sebastian/type",
            "version": "3.2.1",
            "source": {
                "type": "git",
                "url": "https://github.com/sebastianbergmann/type.git",
                "reference": "75e2c2a32f5e0b3aef905b9ed0b179b953b3d7c7"
            },
            "dist": {
                "type": "zip",
                "url": "https://api.github.com/repos/sebastianbergmann/type/zipball/75e2c2a32f5e0b3aef905b9ed0b179b953b3d7c7",
                "reference": "75e2c2a32f5e0b3aef905b9ed0b179b953b3d7c7",
                "shasum": ""
            },
            "require": {
                "php": ">=7.3"
            },
            "require-dev": {
                "phpunit/phpunit": "^9.5"
            },
            "type": "library",
            "extra": {
                "branch-alias": {
                    "dev-master": "3.2-dev"
                }
            },
            "autoload": {
                "classmap": [
                    "src/"
                ]
            },
            "notification-url": "https://packagist.org/downloads/",
            "license": [
                "BSD-3-Clause"
            ],
            "authors": [
                {
                    "name": "Sebastian Bergmann",
                    "email": "sebastian@phpunit.de",
                    "role": "lead"
                }
            ],
            "description": "Collection of value objects that represent the types of the PHP type system",
            "homepage": "https://github.com/sebastianbergmann/type",
            "support": {
                "issues": "https://github.com/sebastianbergmann/type/issues",
                "source": "https://github.com/sebastianbergmann/type/tree/3.2.1"
            },
            "funding": [
                {
                    "url": "https://github.com/sebastianbergmann",
                    "type": "github"
                }
            ],
            "time": "2023-02-03T06:13:03+00:00"
        },
        {
            "name": "sebastian/version",
            "version": "3.0.2",
            "source": {
                "type": "git",
                "url": "https://github.com/sebastianbergmann/version.git",
                "reference": "c6c1022351a901512170118436c764e473f6de8c"
            },
            "dist": {
                "type": "zip",
                "url": "https://api.github.com/repos/sebastianbergmann/version/zipball/c6c1022351a901512170118436c764e473f6de8c",
                "reference": "c6c1022351a901512170118436c764e473f6de8c",
                "shasum": ""
            },
            "require": {
                "php": ">=7.3"
            },
            "type": "library",
            "extra": {
                "branch-alias": {
                    "dev-master": "3.0-dev"
                }
            },
            "autoload": {
                "classmap": [
                    "src/"
                ]
            },
            "notification-url": "https://packagist.org/downloads/",
            "license": [
                "BSD-3-Clause"
            ],
            "authors": [
                {
                    "name": "Sebastian Bergmann",
                    "email": "sebastian@phpunit.de",
                    "role": "lead"
                }
            ],
            "description": "Library that helps with managing the version number of Git-hosted PHP projects",
            "homepage": "https://github.com/sebastianbergmann/version",
            "support": {
                "issues": "https://github.com/sebastianbergmann/version/issues",
                "source": "https://github.com/sebastianbergmann/version/tree/3.0.2"
            },
            "funding": [
                {
                    "url": "https://github.com/sebastianbergmann",
                    "type": "github"
                }
            ],
            "time": "2020-09-28T06:39:44+00:00"
        },
        {
            "name": "spatie/phpunit-watcher",
            "version": "1.23.6",
            "source": {
                "type": "git",
                "url": "https://github.com/spatie/phpunit-watcher.git",
                "reference": "c192fff763810c8378511bcf0069df4b91478866"
            },
            "dist": {
                "type": "zip",
                "url": "https://api.github.com/repos/spatie/phpunit-watcher/zipball/c192fff763810c8378511bcf0069df4b91478866",
                "reference": "c192fff763810c8378511bcf0069df4b91478866",
                "shasum": ""
            },
            "require": {
                "clue/stdio-react": "^2.4",
                "jolicode/jolinotif": "^2.2",
                "php": "^7.2 | ^8.0 | ^8.1",
                "symfony/console": "^5 | ^6",
                "symfony/finder": "^5.4 | ^6",
                "symfony/process": "^5.4 | ^6",
                "symfony/yaml": "^5.2 | ^6",
                "yosymfony/resource-watcher": "^2.0 | ^3.0"
            },
            "conflict": {
                "symfony/console": "<5.2",
                "yosymfony/resource-watcher": "<2.0"
            },
            "require-dev": {
                "phpunit/phpunit": "^8.6 | ^9.0"
            },
            "bin": [
                "phpunit-watcher"
            ],
            "type": "library",
            "autoload": {
                "psr-4": {
                    "Spatie\\PhpUnitWatcher\\": "src"
                }
            },
            "notification-url": "https://packagist.org/downloads/",
            "license": [
                "MIT"
            ],
            "authors": [
                {
                    "name": "Freek Van der Herten",
                    "email": "freek@spatie.be",
                    "homepage": "https://spatie.be",
                    "role": "Developer"
                }
            ],
            "description": "Automatically rerun PHPUnit tests when source code changes",
            "homepage": "https://github.com/spatie/phpunit-watcher",
            "keywords": [
                "phpunit-watcher",
                "spatie"
            ],
            "support": {
                "issues": "https://github.com/spatie/phpunit-watcher/issues",
                "source": "https://github.com/spatie/phpunit-watcher/tree/1.23.6"
            },
            "time": "2022-01-31T11:57:13+00:00"
        },
        {
            "name": "symfony/console",
            "version": "v5.4.32",
            "source": {
                "type": "git",
                "url": "https://github.com/symfony/console.git",
                "reference": "c70df1ffaf23a8d340bded3cfab1b86752ad6ed7"
            },
            "dist": {
                "type": "zip",
                "url": "https://api.github.com/repos/symfony/console/zipball/c70df1ffaf23a8d340bded3cfab1b86752ad6ed7",
                "reference": "c70df1ffaf23a8d340bded3cfab1b86752ad6ed7",
                "shasum": ""
            },
            "require": {
                "php": ">=7.2.5",
                "symfony/deprecation-contracts": "^2.1|^3",
                "symfony/polyfill-mbstring": "~1.0",
                "symfony/polyfill-php73": "^1.9",
                "symfony/polyfill-php80": "^1.16",
                "symfony/service-contracts": "^1.1|^2|^3",
                "symfony/string": "^5.1|^6.0"
            },
            "conflict": {
                "psr/log": ">=3",
                "symfony/dependency-injection": "<4.4",
                "symfony/dotenv": "<5.1",
                "symfony/event-dispatcher": "<4.4",
                "symfony/lock": "<4.4",
                "symfony/process": "<4.4"
            },
            "provide": {
                "psr/log-implementation": "1.0|2.0"
            },
            "require-dev": {
                "psr/log": "^1|^2",
                "symfony/config": "^4.4|^5.0|^6.0",
                "symfony/dependency-injection": "^4.4|^5.0|^6.0",
                "symfony/event-dispatcher": "^4.4|^5.0|^6.0",
                "symfony/lock": "^4.4|^5.0|^6.0",
                "symfony/process": "^4.4|^5.0|^6.0",
                "symfony/var-dumper": "^4.4|^5.0|^6.0"
            },
            "suggest": {
                "psr/log": "For using the console logger",
                "symfony/event-dispatcher": "",
                "symfony/lock": "",
                "symfony/process": ""
            },
            "type": "library",
            "autoload": {
                "psr-4": {
                    "Symfony\\Component\\Console\\": ""
                },
                "exclude-from-classmap": [
                    "/Tests/"
                ]
            },
            "notification-url": "https://packagist.org/downloads/",
            "license": [
                "MIT"
            ],
            "authors": [
                {
                    "name": "Fabien Potencier",
                    "email": "fabien@symfony.com"
                },
                {
                    "name": "Symfony Community",
                    "homepage": "https://symfony.com/contributors"
                }
            ],
            "description": "Eases the creation of beautiful and testable command line interfaces",
            "homepage": "https://symfony.com",
            "keywords": [
                "cli",
                "command-line",
                "console",
                "terminal"
            ],
            "support": {
                "source": "https://github.com/symfony/console/tree/v5.4.32"
            },
            "funding": [
                {
                    "url": "https://symfony.com/sponsor",
                    "type": "custom"
                },
                {
                    "url": "https://github.com/fabpot",
                    "type": "github"
                },
                {
                    "url": "https://tidelift.com/funding/github/packagist/symfony/symfony",
                    "type": "tidelift"
                }
            ],
            "time": "2023-11-18T18:23:04+00:00"
        },
        {
            "name": "symfony/deprecation-contracts",
            "version": "v2.5.2",
            "source": {
                "type": "git",
                "url": "https://github.com/symfony/deprecation-contracts.git",
                "reference": "e8b495ea28c1d97b5e0c121748d6f9b53d075c66"
            },
            "dist": {
                "type": "zip",
                "url": "https://api.github.com/repos/symfony/deprecation-contracts/zipball/e8b495ea28c1d97b5e0c121748d6f9b53d075c66",
                "reference": "e8b495ea28c1d97b5e0c121748d6f9b53d075c66",
                "shasum": ""
            },
            "require": {
                "php": ">=7.1"
            },
            "type": "library",
            "extra": {
                "branch-alias": {
                    "dev-main": "2.5-dev"
                },
                "thanks": {
                    "name": "symfony/contracts",
                    "url": "https://github.com/symfony/contracts"
                }
            },
            "autoload": {
                "files": [
                    "function.php"
                ]
            },
            "notification-url": "https://packagist.org/downloads/",
            "license": [
                "MIT"
            ],
            "authors": [
                {
                    "name": "Nicolas Grekas",
                    "email": "p@tchwork.com"
                },
                {
                    "name": "Symfony Community",
                    "homepage": "https://symfony.com/contributors"
                }
            ],
            "description": "A generic function and convention to trigger deprecation notices",
            "homepage": "https://symfony.com",
            "support": {
                "source": "https://github.com/symfony/deprecation-contracts/tree/v2.5.2"
            },
            "funding": [
                {
                    "url": "https://symfony.com/sponsor",
                    "type": "custom"
                },
                {
                    "url": "https://github.com/fabpot",
                    "type": "github"
                },
                {
                    "url": "https://tidelift.com/funding/github/packagist/symfony/symfony",
                    "type": "tidelift"
                }
            ],
            "time": "2022-01-02T09:53:40+00:00"
        },
        {
            "name": "symfony/finder",
            "version": "v5.4.35",
            "source": {
                "type": "git",
                "url": "https://github.com/symfony/finder.git",
                "reference": "abe6d6f77d9465fed3cd2d029b29d03b56b56435"
            },
            "dist": {
                "type": "zip",
                "url": "https://api.github.com/repos/symfony/finder/zipball/abe6d6f77d9465fed3cd2d029b29d03b56b56435",
                "reference": "abe6d6f77d9465fed3cd2d029b29d03b56b56435",
                "shasum": ""
            },
            "require": {
                "php": ">=7.2.5",
                "symfony/deprecation-contracts": "^2.1|^3",
                "symfony/polyfill-php80": "^1.16"
            },
            "type": "library",
            "autoload": {
                "psr-4": {
                    "Symfony\\Component\\Finder\\": ""
                },
                "exclude-from-classmap": [
                    "/Tests/"
                ]
            },
            "notification-url": "https://packagist.org/downloads/",
            "license": [
                "MIT"
            ],
            "authors": [
                {
                    "name": "Fabien Potencier",
                    "email": "fabien@symfony.com"
                },
                {
                    "name": "Symfony Community",
                    "homepage": "https://symfony.com/contributors"
                }
            ],
            "description": "Finds files and directories via an intuitive fluent interface",
            "homepage": "https://symfony.com",
            "support": {
                "source": "https://github.com/symfony/finder/tree/v5.4.35"
            },
            "funding": [
                {
                    "url": "https://symfony.com/sponsor",
                    "type": "custom"
                },
                {
                    "url": "https://github.com/fabpot",
                    "type": "github"
                },
                {
                    "url": "https://tidelift.com/funding/github/packagist/symfony/symfony",
                    "type": "tidelift"
                }
            ],
            "time": "2024-01-23T13:51:25+00:00"
        },
        {
            "name": "symfony/polyfill-ctype",
            "version": "v1.28.0",
            "source": {
                "type": "git",
                "url": "https://github.com/symfony/polyfill-ctype.git",
                "reference": "ea208ce43cbb04af6867b4fdddb1bdbf84cc28cb"
            },
            "dist": {
                "type": "zip",
                "url": "https://api.github.com/repos/symfony/polyfill-ctype/zipball/ea208ce43cbb04af6867b4fdddb1bdbf84cc28cb",
                "reference": "ea208ce43cbb04af6867b4fdddb1bdbf84cc28cb",
                "shasum": ""
            },
            "require": {
                "php": ">=7.1"
            },
            "provide": {
                "ext-ctype": "*"
            },
            "suggest": {
                "ext-ctype": "For best performance"
            },
            "type": "library",
            "extra": {
                "branch-alias": {
                    "dev-main": "1.28-dev"
                },
                "thanks": {
                    "name": "symfony/polyfill",
                    "url": "https://github.com/symfony/polyfill"
                }
            },
            "autoload": {
                "files": [
                    "bootstrap.php"
                ],
                "psr-4": {
                    "Symfony\\Polyfill\\Ctype\\": ""
                }
            },
            "notification-url": "https://packagist.org/downloads/",
            "license": [
                "MIT"
            ],
            "authors": [
                {
                    "name": "Gert de Pagter",
                    "email": "BackEndTea@gmail.com"
                },
                {
                    "name": "Symfony Community",
                    "homepage": "https://symfony.com/contributors"
                }
            ],
            "description": "Symfony polyfill for ctype functions",
            "homepage": "https://symfony.com",
            "keywords": [
                "compatibility",
                "ctype",
                "polyfill",
                "portable"
            ],
            "support": {
                "source": "https://github.com/symfony/polyfill-ctype/tree/v1.28.0"
            },
            "funding": [
                {
                    "url": "https://symfony.com/sponsor",
                    "type": "custom"
                },
                {
                    "url": "https://github.com/fabpot",
                    "type": "github"
                },
                {
                    "url": "https://tidelift.com/funding/github/packagist/symfony/symfony",
                    "type": "tidelift"
                }
            ],
            "time": "2023-01-26T09:26:14+00:00"
        },
        {
            "name": "symfony/polyfill-intl-grapheme",
            "version": "v1.28.0",
            "source": {
                "type": "git",
                "url": "https://github.com/symfony/polyfill-intl-grapheme.git",
                "reference": "875e90aeea2777b6f135677f618529449334a612"
            },
            "dist": {
                "type": "zip",
                "url": "https://api.github.com/repos/symfony/polyfill-intl-grapheme/zipball/875e90aeea2777b6f135677f618529449334a612",
                "reference": "875e90aeea2777b6f135677f618529449334a612",
                "shasum": ""
            },
            "require": {
                "php": ">=7.1"
            },
            "suggest": {
                "ext-intl": "For best performance"
            },
            "type": "library",
            "extra": {
                "branch-alias": {
                    "dev-main": "1.28-dev"
                },
                "thanks": {
                    "name": "symfony/polyfill",
                    "url": "https://github.com/symfony/polyfill"
                }
            },
            "autoload": {
                "files": [
                    "bootstrap.php"
                ],
                "psr-4": {
                    "Symfony\\Polyfill\\Intl\\Grapheme\\": ""
                }
            },
            "notification-url": "https://packagist.org/downloads/",
            "license": [
                "MIT"
            ],
            "authors": [
                {
                    "name": "Nicolas Grekas",
                    "email": "p@tchwork.com"
                },
                {
                    "name": "Symfony Community",
                    "homepage": "https://symfony.com/contributors"
                }
            ],
            "description": "Symfony polyfill for intl's grapheme_* functions",
            "homepage": "https://symfony.com",
            "keywords": [
                "compatibility",
                "grapheme",
                "intl",
                "polyfill",
                "portable",
                "shim"
            ],
            "support": {
                "source": "https://github.com/symfony/polyfill-intl-grapheme/tree/v1.28.0"
            },
            "funding": [
                {
                    "url": "https://symfony.com/sponsor",
                    "type": "custom"
                },
                {
                    "url": "https://github.com/fabpot",
                    "type": "github"
                },
                {
                    "url": "https://tidelift.com/funding/github/packagist/symfony/symfony",
                    "type": "tidelift"
                }
            ],
            "time": "2023-01-26T09:26:14+00:00"
        },
        {
            "name": "symfony/polyfill-intl-normalizer",
            "version": "v1.28.0",
            "source": {
                "type": "git",
                "url": "https://github.com/symfony/polyfill-intl-normalizer.git",
                "reference": "8c4ad05dd0120b6a53c1ca374dca2ad0a1c4ed92"
            },
            "dist": {
                "type": "zip",
                "url": "https://api.github.com/repos/symfony/polyfill-intl-normalizer/zipball/8c4ad05dd0120b6a53c1ca374dca2ad0a1c4ed92",
                "reference": "8c4ad05dd0120b6a53c1ca374dca2ad0a1c4ed92",
                "shasum": ""
            },
            "require": {
                "php": ">=7.1"
            },
            "suggest": {
                "ext-intl": "For best performance"
            },
            "type": "library",
            "extra": {
                "branch-alias": {
                    "dev-main": "1.28-dev"
                },
                "thanks": {
                    "name": "symfony/polyfill",
                    "url": "https://github.com/symfony/polyfill"
                }
            },
            "autoload": {
                "files": [
                    "bootstrap.php"
                ],
                "psr-4": {
                    "Symfony\\Polyfill\\Intl\\Normalizer\\": ""
                },
                "classmap": [
                    "Resources/stubs"
                ]
            },
            "notification-url": "https://packagist.org/downloads/",
            "license": [
                "MIT"
            ],
            "authors": [
                {
                    "name": "Nicolas Grekas",
                    "email": "p@tchwork.com"
                },
                {
                    "name": "Symfony Community",
                    "homepage": "https://symfony.com/contributors"
                }
            ],
            "description": "Symfony polyfill for intl's Normalizer class and related functions",
            "homepage": "https://symfony.com",
            "keywords": [
                "compatibility",
                "intl",
                "normalizer",
                "polyfill",
                "portable",
                "shim"
            ],
            "support": {
                "source": "https://github.com/symfony/polyfill-intl-normalizer/tree/v1.28.0"
            },
            "funding": [
                {
                    "url": "https://symfony.com/sponsor",
                    "type": "custom"
                },
                {
                    "url": "https://github.com/fabpot",
                    "type": "github"
                },
                {
                    "url": "https://tidelift.com/funding/github/packagist/symfony/symfony",
                    "type": "tidelift"
                }
            ],
            "time": "2023-01-26T09:26:14+00:00"
        },
        {
            "name": "symfony/polyfill-mbstring",
            "version": "v1.28.0",
            "source": {
                "type": "git",
                "url": "https://github.com/symfony/polyfill-mbstring.git",
                "reference": "42292d99c55abe617799667f454222c54c60e229"
            },
            "dist": {
                "type": "zip",
                "url": "https://api.github.com/repos/symfony/polyfill-mbstring/zipball/42292d99c55abe617799667f454222c54c60e229",
                "reference": "42292d99c55abe617799667f454222c54c60e229",
                "shasum": ""
            },
            "require": {
                "php": ">=7.1"
            },
            "provide": {
                "ext-mbstring": "*"
            },
            "suggest": {
                "ext-mbstring": "For best performance"
            },
            "type": "library",
            "extra": {
                "branch-alias": {
                    "dev-main": "1.28-dev"
                },
                "thanks": {
                    "name": "symfony/polyfill",
                    "url": "https://github.com/symfony/polyfill"
                }
            },
            "autoload": {
                "files": [
                    "bootstrap.php"
                ],
                "psr-4": {
                    "Symfony\\Polyfill\\Mbstring\\": ""
                }
            },
            "notification-url": "https://packagist.org/downloads/",
            "license": [
                "MIT"
            ],
            "authors": [
                {
                    "name": "Nicolas Grekas",
                    "email": "p@tchwork.com"
                },
                {
                    "name": "Symfony Community",
                    "homepage": "https://symfony.com/contributors"
                }
            ],
            "description": "Symfony polyfill for the Mbstring extension",
            "homepage": "https://symfony.com",
            "keywords": [
                "compatibility",
                "mbstring",
                "polyfill",
                "portable",
                "shim"
            ],
            "support": {
                "source": "https://github.com/symfony/polyfill-mbstring/tree/v1.28.0"
            },
            "funding": [
                {
                    "url": "https://symfony.com/sponsor",
                    "type": "custom"
                },
                {
                    "url": "https://github.com/fabpot",
                    "type": "github"
                },
                {
                    "url": "https://tidelift.com/funding/github/packagist/symfony/symfony",
                    "type": "tidelift"
                }
            ],
            "time": "2023-07-28T09:04:16+00:00"
        },
        {
            "name": "symfony/polyfill-php73",
            "version": "v1.28.0",
            "source": {
                "type": "git",
                "url": "https://github.com/symfony/polyfill-php73.git",
                "reference": "fe2f306d1d9d346a7fee353d0d5012e401e984b5"
            },
            "dist": {
                "type": "zip",
                "url": "https://api.github.com/repos/symfony/polyfill-php73/zipball/fe2f306d1d9d346a7fee353d0d5012e401e984b5",
                "reference": "fe2f306d1d9d346a7fee353d0d5012e401e984b5",
                "shasum": ""
            },
            "require": {
                "php": ">=7.1"
            },
            "type": "library",
            "extra": {
                "branch-alias": {
                    "dev-main": "1.28-dev"
                },
                "thanks": {
                    "name": "symfony/polyfill",
                    "url": "https://github.com/symfony/polyfill"
                }
            },
            "autoload": {
                "files": [
                    "bootstrap.php"
                ],
                "psr-4": {
                    "Symfony\\Polyfill\\Php73\\": ""
                },
                "classmap": [
                    "Resources/stubs"
                ]
            },
            "notification-url": "https://packagist.org/downloads/",
            "license": [
                "MIT"
            ],
            "authors": [
                {
                    "name": "Nicolas Grekas",
                    "email": "p@tchwork.com"
                },
                {
                    "name": "Symfony Community",
                    "homepage": "https://symfony.com/contributors"
                }
            ],
            "description": "Symfony polyfill backporting some PHP 7.3+ features to lower PHP versions",
            "homepage": "https://symfony.com",
            "keywords": [
                "compatibility",
                "polyfill",
                "portable",
                "shim"
            ],
            "support": {
                "source": "https://github.com/symfony/polyfill-php73/tree/v1.28.0"
            },
            "funding": [
                {
                    "url": "https://symfony.com/sponsor",
                    "type": "custom"
                },
                {
                    "url": "https://github.com/fabpot",
                    "type": "github"
                },
                {
                    "url": "https://tidelift.com/funding/github/packagist/symfony/symfony",
                    "type": "tidelift"
                }
            ],
            "time": "2023-01-26T09:26:14+00:00"
        },
        {
            "name": "symfony/process",
            "version": "v5.4.28",
            "source": {
                "type": "git",
                "url": "https://github.com/symfony/process.git",
                "reference": "45261e1fccad1b5447a8d7a8e67aa7b4a9798b7b"
            },
            "dist": {
                "type": "zip",
                "url": "https://api.github.com/repos/symfony/process/zipball/45261e1fccad1b5447a8d7a8e67aa7b4a9798b7b",
                "reference": "45261e1fccad1b5447a8d7a8e67aa7b4a9798b7b",
                "shasum": ""
            },
            "require": {
                "php": ">=7.2.5",
                "symfony/polyfill-php80": "^1.16"
            },
            "type": "library",
            "autoload": {
                "psr-4": {
                    "Symfony\\Component\\Process\\": ""
                },
                "exclude-from-classmap": [
                    "/Tests/"
                ]
            },
            "notification-url": "https://packagist.org/downloads/",
            "license": [
                "MIT"
            ],
            "authors": [
                {
                    "name": "Fabien Potencier",
                    "email": "fabien@symfony.com"
                },
                {
                    "name": "Symfony Community",
                    "homepage": "https://symfony.com/contributors"
                }
            ],
            "description": "Executes commands in sub-processes",
            "homepage": "https://symfony.com",
            "support": {
                "source": "https://github.com/symfony/process/tree/v5.4.28"
            },
            "funding": [
                {
                    "url": "https://symfony.com/sponsor",
                    "type": "custom"
                },
                {
                    "url": "https://github.com/fabpot",
                    "type": "github"
                },
                {
                    "url": "https://tidelift.com/funding/github/packagist/symfony/symfony",
                    "type": "tidelift"
                }
            ],
            "time": "2023-08-07T10:36:04+00:00"
        },
        {
            "name": "symfony/service-contracts",
            "version": "v2.5.2",
            "source": {
                "type": "git",
                "url": "https://github.com/symfony/service-contracts.git",
                "reference": "4b426aac47d6427cc1a1d0f7e2ac724627f5966c"
            },
            "dist": {
                "type": "zip",
                "url": "https://api.github.com/repos/symfony/service-contracts/zipball/4b426aac47d6427cc1a1d0f7e2ac724627f5966c",
                "reference": "4b426aac47d6427cc1a1d0f7e2ac724627f5966c",
                "shasum": ""
            },
            "require": {
                "php": ">=7.2.5",
                "psr/container": "^1.1",
                "symfony/deprecation-contracts": "^2.1|^3"
            },
            "conflict": {
                "ext-psr": "<1.1|>=2"
            },
            "suggest": {
                "symfony/service-implementation": ""
            },
            "type": "library",
            "extra": {
                "branch-alias": {
                    "dev-main": "2.5-dev"
                },
                "thanks": {
                    "name": "symfony/contracts",
                    "url": "https://github.com/symfony/contracts"
                }
            },
            "autoload": {
                "psr-4": {
                    "Symfony\\Contracts\\Service\\": ""
                }
            },
            "notification-url": "https://packagist.org/downloads/",
            "license": [
                "MIT"
            ],
            "authors": [
                {
                    "name": "Nicolas Grekas",
                    "email": "p@tchwork.com"
                },
                {
                    "name": "Symfony Community",
                    "homepage": "https://symfony.com/contributors"
                }
            ],
            "description": "Generic abstractions related to writing services",
            "homepage": "https://symfony.com",
            "keywords": [
                "abstractions",
                "contracts",
                "decoupling",
                "interfaces",
                "interoperability",
                "standards"
            ],
            "support": {
                "source": "https://github.com/symfony/service-contracts/tree/v2.5.2"
            },
            "funding": [
                {
                    "url": "https://symfony.com/sponsor",
                    "type": "custom"
                },
                {
                    "url": "https://github.com/fabpot",
                    "type": "github"
                },
                {
                    "url": "https://tidelift.com/funding/github/packagist/symfony/symfony",
                    "type": "tidelift"
                }
            ],
            "time": "2022-05-30T19:17:29+00:00"
        },
        {
            "name": "symfony/string",
            "version": "v5.4.32",
            "source": {
                "type": "git",
                "url": "https://github.com/symfony/string.git",
                "reference": "91bf4453d65d8231688a04376c3a40efe0770f04"
            },
            "dist": {
                "type": "zip",
                "url": "https://api.github.com/repos/symfony/string/zipball/91bf4453d65d8231688a04376c3a40efe0770f04",
                "reference": "91bf4453d65d8231688a04376c3a40efe0770f04",
                "shasum": ""
            },
            "require": {
                "php": ">=7.2.5",
                "symfony/polyfill-ctype": "~1.8",
                "symfony/polyfill-intl-grapheme": "~1.0",
                "symfony/polyfill-intl-normalizer": "~1.0",
                "symfony/polyfill-mbstring": "~1.0",
                "symfony/polyfill-php80": "~1.15"
            },
            "conflict": {
                "symfony/translation-contracts": ">=3.0"
            },
            "require-dev": {
                "symfony/error-handler": "^4.4|^5.0|^6.0",
                "symfony/http-client": "^4.4|^5.0|^6.0",
                "symfony/translation-contracts": "^1.1|^2",
                "symfony/var-exporter": "^4.4|^5.0|^6.0"
            },
            "type": "library",
            "autoload": {
                "files": [
                    "Resources/functions.php"
                ],
                "psr-4": {
                    "Symfony\\Component\\String\\": ""
                },
                "exclude-from-classmap": [
                    "/Tests/"
                ]
            },
            "notification-url": "https://packagist.org/downloads/",
            "license": [
                "MIT"
            ],
            "authors": [
                {
                    "name": "Nicolas Grekas",
                    "email": "p@tchwork.com"
                },
                {
                    "name": "Symfony Community",
                    "homepage": "https://symfony.com/contributors"
                }
            ],
            "description": "Provides an object-oriented API to strings and deals with bytes, UTF-8 code points and grapheme clusters in a unified way",
            "homepage": "https://symfony.com",
            "keywords": [
                "grapheme",
                "i18n",
                "string",
                "unicode",
                "utf-8",
                "utf8"
            ],
            "support": {
                "source": "https://github.com/symfony/string/tree/v5.4.32"
            },
            "funding": [
                {
                    "url": "https://symfony.com/sponsor",
                    "type": "custom"
                },
                {
                    "url": "https://github.com/fabpot",
                    "type": "github"
                },
                {
                    "url": "https://tidelift.com/funding/github/packagist/symfony/symfony",
                    "type": "tidelift"
                }
            ],
            "time": "2023-11-26T13:43:46+00:00"
        },
        {
            "name": "symfony/yaml",
            "version": "v5.4.35",
            "source": {
                "type": "git",
                "url": "https://github.com/symfony/yaml.git",
                "reference": "e78db7f5c70a21f0417a31f414c4a95fe76c07e4"
            },
            "dist": {
                "type": "zip",
                "url": "https://api.github.com/repos/symfony/yaml/zipball/e78db7f5c70a21f0417a31f414c4a95fe76c07e4",
                "reference": "e78db7f5c70a21f0417a31f414c4a95fe76c07e4",
                "shasum": ""
            },
            "require": {
                "php": ">=7.2.5",
                "symfony/deprecation-contracts": "^2.1|^3",
                "symfony/polyfill-ctype": "^1.8"
            },
            "conflict": {
                "symfony/console": "<5.3"
            },
            "require-dev": {
                "symfony/console": "^5.3|^6.0"
            },
            "suggest": {
                "symfony/console": "For validating YAML files using the lint command"
            },
            "bin": [
                "Resources/bin/yaml-lint"
            ],
            "type": "library",
            "autoload": {
                "psr-4": {
                    "Symfony\\Component\\Yaml\\": ""
                },
                "exclude-from-classmap": [
                    "/Tests/"
                ]
            },
            "notification-url": "https://packagist.org/downloads/",
            "license": [
                "MIT"
            ],
            "authors": [
                {
                    "name": "Fabien Potencier",
                    "email": "fabien@symfony.com"
                },
                {
                    "name": "Symfony Community",
                    "homepage": "https://symfony.com/contributors"
                }
            ],
            "description": "Loads and dumps YAML files",
            "homepage": "https://symfony.com",
            "support": {
                "source": "https://github.com/symfony/yaml/tree/v5.4.35"
            },
            "funding": [
                {
                    "url": "https://symfony.com/sponsor",
                    "type": "custom"
                },
                {
                    "url": "https://github.com/fabpot",
                    "type": "github"
                },
                {
                    "url": "https://tidelift.com/funding/github/packagist/symfony/symfony",
                    "type": "tidelift"
                }
            ],
            "time": "2024-01-23T13:51:25+00:00"
        },
        {
            "name": "theseer/tokenizer",
            "version": "1.2.2",
            "source": {
                "type": "git",
                "url": "https://github.com/theseer/tokenizer.git",
                "reference": "b2ad5003ca10d4ee50a12da31de12a5774ba6b96"
            },
            "dist": {
                "type": "zip",
                "url": "https://api.github.com/repos/theseer/tokenizer/zipball/b2ad5003ca10d4ee50a12da31de12a5774ba6b96",
                "reference": "b2ad5003ca10d4ee50a12da31de12a5774ba6b96",
                "shasum": ""
            },
            "require": {
                "ext-dom": "*",
                "ext-tokenizer": "*",
                "ext-xmlwriter": "*",
                "php": "^7.2 || ^8.0"
            },
            "type": "library",
            "autoload": {
                "classmap": [
                    "src/"
                ]
            },
            "notification-url": "https://packagist.org/downloads/",
            "license": [
                "BSD-3-Clause"
            ],
            "authors": [
                {
                    "name": "Arne Blankerts",
                    "email": "arne@blankerts.de",
                    "role": "Developer"
                }
            ],
            "description": "A small library for converting tokenized PHP source code into XML and potentially other formats",
            "support": {
                "issues": "https://github.com/theseer/tokenizer/issues",
                "source": "https://github.com/theseer/tokenizer/tree/1.2.2"
            },
            "funding": [
                {
                    "url": "https://github.com/theseer",
                    "type": "github"
                }
            ],
            "time": "2023-11-20T00:12:19+00:00"
        },
        {
            "name": "wikimedia/at-ease",
            "version": "v2.1.0",
            "source": {
                "type": "git",
                "url": "https://github.com/wikimedia/at-ease.git",
                "reference": "e8ebaa7bb7c8a8395481a05f6dc4deaceab11c33"
            },
            "dist": {
                "type": "zip",
                "url": "https://api.github.com/repos/wikimedia/at-ease/zipball/e8ebaa7bb7c8a8395481a05f6dc4deaceab11c33",
                "reference": "e8ebaa7bb7c8a8395481a05f6dc4deaceab11c33",
                "shasum": ""
            },
            "require": {
                "php": ">=7.2.9"
            },
            "require-dev": {
                "mediawiki/mediawiki-codesniffer": "35.0.0",
                "mediawiki/minus-x": "1.1.1",
                "ockcyp/covers-validator": "1.3.3",
                "php-parallel-lint/php-console-highlighter": "0.5.0",
                "php-parallel-lint/php-parallel-lint": "1.2.0",
                "phpunit/phpunit": "^8.5"
            },
            "type": "library",
            "autoload": {
                "files": [
                    "src/Wikimedia/Functions.php"
                ],
                "psr-4": {
                    "Wikimedia\\AtEase\\": "src/Wikimedia/AtEase/"
                }
            },
            "notification-url": "https://packagist.org/downloads/",
            "license": [
                "GPL-2.0-or-later"
            ],
            "authors": [
                {
                    "name": "Tim Starling",
                    "email": "tstarling@wikimedia.org"
                },
                {
                    "name": "MediaWiki developers",
                    "email": "wikitech-l@lists.wikimedia.org"
                }
            ],
            "description": "Safe replacement to @ for suppressing warnings.",
            "homepage": "https://www.mediawiki.org/wiki/at-ease",
            "support": {
                "source": "https://github.com/wikimedia/at-ease/tree/v2.1.0"
            },
            "time": "2021-02-27T15:53:37+00:00"
        },
        {
            "name": "woocommerce/monorepo-plugin",
<<<<<<< HEAD
            "version": "dev-add/require-woocommerce-analytics",
=======
            "version": "dev-update-action-sch-3.8.1",
>>>>>>> 1bc6e3e0
            "dist": {
                "type": "path",
                "url": "../../packages/php/monorepo-plugin",
                "reference": "77919ca36196034975a1dac1a670f73731cdf4ac"
            },
            "require": {
                "composer-plugin-api": "^2.0"
            },
            "require-dev": {
                "composer/composer": "^2.0",
                "wp-coding-standards/wpcs": "^3.0"
            },
            "type": "composer-plugin",
            "extra": {
                "class": "Automattic\\WooCommerce\\Monorepo\\Composer\\Plugin"
            },
            "autoload": {
                "psr-4": {
                    "Automattic\\WooCommerce\\Monorepo\\Composer\\": "src/"
                }
            },
            "transport-options": {
                "relative": true
            }
        },
        {
            "name": "yoast/phpunit-polyfills",
            "version": "2.0.0",
            "source": {
                "type": "git",
                "url": "https://github.com/Yoast/PHPUnit-Polyfills.git",
                "reference": "c758753e8f9dac251fed396a73c8305af3f17922"
            },
            "dist": {
                "type": "zip",
                "url": "https://api.github.com/repos/Yoast/PHPUnit-Polyfills/zipball/c758753e8f9dac251fed396a73c8305af3f17922",
                "reference": "c758753e8f9dac251fed396a73c8305af3f17922",
                "shasum": ""
            },
            "require": {
                "php": ">=5.6",
                "phpunit/phpunit": "^5.7.21 || ^6.0 || ^7.0 || ^8.0 || ^9.0 || ^10.0"
            },
            "require-dev": {
                "yoast/yoastcs": "^2.3.0"
            },
            "type": "library",
            "extra": {
                "branch-alias": {
                    "dev-main": "2.x-dev"
                }
            },
            "autoload": {
                "files": [
                    "phpunitpolyfills-autoload.php"
                ]
            },
            "notification-url": "https://packagist.org/downloads/",
            "license": [
                "BSD-3-Clause"
            ],
            "authors": [
                {
                    "name": "Team Yoast",
                    "email": "support@yoast.com",
                    "homepage": "https://yoast.com"
                },
                {
                    "name": "Contributors",
                    "homepage": "https://github.com/Yoast/PHPUnit-Polyfills/graphs/contributors"
                }
            ],
            "description": "Set of polyfills for changed PHPUnit functionality to allow for creating PHPUnit cross-version compatible tests",
            "homepage": "https://github.com/Yoast/PHPUnit-Polyfills",
            "keywords": [
                "phpunit",
                "polyfill",
                "testing"
            ],
            "support": {
                "issues": "https://github.com/Yoast/PHPUnit-Polyfills/issues",
                "source": "https://github.com/Yoast/PHPUnit-Polyfills"
            },
            "time": "2023-06-06T20:28:24+00:00"
        },
        {
            "name": "yosymfony/resource-watcher",
            "version": "v3.0.0",
            "source": {
                "type": "git",
                "url": "https://github.com/yosymfony/resource-watcher.git",
                "reference": "2f197cee0231c06db865d4ad2d8d7cd3faead2f8"
            },
            "dist": {
                "type": "zip",
                "url": "https://api.github.com/repos/yosymfony/resource-watcher/zipball/2f197cee0231c06db865d4ad2d8d7cd3faead2f8",
                "reference": "2f197cee0231c06db865d4ad2d8d7cd3faead2f8",
                "shasum": ""
            },
            "require": {
                "php": ">=5.6",
                "symfony/finder": "^2.7|^3.0|^4.0|^5.0"
            },
            "require-dev": {
                "phpunit/phpunit": "^5.7",
                "symfony/filesystem": "^2.7|^3.0|^4.0|^5.0"
            },
            "type": "library",
            "extra": {
                "branch-alias": {
                    "dev-master": "3.0-dev"
                }
            },
            "autoload": {
                "psr-4": {
                    "Yosymfony\\ResourceWatcher\\": "src/"
                }
            },
            "notification-url": "https://packagist.org/downloads/",
            "license": [
                "MIT"
            ],
            "authors": [
                {
                    "name": "Victor Puertas",
                    "email": "vpgugr@gmail.com"
                }
            ],
            "description": "A simple resource watcher using Symfony Finder",
            "homepage": "http://yosymfony.com",
            "keywords": [
                "finder",
                "resources",
                "symfony",
                "watcher"
            ],
            "support": {
                "issues": "https://github.com/yosymfony/resource-watcher/issues",
                "source": "https://github.com/yosymfony/resource-watcher/tree/master"
            },
            "time": "2020-06-10T14:58:36+00:00"
        }
    ],
    "aliases": [],
    "minimum-stability": "dev",
    "stability-flags": [],
    "prefer-stable": true,
    "prefer-lowest": false,
    "platform": {
        "php": ">=7.4"
    },
    "platform-dev": [],
    "platform-overrides": {
        "php": "7.4"
    },
    "plugin-api-version": "2.6.0"
}<|MERGE_RESOLUTION|>--- conflicted
+++ resolved
@@ -4,11 +4,7 @@
         "Read more about it at https://getcomposer.org/doc/01-basic-usage.md#installing-dependencies",
         "This file is @generated automatically"
     ],
-<<<<<<< HEAD
-    "content-hash": "aa43cae27c9b43a52269311b4ddda72b",
-=======
     "content-hash": "6168e7a5d5f44ed218761127fd844abc",
->>>>>>> 1bc6e3e0
     "packages": [
         {
             "name": "automattic/jetpack-a8c-mc-stats",
@@ -4768,11 +4764,7 @@
         },
         {
             "name": "woocommerce/monorepo-plugin",
-<<<<<<< HEAD
-            "version": "dev-add/require-woocommerce-analytics",
-=======
             "version": "dev-update-action-sch-3.8.1",
->>>>>>> 1bc6e3e0
             "dist": {
                 "type": "path",
                 "url": "../../packages/php/monorepo-plugin",
