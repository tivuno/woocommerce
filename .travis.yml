language: php
dist: xenial

# Since Xenial services are not started by default, we need to instruct it below to start.
services:
  - xvfb
  - mysql
  - docker
  - docker-compose

sudo: false

cache:
  directories:
    - vendor
    - $HOME/.composer/cache

# Test main supported versions of PHP against latest WP.
php:
  - 7.0
  - 7.1
  - 7.2
  - 7.3
  - 7.4

env:
  - WP_VERSION=latest WP_MULTISITE=0

# Additional tests against stable PHP (min version is 7.0)
# and code coverage report.
matrix:
  fast_finish: true
  include:
  - name: "Coding standard check"
    php: 7.4
    env: WP_VERSION=latest WP_MULTISITE=0 RUN_PHPCS=1
  - name: "E2E tests"
    php: 7.4
    script:
      - composer require wp-cli/i18n-command
      - npm run build
      - docker-compose up --build -d
      - bash tests/bin/run-e2e-CI.sh
    after_script:
      - docker-compose down -v
  - name: "Unit tests code coverage"
    php: 7.4
    env: WP_VERSION=latest WP_MULTISITE=0 RUN_CODE_COVERAGE=1
  - name: "WooCommerce unit tests using WordPress nightly"
    php: 7.4
    env: WP_VERSION=nightly WP_MULTISITE=0
<<<<<<< HEAD
  - name: "WP latest - 1"
    php: 7.2
    env: WP_VERSION=5.3 WP_MULTISITE=0
  - name: "WP latest - 2"
    php: 7.2
    env: WP_VERSION=5.2 WP_MULTISITE=0
  - name: "WP 5.1"
    php: 7.2
    env: WP_VERSION=5.1 WP_MULTISITE=0
  - name: "WP 5.0"
=======
  - name: "Minimum requirements"
>>>>>>> 968f7ddc
    php: 7.0
    env: WP_VERSION=5.0 WP_MULTISITE=0
  allow_failures:
  - php: 7.4
    env: WP_VERSION=latest WP_MULTISITE=0 RUN_CODE_COVERAGE=1

before_script:
  - export PATH="$HOME/.composer/vendor/bin:$PATH"
  - |
    # Remove Xdebug for a huge performance increase:
    if [ -f ~/.phpenv/versions/$(phpenv version-name)/etc/conf.d/xdebug.ini ]; then
      phpenv config-rm xdebug.ini
    else
      echo "xdebug.ini does not exist"
    fi
  - nvm install 10
  - npm install
  - composer install --no-dev
  - |
    # Install WP Test suite, install PHPUnit globally:
    if [[ ! -z "$WP_VERSION" ]]; then
      bash tests/bin/install.sh woocommerce_test root '' localhost $WP_VERSION
      composer global require "phpunit/phpunit=5.7.*|7.5.*"
    fi
  - "/sbin/start-stop-daemon --start --quiet --pidfile /tmp/custom_xvfb_99.pid --make-pidfile --background --exec /usr/bin/Xvfb -- :99 -ac -screen 0 1280x1024x16"

script:
  - bash tests/bin/phpunit.sh
  - bash tests/bin/phpcs.sh

after_script:
  - bash tests/bin/travis.sh after

# Specifies that Travis should create builds for master and release branches and also tags.
branches:
  only:
    - master
    - /^\d+\.\d+(\.\d+)?(-\S*)?$/
    - /^release\//<|MERGE_RESOLUTION|>--- conflicted
+++ resolved
@@ -49,7 +49,6 @@
   - name: "WooCommerce unit tests using WordPress nightly"
     php: 7.4
     env: WP_VERSION=nightly WP_MULTISITE=0
-<<<<<<< HEAD
   - name: "WP latest - 1"
     php: 7.2
     env: WP_VERSION=5.3 WP_MULTISITE=0
@@ -60,9 +59,6 @@
     php: 7.2
     env: WP_VERSION=5.1 WP_MULTISITE=0
   - name: "WP 5.0"
-=======
-  - name: "Minimum requirements"
->>>>>>> 968f7ddc
     php: 7.0
     env: WP_VERSION=5.0 WP_MULTISITE=0
   allow_failures:
