#!/bin/sh

# Output colorized strings
#
# Color codes:
# 0 - black
# 1 - red
# 2 - green
# 3 - yellow
# 4 - blue
# 5 - magenta
# 6 - cian
# 7 - white
output() {
	echo "$(tput setaf "$1")$2$(tput sgr0)"
}

if [ ! -d "packages/" ]; then
	output 1 "./packages doesn't exist!"
	output 1 "run \"composer install\" before proceed."
fi

# Autoloader
output 3 "Updating autoloader classmaps..."
composer dump-autoload
output 2 "Done"

# Convert textdomains
output 3 "Updating package PHP textdomains..."

# Replace text domains within packages with woocommerce
<<<<<<< HEAD
find ./packages/woocommerce-blocks \( -iname '*.php' -o -iname '*.js' \) -exec sed -i.bak -e "s/'woo-gutenberg-products-block'/'woocommerce'/g" -e "s/\"woo-gutenberg-products-block\"/'woocommerce'/g" {} \;
find ./packages/woocommerce-rest-api -iname '*.php' -exec sed -i.bak -e "s/, 'woocommerce-rest-api'/, 'woocommerce'/g" {} \;
find ./packages/woocommerce-admin -iname '*.php' -exec sed -i.bak -e "s/, 'woocommerce-admin'/, 'woocommerce'/g" {} \;
=======
npm run packages:fix:textdomain
output 2 "Done!"

output 3 "Updating package JS textdomains..."
find ./packages/woocommerce-blocks -iname '*.js' -exec sed -i.bak -e "s/'woo-gutenberg-products-block'/'woocommerce'/g" -e "s/\"woo-gutenberg-products-block\"/'woocommerce'/g" {} \;
>>>>>>> 87e42acd
find ./packages/woocommerce-admin -iname '*.js' -exec sed -i.bak -e "s/, 'woocommerce-admin'/, 'woocommerce'/g" {} \;

# Cleanup backup files
find ./packages -name "*.bak" -type f -delete
output 2 "Done!"<|MERGE_RESOLUTION|>--- conflicted
+++ resolved
@@ -29,17 +29,11 @@
 output 3 "Updating package PHP textdomains..."
 
 # Replace text domains within packages with woocommerce
-<<<<<<< HEAD
-find ./packages/woocommerce-blocks \( -iname '*.php' -o -iname '*.js' \) -exec sed -i.bak -e "s/'woo-gutenberg-products-block'/'woocommerce'/g" -e "s/\"woo-gutenberg-products-block\"/'woocommerce'/g" {} \;
-find ./packages/woocommerce-rest-api -iname '*.php' -exec sed -i.bak -e "s/, 'woocommerce-rest-api'/, 'woocommerce'/g" {} \;
-find ./packages/woocommerce-admin -iname '*.php' -exec sed -i.bak -e "s/, 'woocommerce-admin'/, 'woocommerce'/g" {} \;
-=======
 npm run packages:fix:textdomain
 output 2 "Done!"
 
 output 3 "Updating package JS textdomains..."
 find ./packages/woocommerce-blocks -iname '*.js' -exec sed -i.bak -e "s/'woo-gutenberg-products-block'/'woocommerce'/g" -e "s/\"woo-gutenberg-products-block\"/'woocommerce'/g" {} \;
->>>>>>> 87e42acd
 find ./packages/woocommerce-admin -iname '*.js' -exec sed -i.bak -e "s/, 'woocommerce-admin'/, 'woocommerce'/g" {} \;
 
 # Cleanup backup files
