--- conflicted
+++ resolved
@@ -59,29 +59,11 @@
                 "constructor",
                 "instantiate"
             ],
-<<<<<<< HEAD
-            "funding": [
-                {
-                    "url": "https://www.doctrine-project.org/sponsorship.html",
-                    "type": "custom"
-                },
-                {
-                    "url": "https://www.patreon.com/phpdoctrine",
-                    "type": "patreon"
-                },
-                {
-                    "url": "https://tidelift.com/funding/github/packagist/doctrine%2Finstantiator",
-                    "type": "tidelift"
-                }
-            ],
-            "time": "2020-05-29T17:27:14+00:00"
-=======
             "support": {
                 "issues": "https://github.com/doctrine/instantiator/issues",
                 "source": "https://github.com/doctrine/instantiator/tree/master"
             },
             "time": "2015-06-14T21:17:01+00:00"
->>>>>>> 581f57b8
         },
         {
             "name": "myclabs/deep-copy",
@@ -126,21 +108,11 @@
                 "object",
                 "object graph"
             ],
-<<<<<<< HEAD
-            "funding": [
-                {
-                    "url": "https://tidelift.com/funding/github/packagist/myclabs/deep-copy",
-                    "type": "tidelift"
-                }
-            ],
-            "time": "2020-06-29T13:22:24+00:00"
-=======
             "support": {
                 "issues": "https://github.com/myclabs/DeepCopy/issues",
                 "source": "https://github.com/myclabs/DeepCopy/tree/1.x"
             },
             "time": "2017-10-19T19:58:43+00:00"
->>>>>>> 581f57b8
         },
         {
             "name": "phar-io/manifest",
@@ -360,10 +332,6 @@
                 }
             ],
             "description": "With this component, a library can provide support for annotations via DocBlocks or otherwise retrieve information that is embedded in a DocBlock.",
-            "support": {
-                "issues": "https://github.com/phpDocumentor/ReflectionDocBlock/issues",
-                "source": "https://github.com/phpDocumentor/ReflectionDocBlock/tree/release/4.x"
-            },
             "time": "2019-12-28T18:55:12+00:00"
         },
         {
@@ -476,10 +444,6 @@
                 "spy",
                 "stub"
             ],
-            "support": {
-                "issues": "https://github.com/phpspec/prophecy/issues",
-                "source": "https://github.com/phpspec/prophecy/tree/v1.10.3"
-            },
             "time": "2020-03-05T15:02:03+00:00"
         },
         {
@@ -640,10 +604,6 @@
             "keywords": [
                 "template"
             ],
-            "support": {
-                "issues": "https://github.com/sebastianbergmann/php-text-template/issues",
-                "source": "https://github.com/sebastianbergmann/php-text-template/tree/1.2.1"
-            },
             "time": "2015-06-21T13:50:34+00:00"
         },
         {
@@ -948,10 +908,6 @@
             ],
             "description": "Looks up which function or method a line of code belongs to",
             "homepage": "https://github.com/sebastianbergmann/code-unit-reverse-lookup/",
-            "support": {
-                "issues": "https://github.com/sebastianbergmann/code-unit-reverse-lookup/issues",
-                "source": "https://github.com/sebastianbergmann/code-unit-reverse-lookup/tree/master"
-            },
             "time": "2017-03-04T06:30:41+00:00"
         },
         {
@@ -1197,10 +1153,6 @@
                 "export",
                 "exporter"
             ],
-            "support": {
-                "issues": "https://github.com/sebastianbergmann/exporter/issues",
-                "source": "https://github.com/sebastianbergmann/exporter/tree/master"
-            },
             "time": "2019-09-14T09:02:43+00:00"
         },
         {
@@ -1252,10 +1204,6 @@
             "keywords": [
                 "global state"
             ],
-            "support": {
-                "issues": "https://github.com/sebastianbergmann/global-state/issues",
-                "source": "https://github.com/sebastianbergmann/global-state/tree/2.0.0"
-            },
             "time": "2017-04-27T15:39:26+00:00"
         },
         {
@@ -1303,10 +1251,6 @@
             ],
             "description": "Traverses array structures and object graphs to enumerate all referenced objects",
             "homepage": "https://github.com/sebastianbergmann/object-enumerator/",
-            "support": {
-                "issues": "https://github.com/sebastianbergmann/object-enumerator/issues",
-                "source": "https://github.com/sebastianbergmann/object-enumerator/tree/master"
-            },
             "time": "2017-08-03T12:35:26+00:00"
         },
         {
@@ -1352,10 +1296,6 @@
             ],
             "description": "Allows reflection of object attributes, including inherited and non-public ones",
             "homepage": "https://github.com/sebastianbergmann/object-reflector/",
-            "support": {
-                "issues": "https://github.com/sebastianbergmann/object-reflector/issues",
-                "source": "https://github.com/sebastianbergmann/object-reflector/tree/master"
-            },
             "time": "2017-03-29T09:07:27+00:00"
         },
         {
@@ -1409,10 +1349,6 @@
             ],
             "description": "Provides functionality to recursively process PHP variables",
             "homepage": "http://www.github.com/sebastianbergmann/recursion-context",
-            "support": {
-                "issues": "https://github.com/sebastianbergmann/recursion-context/issues",
-                "source": "https://github.com/sebastianbergmann/recursion-context/tree/master"
-            },
             "time": "2017-03-03T06:23:57+00:00"
         },
         {
@@ -1502,10 +1438,6 @@
             ],
             "description": "Library that helps with managing the version number of Git-hosted PHP projects",
             "homepage": "https://github.com/sebastianbergmann/version",
-            "support": {
-                "issues": "https://github.com/sebastianbergmann/version/issues",
-                "source": "https://github.com/sebastianbergmann/version/tree/master"
-            },
             "time": "2016-10-03T07:35:21+00:00"
         },
         {
@@ -1568,12 +1500,9 @@
                 "polyfill",
                 "portable"
             ],
-<<<<<<< HEAD
-=======
             "support": {
                 "source": "https://github.com/symfony/polyfill-ctype/tree/v1.19.0"
             },
->>>>>>> 581f57b8
             "funding": [
                 {
                     "url": "https://symfony.com/sponsor",
@@ -1588,11 +1517,7 @@
                     "type": "tidelift"
                 }
             ],
-<<<<<<< HEAD
-            "time": "2020-10-23T14:02:19+00:00"
-=======
             "time": "2020-10-23T09:01:57+00:00"
->>>>>>> 581f57b8
         },
         {
             "name": "theseer/tokenizer",
@@ -1632,10 +1557,6 @@
                 }
             ],
             "description": "A small library for converting tokenized PHP source code into XML and potentially other formats",
-            "support": {
-                "issues": "https://github.com/theseer/tokenizer/issues",
-                "source": "https://github.com/theseer/tokenizer/tree/master"
-            },
             "time": "2019-06-13T22:48:21+00:00"
         },
         {
@@ -1685,10 +1606,6 @@
                 "check",
                 "validate"
             ],
-            "support": {
-                "issues": "https://github.com/webmozart/assert/issues",
-                "source": "https://github.com/webmozart/assert/tree/master"
-            },
             "time": "2020-07-08T17:02:28+00:00"
         }
     ],
@@ -1700,13 +1617,7 @@
     "platform": [],
     "platform-dev": [],
     "platform-overrides": {
-<<<<<<< HEAD
-        "php": "7.1"
+        "php": "7.0"
     },
     "plugin-api-version": "1.1.0"
-=======
-        "php": "7.0"
-    },
-    "plugin-api-version": "2.0.0"
->>>>>>> 581f57b8
 }