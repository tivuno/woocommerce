--- conflicted
+++ resolved
@@ -9,11 +9,6 @@
  * Proxy for interacting with WordPress actions and filters.
  *
  * This class should be used instead of directly accessing the WordPress functions, to ease unit testing.
-<<<<<<< HEAD
- *
- * @package Automattic\WooCommerce\Proxies
-=======
->>>>>>> 02cf0dfa
  */
 class ActionsProxy {
 
