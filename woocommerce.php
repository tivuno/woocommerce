--- conflicted
+++ resolved
@@ -286,21 +286,6 @@
 	 * Include required frontend files.
 	 */
 	public function frontend_includes() {
-<<<<<<< HEAD
-		include_once( 'includes/wc-cart-functions.php' );
-		include_once( 'includes/wc-notice-functions.php' );
-		include_once( 'includes/wc-template-hooks.php' );
-		include_once( 'includes/class-wc-template-loader.php' );                // Template Loader
-		include_once( 'includes/class-wc-frontend-scripts.php' );               // Frontend Scripts
-		include_once( 'includes/class-wc-form-handler.php' );                   // Form Handlers
-		include_once( 'includes/class-wc-cart.php' );                           // The main cart class
-		include_once( 'includes/class-wc-tax.php' );                            // Tax class
-		include_once( 'includes/class-wc-shipping-zones.php' );                 // Shipping Zones class
-		include_once( 'includes/class-wc-customer.php' );                       // Customer class
-		include_once( 'includes/class-wc-shortcodes.php' );                     // Shortcodes class
-		include_once( 'includes/class-wc-embed.php' );                          // Embeds
-    include_once( 'includes/class-wc-structured-data.php' );                // Structured Data class
-=======
 		include_once( WC_ABSPATH . 'includes/wc-cart-functions.php' );
 		include_once( WC_ABSPATH . 'includes/wc-notice-functions.php' );
 		include_once( WC_ABSPATH . 'includes/wc-template-hooks.php' );
@@ -313,7 +298,7 @@
 		include_once( WC_ABSPATH . 'includes/class-wc-customer.php' );                       // Customer class
 		include_once( WC_ABSPATH . 'includes/class-wc-shortcodes.php' );                     // Shortcodes class
 		include_once( WC_ABSPATH . 'includes/class-wc-embed.php' );                          // Embeds
->>>>>>> 66c61eeb
+    include_once( WC_ABSPATH . 'includes/class-wc-structured-data.php' );                // Structured Data class
 	}
 
 	/**
