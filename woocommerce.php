<?php
/**
 * Plugin Name: WooCommerce
 * Plugin URI: https://woocommerce.com/
 * Description: An e-commerce toolkit that helps you sell anything. Beautifully.
 * Version: 2.7.0-dev
 * Author: WooThemes
 * Author URI: https://woothemes.com
 * Requires at least: 4.4
 * Tested up to: 4.6
 *
 * Text Domain: woocommerce
 * Domain Path: /i18n/languages/
 *
 * @package WooCommerce
 * @category Core
 * @author WooThemes
 */
if ( ! defined( 'ABSPATH' ) ) {
	exit; // Exit if accessed directly.
}

if ( ! class_exists( 'WooCommerce' ) ) :

/**
 * Main WooCommerce Class.
 *
 * @class WooCommerce
 * @version	2.6.0
 */
final class WooCommerce {

	/**
	 * WooCommerce version.
	 *
	 * @var string
	 */
	public $version = '2.6.3';

	/**
	 * The single instance of the class.
	 *
	 * @var WooCommerce
	 * @since 2.1
	 */
	protected static $_instance = null;

	/**
	 * Session instance.
	 *
	 * @var WC_Session
	 */
	public $session = null;

	/**
	 * Query instance.
	 *
	 * @var WC_Query
	 */
	public $query = null;

	/**
	 * Product factory instance.
	 *
	 * @var WC_Product_Factory
	 */
	public $product_factory = null;

	/**
	 * Countries instance.
	 *
	 * @var WC_Countries
	 */
	public $countries = null;

	/**
	 * Integrations instance.
	 *
	 * @var WC_Integrations
	 */
	public $integrations = null;

	/**
	 * Cart instance.
	 *
	 * @var WC_Cart
	 */
	public $cart = null;

	/**
	 * Customer instance.
	 *
	 * @var WC_Customer
	 */
	public $customer = null;

	/**
	 * Order factory instance.
	 *
	 * @var WC_Order_Factory
	 */
	public $order_factory = null;

	/**
	 * Structured data instance.
	 *
	 * @var WC_Structured_Data
	 */
	public $structured_data = null;
  
  /**
	 * Main WooCommerce Instance.
	 *
	 * Ensures only one instance of WooCommerce is loaded or can be loaded.
	 *
	 * @since 2.1
	 * @static
	 * @see WC()
	 * @return WooCommerce - Main instance.
	 */
	public static function instance() {
		if ( is_null( self::$_instance ) ) {
			self::$_instance = new self();
		}
		return self::$_instance;
	}

	/**
	 * Cloning is forbidden.
	 * @since 2.1
	 */
	public function __clone() {
		_doing_it_wrong( __FUNCTION__, __( 'Cheatin&#8217; huh?', 'woocommerce' ), '2.1' );
	}

	/**
	 * Unserializing instances of this class is forbidden.
	 * @since 2.1
	 */
	public function __wakeup() {
		_doing_it_wrong( __FUNCTION__, __( 'Cheatin&#8217; huh?', 'woocommerce' ), '2.1' );
	}

	/**
	 * Auto-load in-accessible properties on demand.
	 * @param mixed $key
	 * @return mixed
	 */
	public function __get( $key ) {
		if ( in_array( $key, array( 'payment_gateways', 'shipping', 'mailer', 'checkout' ) ) ) {
			return $this->$key();
		}
	}

	/**
	 * WooCommerce Constructor.
	 */
	public function __construct() {
		$this->define_constants();
		$this->includes();
		$this->init_hooks();

		do_action( 'woocommerce_loaded' );
	}

	/**
	 * Hook into actions and filters.
	 * @since  2.3
	 */
	private function init_hooks() {
		register_activation_hook( __FILE__, array( 'WC_Install', 'install' ) );
		add_action( 'after_setup_theme', array( $this, 'setup_environment' ) );
		add_action( 'after_setup_theme', array( $this, 'include_template_functions' ), 11 );
		add_action( 'init', array( $this, 'init' ), 0 );
		add_action( 'init', array( 'WC_Shortcodes', 'init' ) );
		add_action( 'init', array( 'WC_Emails', 'init_transactional_emails' ) );
		add_action( 'init', array( $this, 'wpdb_table_fix' ), 0 );
		add_action( 'switch_blog', array( $this, 'wpdb_table_fix' ), 0 );
	}

	/**
	 * Define WC Constants.
	 */
	private function define_constants() {
		$upload_dir = wp_upload_dir();

		$this->define( 'WC_PLUGIN_FILE', __FILE__ );
		$this->define( 'WC_ABSPATH', dirname( __FILE__ ) . '/' );
		$this->define( 'WC_PLUGIN_BASENAME', plugin_basename( __FILE__ ) );
		$this->define( 'WC_VERSION', $this->version );
		$this->define( 'WOOCOMMERCE_VERSION', $this->version );
		$this->define( 'WC_ROUNDING_PRECISION', 4 );
		$this->define( 'WC_DISCOUNT_ROUNDING_MODE', 2 );
		$this->define( 'WC_TAX_ROUNDING_MODE', 'yes' === get_option( 'woocommerce_prices_include_tax', 'no' ) ? 2 : 1 );
		$this->define( 'WC_DELIMITER', '|' );
		$this->define( 'WC_LOG_DIR', $upload_dir['basedir'] . '/wc-logs/' );
		$this->define( 'WC_SESSION_CACHE_GROUP', 'wc_session_id' );
	}

	/**
	 * Define constant if not already set.
	 *
	 * @param  string $name
	 * @param  string|bool $value
	 */
	private function define( $name, $value ) {
		if ( ! defined( $name ) ) {
			define( $name, $value );
		}
	}

	/**
	 * What type of request is this?
	 *
	 * @param  string $type admin, ajax, cron or frontend.
	 * @return bool
	 */
	private function is_request( $type ) {
		switch ( $type ) {
			case 'admin' :
				return is_admin();
			case 'ajax' :
				return defined( 'DOING_AJAX' );
			case 'cron' :
				return defined( 'DOING_CRON' );
			case 'frontend' :
				return ( ! is_admin() || defined( 'DOING_AJAX' ) ) && ! defined( 'DOING_CRON' );
		}
	}

	/**
	 * Include required core files used in admin and on the frontend.
	 */
	public function includes() {
		include_once( WC_ABSPATH . 'includes/class-wc-autoloader.php' );
		include_once( WC_ABSPATH . 'includes/wc-core-functions.php' );
		include_once( WC_ABSPATH . 'includes/class-wc-register-wp-admin-settings.php' );
		include_once( WC_ABSPATH . 'includes/wc-widget-functions.php' );
		include_once( WC_ABSPATH . 'includes/wc-webhook-functions.php' );
		include_once( WC_ABSPATH . 'includes/class-wc-install.php' );
		include_once( WC_ABSPATH . 'includes/class-wc-geolocation.php' );
		include_once( WC_ABSPATH . 'includes/class-wc-download-handler.php' );
		include_once( WC_ABSPATH . 'includes/class-wc-comments.php' );
		include_once( WC_ABSPATH . 'includes/class-wc-post-data.php' );
		include_once( WC_ABSPATH . 'includes/class-wc-ajax.php' );

		include_once( 'includes/abstracts/abstract-wc-data.php' ); // WC_Data for CRUD

		if ( $this->is_request( 'admin' ) ) {
			include_once( WC_ABSPATH . 'includes/admin/class-wc-admin.php' );
		}

		if ( $this->is_request( 'frontend' ) ) {
			$this->frontend_includes();
		}

		if ( $this->is_request( 'frontend' ) || $this->is_request( 'cron' ) ) {
			include_once( WC_ABSPATH . 'includes/class-wc-session-handler.php' );
		}

		if ( $this->is_request( 'cron' ) && 'yes' === get_option( 'woocommerce_allow_tracking', 'no' ) ) {
			include_once( WC_ABSPATH . 'includes/class-wc-tracker.php' );
		}

		include_once( WC_ABSPATH . 'includes/class-wc-query.php' ); // The main query class
		include_once( WC_ABSPATH . 'includes/class-wc-api.php' ); // API Class
		include_once( WC_ABSPATH . 'includes/class-wc-auth.php' ); // Auth Class
		include_once( WC_ABSPATH . 'includes/class-wc-post-types.php' ); // Registers post types
		include_once( WC_ABSPATH . 'includes/abstracts/abstract-wc-data.php' );				 // WC_Data for CRUD
		include_once( WC_ABSPATH . 'includes/abstracts/abstract-wc-payment-token.php' ); // Payment Tokens
		include_once( WC_ABSPATH . 'includes/abstracts/abstract-wc-product.php' ); // Products
		include_once( WC_ABSPATH . 'includes/abstracts/abstract-wc-order.php' ); // Orders
		include_once( WC_ABSPATH . 'includes/abstracts/abstract-wc-settings-api.php' ); // Settings API (for gateways, shipping, and integrations)
		include_once( WC_ABSPATH . 'includes/abstracts/abstract-wc-shipping-method.php' ); // A Shipping method
		include_once( WC_ABSPATH . 'includes/abstracts/abstract-wc-payment-gateway.php' ); // A Payment gateway
		include_once( WC_ABSPATH . 'includes/abstracts/abstract-wc-integration.php' ); // An integration with a service
		include_once( WC_ABSPATH . 'includes/class-wc-product-factory.php' ); // Product factory
		include_once( WC_ABSPATH . 'includes/class-wc-payment-tokens.php' ); // Payment tokens controller
		include_once( WC_ABSPATH . 'includes/gateways/class-wc-payment-gateway-cc.php' ); // CC Payment Gateway
		include_once( WC_ABSPATH . 'includes/gateways/class-wc-payment-gateway-echeck.php' ); // eCheck Payment Gateway
		include_once( WC_ABSPATH . 'includes/class-wc-countries.php' ); // Defines countries and states
		include_once( WC_ABSPATH . 'includes/class-wc-integrations.php' ); // Loads integrations
		include_once( WC_ABSPATH . 'includes/class-wc-cache-helper.php' ); // Cache Helper
		include_once( WC_ABSPATH . 'includes/class-wc-https.php' ); // https Helper

		if ( defined( 'WP_CLI' ) && WP_CLI ) {
			include_once( WC_ABSPATH . 'includes/class-wc-cli.php' );
		}

		$this->query = new WC_Query();
		$this->api   = new WC_API();
	}

	/**
	 * Include required frontend files.
	 */
	public function frontend_includes() {
		include_once( WC_ABSPATH . 'includes/wc-cart-functions.php' );
		include_once( WC_ABSPATH . 'includes/wc-notice-functions.php' );
		include_once( WC_ABSPATH . 'includes/wc-template-hooks.php' );
		include_once( WC_ABSPATH . 'includes/class-wc-template-loader.php' );                // Template Loader
		include_once( WC_ABSPATH . 'includes/class-wc-frontend-scripts.php' );               // Frontend Scripts
		include_once( WC_ABSPATH . 'includes/class-wc-form-handler.php' );                   // Form Handlers
		include_once( WC_ABSPATH . 'includes/class-wc-cart.php' );                           // The main cart class
		include_once( WC_ABSPATH . 'includes/class-wc-tax.php' );                            // Tax class
		include_once( WC_ABSPATH . 'includes/class-wc-shipping-zones.php' );                 // Shipping Zones class
		include_once( WC_ABSPATH . 'includes/class-wc-customer.php' );                       // Customer class
		include_once( WC_ABSPATH . 'includes/class-wc-shortcodes.php' );                     // Shortcodes class
		include_once( WC_ABSPATH . 'includes/class-wc-embed.php' );                          // Embeds
		include_once( WC_ABSPATH . 'includes/class-wc-structured-data.php' );                // Structured Data class
	}

	/**
	 * Function used to Init WooCommerce Template Functions - This makes them pluggable by plugins and themes.
	 */
	public function include_template_functions() {
		include_once( WC_ABSPATH . 'includes/wc-template-functions.php' );
	}

	/**
	 * Init WooCommerce when WordPress Initialises.
	 */
	public function init() {
		// Before init action.
		do_action( 'before_woocommerce_init' );

		// Set up localisation.
		$this->load_plugin_textdomain();

		// Load class instances.
		$this->product_factory = new WC_Product_Factory();                      // Product Factory to create new product instances
		$this->order_factory   = new WC_Order_Factory();                        // Order Factory to create new order instances
		$this->countries       = new WC_Countries();                            // Countries class
		$this->integrations    = new WC_Integrations();                         // Integrations class

		// Session class, handles session data for users - can be overwritten if custom handler is needed.
		if ( $this->is_request( 'frontend' ) || $this->is_request( 'cron' ) ) {
			$session_class  = apply_filters( 'woocommerce_session_handler', 'WC_Session_Handler' );
			$this->session  = new $session_class();
		}

		// Classes/actions loaded for the frontend and for ajax requests.
		if ( $this->is_request( 'frontend' ) ) {
<<<<<<< HEAD
			$this->cart             = new WC_Cart();                              // Cart class, stores the cart contents
			$this->customer         = new WC_Customer();                          // Customer class, handles data such as customer location
			$this->structured_data  = new WC_Structured_Data();                   // Structured Data class, generates and handles structured data
			$this->customer->load_session();
=======
			$this->cart     = new WC_Cart();                                    // Cart class, stores the cart contents
			$this->customer = new WC_Customer( get_current_user_id(), true );   // Customer class, handles data such as customer location
>>>>>>> c6f6713e
		}

		$this->load_webhooks();

		// Init action.
		do_action( 'woocommerce_init' );
	}

	/**
	 * Load Localisation files.
	 *
	 * Note: the first-loaded translation file overrides any following ones if the same translation is present.
	 *
	 * Locales found in:
	 *      - WP_LANG_DIR/woocommerce/woocommerce-LOCALE.mo
	 *      - WP_LANG_DIR/plugins/woocommerce-LOCALE.mo
	 */
	public function load_plugin_textdomain() {
		$locale = apply_filters( 'plugin_locale', get_locale(), 'woocommerce' );

		load_textdomain( 'woocommerce', WP_LANG_DIR . '/woocommerce/woocommerce-' . $locale . '.mo' );
		load_plugin_textdomain( 'woocommerce', false, plugin_basename( dirname( __FILE__ ) ) . '/i18n/languages' );
	}

	/**
	 * Ensure theme and server variable compatibility and setup image sizes.
	 */
	public function setup_environment() {
		/**
		 * @deprecated 2.2 Use WC()->template_path()
		 */
		$this->define( 'WC_TEMPLATE_PATH', $this->template_path() );

		$this->add_thumbnail_support();
		$this->add_image_sizes();
	}

	/**
	 * Ensure post thumbnail support is turned on.
	 */
	private function add_thumbnail_support() {
		if ( ! current_theme_supports( 'post-thumbnails' ) ) {
			add_theme_support( 'post-thumbnails' );
		}
		add_post_type_support( 'product', 'thumbnail' );
	}

	/**
	 * Add WC Image sizes to WP.
	 *
	 * @since 2.3
	 */
	private function add_image_sizes() {
		$shop_thumbnail = wc_get_image_size( 'shop_thumbnail' );
		$shop_catalog	= wc_get_image_size( 'shop_catalog' );
		$shop_single	= wc_get_image_size( 'shop_single' );

		add_image_size( 'shop_thumbnail', $shop_thumbnail['width'], $shop_thumbnail['height'], $shop_thumbnail['crop'] );
		add_image_size( 'shop_catalog', $shop_catalog['width'], $shop_catalog['height'], $shop_catalog['crop'] );
		add_image_size( 'shop_single', $shop_single['width'], $shop_single['height'], $shop_single['crop'] );
	}

	/**
	 * Get the plugin url.
	 * @return string
	 */
	public function plugin_url() {
		return untrailingslashit( plugins_url( '/', __FILE__ ) );
	}

	/**
	 * Get the plugin path.
	 * @return string
	 */
	public function plugin_path() {
		return untrailingslashit( plugin_dir_path( __FILE__ ) );
	}

	/**
	 * Get the template path.
	 * @return string
	 */
	public function template_path() {
		return apply_filters( 'woocommerce_template_path', 'woocommerce/' );
	}

	/**
	 * Get Ajax URL.
	 * @return string
	 */
	public function ajax_url() {
		return admin_url( 'admin-ajax.php', 'relative' );
	}

	/**
	 * Return the WC API URL for a given request.
	 *
	 * @param string $request
	 * @param mixed $ssl (default: null)
	 * @return string
	 */
	public function api_request_url( $request, $ssl = null ) {
		if ( is_null( $ssl ) ) {
			$scheme = parse_url( home_url(), PHP_URL_SCHEME );
		} elseif ( $ssl ) {
			$scheme = 'https';
		} else {
			$scheme = 'http';
		}

		if ( strstr( get_option( 'permalink_structure' ), '/index.php/' ) ) {
			$api_request_url = trailingslashit( home_url( '/index.php/wc-api/' . $request, $scheme ) );
		} elseif ( get_option( 'permalink_structure' ) ) {
			$api_request_url = trailingslashit( home_url( '/wc-api/' . $request, $scheme ) );
		} else {
			$api_request_url = add_query_arg( 'wc-api', $request, trailingslashit( home_url( '', $scheme ) ) );
		}

		return esc_url_raw( apply_filters( 'woocommerce_api_request_url', $api_request_url, $request, $ssl ) );
	}

	/**
	 * Load & enqueue active webhooks.
	 *
	 * @since 2.2
	 */
	private function load_webhooks() {
		if ( false === ( $webhooks = get_transient( 'woocommerce_webhook_ids' ) ) ) {
			$webhooks = get_posts( array(
				'fields'         => 'ids',
				'post_type'      => 'shop_webhook',
				'post_status'    => 'publish',
				'posts_per_page' => -1
			) );
			set_transient( 'woocommerce_webhook_ids', $webhooks );
		}
		foreach ( $webhooks as $webhook_id ) {
			$webhook = new WC_Webhook( $webhook_id );
			$webhook->enqueue();
		}
	}

	/**
	 * WooCommerce Payment Token Meta API and Term/Order item Meta - set table names.
	 */
	public function wpdb_table_fix() {
		global $wpdb;
		$wpdb->payment_tokenmeta    = $wpdb->prefix . 'woocommerce_payment_tokenmeta';
		$wpdb->order_itemmeta       = $wpdb->prefix . 'woocommerce_order_itemmeta';
		$wpdb->tables[]             = 'woocommerce_payment_tokenmeta';
		$wpdb->tables[]             = 'woocommerce_order_itemmeta';

		if ( get_option( 'db_version' ) < 34370 ) {
			$wpdb->woocommerce_termmeta = $wpdb->prefix . 'woocommerce_termmeta';
			$wpdb->tables[]             = 'woocommerce_termmeta';
		}
	}

	/**
	 * Get Checkout Class.
	 * @return WC_Checkout
	 */
	public function checkout() {
		return WC_Checkout::instance();
	}

	/**
	 * Get gateways class.
	 * @return WC_Payment_Gateways
	 */
	public function payment_gateways() {
		return WC_Payment_Gateways::instance();
	}

	/**
	 * Get shipping class.
	 * @return WC_Shipping
	 */
	public function shipping() {
		return WC_Shipping::instance();
	}

	/**
	 * Email Class.
	 * @return WC_Emails
	 */
	public function mailer() {
		return WC_Emails::instance();
	}
}

endif;

/**
 * Main instance of WooCommerce.
 *
 * Returns the main instance of WC to prevent the need to use globals.
 *
 * @since  2.1
 * @return WooCommerce
 */
function WC() {
	return WooCommerce::instance();
}

// Global for backwards compatibility.
$GLOBALS['woocommerce'] = WC();<|MERGE_RESOLUTION|>--- conflicted
+++ resolved
@@ -341,15 +341,9 @@
 
 		// Classes/actions loaded for the frontend and for ajax requests.
 		if ( $this->is_request( 'frontend' ) ) {
-<<<<<<< HEAD
-			$this->cart             = new WC_Cart();                              // Cart class, stores the cart contents
-			$this->customer         = new WC_Customer();                          // Customer class, handles data such as customer location
-			$this->structured_data  = new WC_Structured_Data();                   // Structured Data class, generates and handles structured data
-			$this->customer->load_session();
-=======
-			$this->cart     = new WC_Cart();                                    // Cart class, stores the cart contents
-			$this->customer = new WC_Customer( get_current_user_id(), true );   // Customer class, handles data such as customer location
->>>>>>> c6f6713e
+			$this->cart            = new WC_Cart();                                  // Cart class, stores the cart contents
+			$this->customer        = new WC_Customer( get_current_user_id(), true ); // Customer class, handles data such as customer location
+			$this->structured_data = new WC_Structured_Data();                       // Structured Data class, generates and handles structured data
 		}
 
 		$this->load_webhooks();
