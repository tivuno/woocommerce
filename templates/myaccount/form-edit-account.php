<?php
/**
 * Edit account form
 *
 * @author 		WooThemes
 * @package 	WooCommerce/Templates
 * @version     2.2.7
 */

if ( ! defined( 'ABSPATH' ) ) {
	exit; // Exit if accessed directly
}

?>

<?php wc_print_notices(); ?>

<form action="" method="post">

	<?php do_action( 'woocommerce_edit_account_form_start' ); ?>

	<p class="form-row form-row-first">
		<label for="account_first_name"><?php _e( 'First name', 'woocommerce' ); ?> <span class="required">*</span></label>
		<input type="text" class="input-text" name="account_first_name" id="account_first_name" value="<?php echo esc_attr( $user->first_name ); ?>" />
	</p>
	<p class="form-row form-row-last">
		<label for="account_last_name"><?php _e( 'Last name', 'woocommerce' ); ?> <span class="required">*</span></label>
		<input type="text" class="input-text" name="account_last_name" id="account_last_name" value="<?php echo esc_attr( $user->last_name ); ?>" />
	</p>
	<div class="clear"></div>

	<p class="form-row form-row-wide">
		<label for="account_email"><?php _e( 'Email address', 'woocommerce' ); ?> <span class="required">*</span></label>
		<input type="email" class="input-text" name="account_email" id="account_email" value="<?php echo esc_attr( $user->user_email ); ?>" />
	</p>

	<fieldset>
		<legend><?php _e( 'Password Change', 'woocommerce' ); ?></legend>
<<<<<<< HEAD
=======

>>>>>>> 7ba2decd
		<p class="form-row form-row-wide">
			<label for="password_current"><?php _e( 'Current Password (leave blank to leave unchanged)', 'woocommerce' ); ?></label>
			<input type="password" class="input-text" name="password_current" id="password_current" />
		</p>
		<p class="form-row form-row-wide">
			<label for="password_1"><?php _e( 'New Password (leave blank to leave unchanged)', 'woocommerce' ); ?></label>
			<input type="password" class="input-text" name="password_1" id="password_1" />
		</p>
		<p class="form-row form-row-wide">
			<label for="password_2"><?php _e( 'Confirm New Password', 'woocommerce' ); ?></label>
			<input type="password" class="input-text" name="password_2" id="password_2" />
		</p>
	</fieldset>
	<div class="clear"></div>

	<?php do_action( 'woocommerce_edit_account_form' ); ?>

	<p>
		<?php wp_nonce_field( 'save_account_details' ); ?>
		<input type="submit" class="button" name="save_account_details" value="<?php _e( 'Save changes', 'woocommerce' ); ?>" />
		<input type="hidden" name="action" value="save_account_details" />
	</p>

	<?php do_action( 'woocommerce_edit_account_form_end' ); ?>

</form><|MERGE_RESOLUTION|>--- conflicted
+++ resolved
@@ -36,10 +36,7 @@
 
 	<fieldset>
 		<legend><?php _e( 'Password Change', 'woocommerce' ); ?></legend>
-<<<<<<< HEAD
-=======
 
->>>>>>> 7ba2decd
 		<p class="form-row form-row-wide">
 			<label for="password_current"><?php _e( 'Current Password (leave blank to leave unchanged)', 'woocommerce' ); ?></label>
 			<input type="password" class="input-text" name="password_current" id="password_current" />
