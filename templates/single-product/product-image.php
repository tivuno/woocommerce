<?php
/**
 * Single Product Image
 *
 * This template can be overridden by copying it to yourtheme/woocommerce/single-product/product-image.php.
 *
 * HOWEVER, on occasion WooCommerce will need to update template files and you
 * (the theme developer) will need to copy the new files to your theme to
 * maintain compatibility. We try to do this as little as possible, but it does
 * happen. When this occurs the version of the template file will be bumped and
 * the readme will list any important changes.
 *
 * @see 	    https://docs.woocommerce.com/document/template-structure/
 * @author 		WooThemes
 * @package 	WooCommerce/Templates
 * @version     2.7.0
 */

if ( ! defined( 'ABSPATH' ) ) {
	exit;
}

global $post, $product;
$columns           = apply_filters( 'woocommerce_product_thumbnails_columns', 4 );
$post_thumbnail_id = get_post_thumbnail_id( $post->ID );
$full_size_image   = wp_get_attachment_image_src( $post_thumbnail_id, 'full' );
$thumbnail_post    = get_post( $post_thumbnail_id );
$image_title       = $thumbnail_post->post_content;

?>
<div class="woocommerce-product-gallery <?php echo 'woocommerce-product-gallery--columns-' . sanitize_html_class( $columns ) . ' columns-' . sanitize_html_class( $columns ); ?> images">
	<figure class="woocommerce-product-gallery__wrapper">
		<?php
		$attributes = array(
			'title'                   => $image_title,
			'data-large-image'        => $full_size_image[0],
			'data-large-image-width'  => $full_size_image[1],
			'data-large-image-height' => $full_size_image[2],
		);
		if ( has_post_thumbnail() ) {
<<<<<<< HEAD
			echo apply_filters( 'woocommerce_single_product_image_thumbnail_html', '<figure data-thumb="' . get_the_post_thumbnail_url( $post->ID, 'shop_thumbnail' ) . '" class="woocommerce-product-gallery__image">' . get_the_post_thumbnail( $post->ID, 'shop_single', $attributes ) . '</figure>' );
=======
			$attachment_count = count( $product->get_gallery_attachment_ids() );
			$gallery          = $attachment_count > 0 ? '[product-gallery]' : '';
			$props            = wc_get_product_attachment_props( get_post_thumbnail_id(), $post );
			$image            = get_the_post_thumbnail( $post->ID, apply_filters( 'single_product_large_thumbnail_size', 'shop_single' ), array(
				'title'	 => $props['title'],
				'alt'    => $props['alt'],
			) );
			echo apply_filters(
				'woocommerce_single_product_image_html',
				sprintf(
					'<a href="%s" class="woocommerce-main-image zoom" title="%s" data-rel="prettyPhoto%s">%s</a>',
					esc_url( $props['url'] ),
					esc_attr( $props['caption'] ),
					$gallery,
					$image
				),
				$post->ID
			);
>>>>>>> d22589ba
		} else {
			echo sprintf( '<figure class="woocommerce-product-gallery__image--placeholder"><img src="%s" alt="%s" /></figure>', esc_url( wc_placeholder_img_src() ), esc_html__( 'Awaiting product image', 'woocommerce' ) );
		}

		do_action( 'woocommerce_product_thumbnails' );
		?>
	</figure>
</div><|MERGE_RESOLUTION|>--- conflicted
+++ resolved
@@ -10,10 +10,10 @@
  * happen. When this occurs the version of the template file will be bumped and
  * the readme will list any important changes.
  *
- * @see 	    https://docs.woocommerce.com/document/template-structure/
- * @author 		WooThemes
- * @package 	WooCommerce/Templates
- * @version     2.7.0
+ * @see     https://docs.woocommerce.com/document/template-structure/
+ * @author  WooThemes
+ * @package WooCommerce/Templates
+ * @version 2.7.0
  */
 
 if ( ! defined( 'ABSPATH' ) ) {
@@ -38,28 +38,7 @@
 			'data-large-image-height' => $full_size_image[2],
 		);
 		if ( has_post_thumbnail() ) {
-<<<<<<< HEAD
 			echo apply_filters( 'woocommerce_single_product_image_thumbnail_html', '<figure data-thumb="' . get_the_post_thumbnail_url( $post->ID, 'shop_thumbnail' ) . '" class="woocommerce-product-gallery__image">' . get_the_post_thumbnail( $post->ID, 'shop_single', $attributes ) . '</figure>' );
-=======
-			$attachment_count = count( $product->get_gallery_attachment_ids() );
-			$gallery          = $attachment_count > 0 ? '[product-gallery]' : '';
-			$props            = wc_get_product_attachment_props( get_post_thumbnail_id(), $post );
-			$image            = get_the_post_thumbnail( $post->ID, apply_filters( 'single_product_large_thumbnail_size', 'shop_single' ), array(
-				'title'	 => $props['title'],
-				'alt'    => $props['alt'],
-			) );
-			echo apply_filters(
-				'woocommerce_single_product_image_html',
-				sprintf(
-					'<a href="%s" class="woocommerce-main-image zoom" title="%s" data-rel="prettyPhoto%s">%s</a>',
-					esc_url( $props['url'] ),
-					esc_attr( $props['caption'] ),
-					$gallery,
-					$image
-				),
-				$post->ID
-			);
->>>>>>> d22589ba
 		} else {
 			echo sprintf( '<figure class="woocommerce-product-gallery__image--placeholder"><img src="%s" alt="%s" /></figure>', esc_url( wc_placeholder_img_src() ), esc_html__( 'Awaiting product image', 'woocommerce' ) );
 		}
