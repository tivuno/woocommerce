--- conflicted
+++ resolved
@@ -32,13 +32,10 @@
 				'title'	 => $props['title'],
 				'alt'    => $props['alt'],
 			) );
-<<<<<<< HEAD
-			echo apply_filters( 'woocommerce_single_product_image_html', sprintf( '<a href="%s" class="woocommerce-main-image zoom" title="%s" data-rel="prettyPhoto' . $gallery . '">%s</a>', $props['url'], $props['caption'], $image ), $post->ID );
-=======
 			echo apply_filters(
 				'woocommerce_single_product_image_html',
 				sprintf(
-					'<a href="%s" itemprop="image" class="woocommerce-main-image zoom" title="%s" data-rel="prettyPhoto%s">%s</a>',
+					'<a href="%s" class="woocommerce-main-image zoom" title="%s" data-rel="prettyPhoto%s">%s</a>',
 					esc_url( $props['url'] ),
 					esc_attr( $props['caption'] ),
 					$gallery,
@@ -46,7 +43,6 @@
 				),
 				$post->ID
 			);
->>>>>>> e493ff56
 		} else {
 			echo apply_filters( 'woocommerce_single_product_image_html', sprintf( '<img src="%s" alt="%s" />', wc_placeholder_img_src(), __( 'Placeholder', 'woocommerce' ) ), $post->ID );
 		}
