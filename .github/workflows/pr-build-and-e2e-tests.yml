name: Build zip for PR
on: pull_request
jobs:
    build:
        name: Build zip for PR
        runs-on: ubuntu-latest
        steps:
            - name: Checkout code
              uses: actions/checkout@v2

            - name: Build
              id: build
              uses: woocommerce/action-build@trunk

            - name: Upload PR zip
              uses: actions/upload-artifact@v2
              env:
                  GITHUB_TOKEN: ${{ secrets.GITHUB_TOKEN }}
              with:
                  name: woocommerce
                  path: ${{ steps.build.outputs.zip_path }}
                  retention-days: 7

    e2e-tests-run:
        name: Runs E2E tests.
        runs-on: ubuntu-18.04
        needs: [build]
        steps:
            - name: Create dirs.
              run: |
                  mkdir -p code/woocommerce
                  mkdir -p package/woocommerce
                  mkdir -p tmp/woocommerce
                  mkdir -p node_modules

            - name: Checkout code.
              uses: actions/checkout@v2
              with:
                  path: package/woocommerce

            - name: Install PNPM and install dependencies
              working-directory: package/woocommerce
              run: |
                npm install -g pnpm
                pnpm install

            - name: Load docker images and start containers.
              working-directory: package/woocommerce/plugins/woocommerce
              run: pnpx wc-e2e docker:up

            - name: Move current directory to code. We will install zip file in this dir later.
              run: mv ./package/woocommerce/plugins/woocommerce/* ./code/woocommerce

            - name: Download WooCommerce ZIP.
              uses: actions/download-artifact@v2
              with:
                  name: woocommerce
                  path: tmp

            - name: Extract and replace WooCommerce zip.
              working-directory: tmp
              run: |
                  unzip woocommerce.zip -d woocommerce
                  mv woocommerce/woocommerce/* ../package/woocommerce/plugins/woocommerce/

            - name: Install dependencies again
              working-directory: package/woocommerce
              run: |
                npm install -g pnpm
                pnpm install

            - name: Run tests command.
              working-directory: package/woocommerce/plugins/woocommerce
              env:
                  WC_E2E_SCREENSHOTS: 1
                  E2E_SLACK_TOKEN: ${{ secrets.E2E_SLACK_TOKEN }}
                  E2E_SLACK_CHANNEL: ${{ secrets.E2E_SLACK_CHANNEL }}
<<<<<<< HEAD
                  BASE_URL: ${{ secrets.PR_E2E_TEST_URL }}
                  USER_KEY: ${{ secrets.PR_E2E_TEST_ADMIN_USER }}
                  USER_SECRET: ${{ secrets.PR_E2E_TEST_ADMIN_PASSWORD }}
              run: |
                npx wc-e2e test:e2e
                npx wc-api-tests test api
=======
              run: pnpx wc-e2e test:e2e
>>>>>>> ec5ab7cd
<|MERGE_RESOLUTION|>--- conflicted
+++ resolved
@@ -75,13 +75,9 @@
                   WC_E2E_SCREENSHOTS: 1
                   E2E_SLACK_TOKEN: ${{ secrets.E2E_SLACK_TOKEN }}
                   E2E_SLACK_CHANNEL: ${{ secrets.E2E_SLACK_CHANNEL }}
-<<<<<<< HEAD
                   BASE_URL: ${{ secrets.PR_E2E_TEST_URL }}
                   USER_KEY: ${{ secrets.PR_E2E_TEST_ADMIN_USER }}
                   USER_SECRET: ${{ secrets.PR_E2E_TEST_ADMIN_PASSWORD }}
               run: |
-                npx wc-e2e test:e2e
-                npx wc-api-tests test api
-=======
-              run: pnpx wc-e2e test:e2e
->>>>>>> ec5ab7cd
+                pnpx wc-e2e test:e2e
+                pnpx wc-api-tests test api