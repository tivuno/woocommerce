--- conflicted
+++ resolved
@@ -4,11 +4,7 @@
         "Read more about it at https://getcomposer.org/doc/01-basic-usage.md#installing-dependencies",
         "This file is @generated automatically"
     ],
-<<<<<<< HEAD
-    "content-hash": "b7bbeb124d59f81e7253dfa55294b8d7",
-=======
-    "content-hash": "d2f5085db8a002bfb5349dca8dc82878",
->>>>>>> 6eb74eef
+    "content-hash": "859d568d6991ff8645d364035a4307fe",
     "packages": [
         {
             "name": "automattic/jetpack-autoloader",
@@ -229,7 +225,6 @@
             "time": "2019-12-19T22:59:03+00:00"
         },
         {
-<<<<<<< HEAD
             "name": "pelago/emogrifier",
             "version": "v3.1.0",
             "source": {
@@ -355,7 +350,8 @@
             "description": "Symfony CssSelector Component",
             "homepage": "https://symfony.com",
             "time": "2020-01-01T11:03:25+00:00"
-=======
+        },
+        {
             "name": "woocommerce/action-scheduler",
             "version": "2.2.5",
             "source": {
@@ -379,7 +375,6 @@
             ],
             "description": "Action Scheduler for WordPress and WooCommerce",
             "time": "2019-04-24T12:45:40+00:00"
->>>>>>> 6eb74eef
         },
         {
             "name": "woocommerce/woocommerce-blocks",
