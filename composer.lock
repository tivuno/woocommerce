--- conflicted
+++ resolved
@@ -1,14 +1,10 @@
 {
     "_readme": [
         "This file locks the dependencies of your project to a known state",
-        "Read more about it at https://getcomposer.org/doc/01-basic-usage.md#composer-lock-the-lock-file",
+        "Read more about it at https://getcomposer.org/doc/01-basic-usage.md#installing-dependencies",
         "This file is @generated automatically"
     ],
-<<<<<<< HEAD
-    "content-hash": "b7c9162cd3963d03fcf3e6fcc7128a05",
-=======
-    "content-hash": "db5596d8455abc6213cd72c4d988cbf4",
->>>>>>> 87e42acd
+    "content-hash": "d2a8105166e286ab1f629b0f01879a79",
     "packages": [
         {
             "name": "automattic/jetpack-autoloader",
@@ -259,14 +255,6 @@
             "time": "2019-12-19T22:59:03+00:00"
         },
         {
-<<<<<<< HEAD
-            "name": "woocommerce/woocommerce-admin",
-            "version": "dev-try/downgrade-autoloader",
-            "source": {
-                "type": "git",
-                "url": "https://github.com/woocommerce/woocommerce-admin.git",
-                "reference": "26ee4d87d772d250a760453f0b422e300fb3abdc"
-=======
             "name": "woocommerce/action-scheduler",
             "version": "3.0.1",
             "source": {
@@ -308,7 +296,6 @@
                 "type": "git",
                 "url": "https://github.com/woocommerce/woocommerce-admin.git",
                 "reference": "3543ad7073522da5bc0782c0728db6c956695fc3"
->>>>>>> 87e42acd
             },
             "require": {
                 "automattic/jetpack-autoloader": "^1.2.0",
@@ -316,11 +303,7 @@
                 "php": ">=5.6|>=7.0"
             },
             "require-dev": {
-<<<<<<< HEAD
-                "phpunit/phpunit": "7.5.18",
-=======
                 "phpunit/phpunit": "7.5.20",
->>>>>>> 87e42acd
                 "woocommerce/woocommerce-sniffs": "0.0.9"
             },
             "type": "wordpress-plugin",
@@ -355,11 +338,7 @@
             ],
             "description": "A modern, javascript-driven WooCommerce Admin experience.",
             "homepage": "https://github.com/woocommerce/woocommerce-admin",
-<<<<<<< HEAD
-            "time": "2020-01-20T19:08:51+00:00"
-=======
             "time": "2020-02-04T23:56:22+00:00"
->>>>>>> 87e42acd
         },
         {
             "name": "woocommerce/woocommerce-blocks",
@@ -2281,18 +2260,9 @@
             "time": "2019-11-11T12:34:03+00:00"
         }
     ],
-    "aliases": [
-        {
-            "alias": "0.24.0",
-            "alias_normalized": "0.24.0.0",
-            "version": "dev-try/downgrade-autoloader",
-            "package": "woocommerce/woocommerce-admin"
-        }
-    ],
+    "aliases": [],
     "minimum-stability": "dev",
-    "stability-flags": {
-        "woocommerce/woocommerce-admin": 20
-    },
+    "stability-flags": [],
     "prefer-stable": true,
     "prefer-lowest": false,
     "platform": {
