--- conflicted
+++ resolved
@@ -101,13 +101,7 @@
 					};
 
 					let items = state.items;
-<<<<<<< HEAD
-					let itemsCount = state.itemsCount;
-
-					if ( typeof options?.optimisticQueryUpdate === 'object' ) {
-=======
 					let queryItems = Object.keys( data ).map( ( key ) => +key );
-
 					let itemsCount = state.itemsCount;
 
 					/*
@@ -147,7 +141,6 @@
 							);
 						}
 
->>>>>>> 1f371316
 						const getItemQuery = getRequestIdentifier(
 							CRUD_ACTIONS.GET_ITEMS,
 							options.optimisticQueryUpdate
@@ -162,13 +155,7 @@
 							...state.items,
 							[ getItemQuery ]: {
 								...state.items[ getItemQuery ],
-<<<<<<< HEAD
-								data: Object.keys( data ).map(
-									( key ) => +key
-								),
-=======
 								data: queryItems,
->>>>>>> 1f371316
 							},
 						};
 
