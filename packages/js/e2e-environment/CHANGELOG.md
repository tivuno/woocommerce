# Unreleased

## Added

<<<<<<< HEAD
- Added `jest-circus` as a test runner to enable retrying failed tests
- Added `E2E_RETRY_TIMES` environment variable to determine retry count. The default is 3.
=======
- Added `await` for every call to `shopper.logout`
>>>>>>> abd64e00

## Fixed

- Updated the browserViewport in `jest.setup.js` to match the `defaultViewport` dimensions defined in `jest-puppeteer.config.js`
## Added

- Added quotes around `WORDPRESS_TITLE` value in .env file to address issue with docker compose 2 "key cannot contain a space" error.
- Added `LATEST_WP_VERSION_MINUS` that allows setting a number to subtract from the current WordPress version for the WordPress Docker image.
- Support for PHP_VERSION, MARIADB_VERSION environment variables for built in container initialization
- `resolveLocalE2ePath` to resolve path to local E2E file
- `WC_E2E_FOLDER` for mapping plugin root to path within repo

## Fixed

- Use consistent `defaultViewport` in both headless and non-headless context

# 0.2.3

## Added

- `addConsoleSuppression()`, `removeConsoleSuppression()` utilities to allow suppressing deprecation warnings.
- `updateReadyPageStatus()` utility to update the status of the ready page.
- Added plugin upload functionality util that provides a method to pull a plugin zip from a remote location:
  - `getRemotePluginZip( fileUrl )` to get the remote zip. Returns the filepath of the zip location.
- Added plugin zip utility functions:
  - `checkNestedZip( zipFilePath, savePath )` checks a plugin zip file for any nested zip files. If one is found, it is extracted. Returns the path where the zip file is located.
  - `downloadZip( fileUrl, downloadPath )` downloads a plugin zip file from a remote location to the provided path.
- Added `getLatestReleaseZipUrl( owner, repository, getPrerelease, perPage )` util function to get the latest release zip from a GitHub repository.
- Added `DEFAULT_TIMEOUT_OVERRIDE` that allows passing in a time in milliseconds to override the default Jest and Puppeteer timeouts.

## Fixed

- Fix latest version tag search paging logic
- Update fallback PHP version to 7.4.22
- Update fallback MariaDB version to 10.6.4
- Update fallback WordPress version to 5.8.0.
- Remove unused WP unit test install script.

# 0.2.2

## Added

- `takeScreenshotFor` utility function to take screenshots within tests
- `sendFailedTestScreenshotToSlack` to send the screenshot to the configured Slack channel
- `sendFailedTestMessageToSlack` to send the context for screenshot to the configured Slack channel
- `toBeInRange` expect numeric range matcher

# 0.2.1

## Added

- Support for screenshots on test errors
- Slackbot to report errors to Slack channel

## Fixed

- Update `wc-e2e` script to fix an issue with directories with a space in their name

# 0.2.0

## Added

- support for custom container name
- Insert a 12 hour delay in using new docker image tags
- Package `bin` script `wc-e2e`
- WP Mail Log plugin as part of container initialization

## Fixed

- Return jest exit code from `npx wc-e2e test:e2e*`
- Remove redundant `puppeteer` dependency
- Support for admin user configuration from `default.json`

# 0.1.6

## Added

- `useE2EEsLintConfig`, `useE2EBabelConfig` config functions
- support for local Jest and Puppeteer configuration with `useE2EJestConfig`, `useE2EJestPuppeteerConfig` config functions
- support for local node configuration
- support for custom port use in included container
- support for running tests against URLs without a port
- support for PHP, MariaDB & WP versions
- support for a non-plugin folder mapping (theme or project)
- support for `JEST_PUPPETEER_CONFIG` environment variable
- implement `@automattic/puppeteer-utils`
- implement `@wordpress/e2e-test-utils`
- enable test debugging with `test:e2e-debug` script

## Fixed

- support for local test configuration 
- support for local Jest setup
- `docker:ssh` script works in any repo

## Changes

- removed the products and orders delete resets
- eliminated the use of docker-compose.yaml in the root of the project

# 0.1.5

- Initial/beta release<|MERGE_RESOLUTION|>--- conflicted
+++ resolved
@@ -2,12 +2,7 @@
 
 ## Added
 
-<<<<<<< HEAD
-- Added `jest-circus` as a test runner to enable retrying failed tests
-- Added `E2E_RETRY_TIMES` environment variable to determine retry count. The default is 3.
-=======
 - Added `await` for every call to `shopper.logout`
->>>>>>> abd64e00
 
 ## Fixed
 
