# Unreleased

## Added

- Added `post-results-to-github-pr.js` to post smoke test results to a GitHub PR.
- Added jest flags to generate a json test report
- Added more entries to `default.json`
<<<<<<< HEAD
=======
- Print the full path to `test-results.json` when the tests ends to make it easier to find the test results file.

## Added

- Added `await` for every call to `shopper.logout`
- Updated `getLatestReleaseZipUrl()` to allow passing in an authorization token and simplified arguments to just the repository name
>>>>>>> d0f4773a
- Added `upload.ini` which increases the limits for uploading files (such as for plugins) in the Docker environment
- Test setup, scaffolding, and removal via `wc-e2e install` and `wc-e2e uninstall`
- Added quotes around `WORDPRESS_TITLE` value in .env file to address issue with docker compose 2 "key cannot contain a space" error.
- Added `LATEST_WP_VERSION_MINUS` that allows setting a number to subtract from the current WordPress version for the WordPress Docker image.
- Support for PHP_VERSION, MARIADB_VERSION environment variables for built in container initialization
- `resolveLocalE2ePath` to resolve path to local E2E file
- `WC_E2E_FOLDER` for mapping plugin root to path within repo
- Added the `resolveSingleE2EPath` method which builds a path to a specific E2E test
- Added the ability to take screenshots from multiple test failures (when retried) in `utils/take-screenshot.js`.

## Changed

- Updated `getLatestReleaseZipUrl()` to allow passing in an authorization token and simplified arguments to just the repository name

## Fixed

- Updated the browserViewport in `jest.setup.js` to match the `defaultViewport` dimensions defined in `jest-puppeteer.config.js`
- Use consistent `defaultViewport` in both headless and non-headless context

# 0.2.3

## Added

- `addConsoleSuppression()`, `removeConsoleSuppression()` utilities to allow suppressing deprecation warnings.
- `updateReadyPageStatus()` utility to update the status of the ready page.
- Added plugin upload functionality util that provides a method to pull a plugin zip from a remote location:
  - `getRemotePluginZip( fileUrl )` to get the remote zip. Returns the filepath of the zip location.
- Added plugin zip utility functions:
  - `checkNestedZip( zipFilePath, savePath )` checks a plugin zip file for any nested zip files. If one is found, it is extracted. Returns the path where the zip file is located.
  - `downloadZip( fileUrl, downloadPath )` downloads a plugin zip file from a remote location to the provided path.
- Added `getLatestReleaseZipUrl( owner, repository, getPrerelease, perPage )` util function to get the latest release zip from a GitHub repository.
- Added `DEFAULT_TIMEOUT_OVERRIDE` that allows passing in a time in milliseconds to override the default Jest and Puppeteer timeouts.

## Fixed

- Fix latest version tag search paging logic
- Update fallback PHP version to 7.4.22
- Update fallback MariaDB version to 10.6.4
- Update fallback WordPress version to 5.8.0.
- Remove unused WP unit test install script.

# 0.2.2

## Added

- `takeScreenshotFor` utility function to take screenshots within tests
- `sendFailedTestScreenshotToSlack` to send the screenshot to the configured Slack channel
- `sendFailedTestMessageToSlack` to send the context for screenshot to the configured Slack channel
- `toBeInRange` expect numeric range matcher

# 0.2.1

## Added

- Support for screenshots on test errors
- Slackbot to report errors to Slack channel

## Fixed

- Update `wc-e2e` script to fix an issue with directories with a space in their name

# 0.2.0

## Added

- support for custom container name
- Insert a 12 hour delay in using new docker image tags
- Package `bin` script `wc-e2e`
- WP Mail Log plugin as part of container initialization

## Fixed

- Return jest exit code from `npx wc-e2e test:e2e*`
- Remove redundant `puppeteer` dependency
- Support for admin user configuration from `default.json`

# 0.1.6

## Added

- `useE2EEsLintConfig`, `useE2EBabelConfig` config functions
- support for local Jest and Puppeteer configuration with `useE2EJestConfig`, `useE2EJestPuppeteerConfig` config functions
- support for local node configuration
- support for custom port use in included container
- support for running tests against URLs without a port
- support for PHP, MariaDB & WP versions
- support for a non-plugin folder mapping (theme or project)
- support for `JEST_PUPPETEER_CONFIG` environment variable
- implement `@automattic/puppeteer-utils`
- implement `@wordpress/e2e-test-utils`
- enable test debugging with `test:e2e-debug` script

## Fixed

- support for local test configuration 
- support for local Jest setup
- `docker:ssh` script works in any repo

## Changes

- removed the products and orders delete resets
- eliminated the use of docker-compose.yaml in the root of the project

# 0.1.5

- Initial/beta release<|MERGE_RESOLUTION|>--- conflicted
+++ resolved
@@ -5,15 +5,9 @@
 - Added `post-results-to-github-pr.js` to post smoke test results to a GitHub PR.
 - Added jest flags to generate a json test report
 - Added more entries to `default.json`
-<<<<<<< HEAD
-=======
 - Print the full path to `test-results.json` when the tests ends to make it easier to find the test results file.
-
-## Added
-
 - Added `await` for every call to `shopper.logout`
 - Updated `getLatestReleaseZipUrl()` to allow passing in an authorization token and simplified arguments to just the repository name
->>>>>>> d0f4773a
 - Added `upload.ini` which increases the limits for uploading files (such as for plugins) in the Docker environment
 - Test setup, scaffolding, and removal via `wc-e2e install` and `wc-e2e uninstall`
 - Added quotes around `WORDPRESS_TITLE` value in .env file to address issue with docker compose 2 "key cannot contain a space" error.
