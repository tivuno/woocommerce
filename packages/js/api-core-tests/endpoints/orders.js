--- conflicted
+++ resolved
@@ -29,12 +29,8 @@
 		method: 'GET',
 		path: 'orders/<id>',
 		responseCode: 200,
-<<<<<<< HEAD
-		order: async ( orderId ) => getRequest( `orders/${ orderId }` ),
-=======
 		order: async ( orderId, ordersQuery = {} ) =>
 			getRequest( `orders/${ orderId }`, ordersQuery ),
->>>>>>> 388dc029
 	},
 	listAll: {
 		name: 'List all orders',
